# Introduction

Freenet is a distributed, decentralized alternative to the centralized World
<<<<<<< HEAD
Wide Web, designed to unleash a new era of innovation, competition, while
=======
Wide Web, designed to unleash a new era of innovation and competition, while
>>>>>>> a832dfd9
protecting freedom of speech and privacy. 

At the core of Freenet is a small piece of software known as the Freenet kernel,
which runs on users' computers, smartphones, or other devices. The kernel is
tiny, less than 5 MB, allowing it to be installed installed in a matter of
seconds and is compatible with a wide range of hardware.

![Freenet in Context](freenet_in_context.svg)

Freenet is a peer-to-peer network, which means that nodes self-organize into a
global network without any central authority, and the work of hosting services
is distributed among the users.

This user manual is primarily intended for developers who wish to build
decentralized software systems on the Freenet platform.<|MERGE_RESOLUTION|>--- conflicted
+++ resolved
@@ -1,11 +1,7 @@
 # Introduction
 
 Freenet is a distributed, decentralized alternative to the centralized World
-<<<<<<< HEAD
-Wide Web, designed to unleash a new era of innovation, competition, while
-=======
 Wide Web, designed to unleash a new era of innovation and competition, while
->>>>>>> a832dfd9
 protecting freedom of speech and privacy. 
 
 At the core of Freenet is a small piece of software known as the Freenet kernel,
