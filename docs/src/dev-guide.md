<<<<<<< HEAD
# Development Guide

This guide will walkthrough how to develop a simple distributed web application using Locutus. To do that we will be using Rust for the contracts themselves and Typescript for developing the web application.

## Installation

Development for Locutus requires setting initial dependencies. Currently the following dependencies are necessary:

- A [Rust](https://www.rust-lang.org/tools/install) installation, along with [Cargo](https://doc.rust-lang.org/cargo/), the Rust package manager.

      🛈 Currently contract development is only supported in Rust.

- Locutus development tools and node.

      🛈 In the future we will distribute binaries for all the required tools.

- The [LLVM](https://llvm.org) compiler backend core libraries. Usually available at most OS package managers for Linux distributions and Mac OS.

Once you have a working installation of Cargo you can install the dev tools:

```
$ cargo install locutus
```

This command will install `ldt` (Locutus Dev Tool) and a working node that can be used for local development.

You can find more information about the available commands looking at [ldt](ldt.md) information or by executing lbt with the `--help` argument.

## Creating a new contract

You can create a new [contract](glossary.md#contract) skeleton by executing the `new` command with `lbt`. Two contract types are supported currently by the tool, regular [contracts](glossary.md#contract), and [web application](glossary.md#web-application) [container contracts](glossary.md#container-contract).

Currently the following technological stacks are supported (more to be added in the future):

- Regular contracts:
  - Rust (_default_)
- Web applications:
  - Container development:
    - Rust (_default_)
  - Web/state development:
    - Typescript. (_default: using npm and webpack_)
    - Javascript.
    - Rust (**WIP**).

We will need to create a directory which will hold our web app and initialize it:

```
$ mkdir -p my-app/web
$ mkdir -p my-app/backend
$ cd my-app/web
$ ldt new web-app
```

will create the skeleton for a web application and its container contract for Locutus ready for development at the `my-app/web` directory.

## Making a container contract

In order to create a contract, the first thing that we need is to write the code for our container contract. This is a shell contract that will be deployed in the network in order to access the content of our web application.

The `new` command has created the source ready to be modified for us, in your favourite editor open the following file:

```
$ ./container/src/lib.rs
```

In this case, and for simplicity sake, the contract won't be performing any functions, but in a real contract this contract would be including some basic security functionality, e.g. verifiying that whoever is trying to update the contract has the required credentials.

> **TODO:** Point to included stdlib functionality to generate safe contract containers.

In order to make our contract unique so it doesn't collide with an existing contract, we can generate a random signature that will be embeeded with the contract.

      🛈 What would happen in case of collision with an existing contract? (That would be if we try to publish a contract which has the same exact combination of code and parameters.) Then it would fail to publish our contract in the network and would get a rejection because we would be trying to update an existing contract. And we would have to make a slight change in the code/parameters so this collision is avoided.

In order to make this work, there needs to exist a type, which requires (this can be only done once, at the top level of the library crate) implementing the `ContracInterface` trait from the locutus-stdlib. For example in the `lib.rs` file we will write the following:

```rust,noplayground
use locutus_stdlib::prelude::*;

pub const RANDOM_SIGNATURE: &[u8] = &[6, 8, 2, 5, 6, 9, 9, 10];

struct Contract;

#[contract]
impl ContractInterface for Contract {
    fn validate_state(_parameters: Parameters<'static>, _state: State<'static>) -> bool {
        true
    }

    fn validate_delta(_parameters: Parameters<'static>, _delta: StateDelta<'static>) -> bool {
        true
    }

    fn update_state(
        _parameters: Parameters<'static>,
        state: State<'static>,
        _delta: StateDelta<'static>,
    ) -> Result<UpdateModification, ContractError> {
        Ok(UpdateModification::ValidUpdate(state))
    }

    fn summarize_state(
        _parameters: Parameters<'static>,
        _state: State<'static>,
    ) -> StateSummary<'static> {
        StateSummary::from(vec![])
    }

    fn get_state_delta(
        _parameters: Parameters<'static>,
        _state: State<'static>,
        _summary: StateSummary<'static>,
    ) -> StateDelta<'static> {
        StateDelta::from(vec![])
    }
}
```

That's a lot of information, let's unpack it:

```rust,noplayground
use locutus_stdlib::prelude::*;
```

Here we are importing the necessary types and traits to write a Locutus contract successfully using Rust.

```rust,noplayground
pub const RANDOM_SIGNATURE: &[u8] = &[6, 8, 2, 5, 6, 9, 9, 10];
```

This will make our contract unique, notice the `pub` qualifier so the compiler doesn't remove this constant because is unused and is included in the output of the compiler.

```rust,noplayground
struct Contract;

#[contract]
impl ContractInterface for Contract {
  ...
}
```

      🛈 The exact interface still is an evolving specification.

> **TODO:** Elsewhere in the documentation, explain the intricate details of how interfacing through WASM works. In theory users could implement their own wrapping code as long as the follow the low level WASM code specification.

Here we create a new type, `Contract` for which we will be implementing the `ContractInterface` trait. To know more details about the functionality of a contract, delve into the details of the [contract interface](contract-interface.md).

Notice the `#[contract]` macro call, this will generate the necessary code for the WASM runtime to interact with your contract in an ergonomic ans safe way. Trying to use this macro more than once in the same module will result in a compiler error, and only the code generated at the top level module will be used by the runtime.

As a rule of thumb, one contract will require to implement the `ContractInterface` exactly once.

### Creating a web application

Now we have a working example of a contract, but our contract is an empty shell, which does not do anything yet. To change this, we will start developing our web application.

In order to do that, we can go and modify the code of the contract state, which in this case is the web application. Locutus offers a std library which can be used with Typescript/Javascript to facilitate the development of web applications and interfacing with your local node, so we will make our `package.json` contains the dependency:

```
{
  "dependencies": {
    "@locutus/locutus-stdlib": "0.0.2"
  }
}
```

Open the file `src/index.ts` in a code editor and you can start developing the web application.

An important thing to notice is that our application will have be interfacing with our local node, the entry point for our machine to communicate with other nodes in the network. The stdlib offers a series of facilities in which you will be able to communicate with the network ergonomically.

Here is an example on how you could write your application to interact with the node:

```typescript
import { LocutusWsApi } from "@locutus/locutus-stdlib/webSocketInterface";

const handler = {
  onPut: (_response: PutResponse) => {},
  onGet: (_response: GetResponse) => {},
  onUpdate: (_up: UpdateResponse) => {},
  onUpdateNotification: (_notif: UpdateNotification) => {},
  onErr: (err: HostError) => {},
  onOpen: () => {},
};

const API_URL = new URL(`ws://${location.host}/contract/command/`);
const locutusApi = new LocutusWsApi(API_URL, handler);

const CONTRACT = "DCBi7HNZC3QUZRiZLFZDiEduv5KHgZfgBk8WwTiheGq1";

async function loadState() {
  let getRequest = {
    key: Key.fromSpec(CONTRACT),
    fetch_contract: false,
  };
  await locutusApi.get(getRequest);
}
```

Let's unpack this code:

```typescript
const handler = {
  onPut: (_response: PutResponse) => {},
  onGet: (_response: GetResponse) => {},
  onUpdate: (_up: UpdateResponse) => {},
  onUpdateNotification: (_notif: UpdateNotification) => {},
  onErr: (err: HostError) => {},
  onOpen: () => {},
};

const API_URL = new URL(`ws://${location.host}/contract/command/`);
const locutusApi = new LocutusWsApi(API_URL, handler);
```

This type wraps the node websocket API, and allows communicating with. It receives an object which handles the different responses from the node via callbacks. Here you would be able to interact with DOM objects or other parts of your code.

```typescript
const CONTRACT = "DCBi7HNZC3QUZRiZLFZDiEduv5KHgZfgBk8WwTiheGq1";

async function loadState() {
  let getRequest = {
    key: Key.fromSpec(CONTRACT),
    fetch_contract: false,
  };
  await locutusApi.get(getRequest);
}
```

Here we use the API wrapper to make a get request (which requires a key and specifying if we require fetching the contract code or not) to get the state for a contract with the given address. The response from the node will be directed to the `onGet` callback. You can use any other methods available in the API to interact with the node.

> **TODO:** Add a link to documentation for the websocket API in typescript

## Writing the backend for our web application

On the [creating a new contract](dev-guide.md#creating-a-new-contract) section we described the contract interface, but we were using to write a simple container contract which won't be doing nothing in practice, just carrying around the frontend of your application. The core logic of the application, and backend where we will be storing all the information, requires an other contract. So we will create a new contract in a different directory for it:

```
$ cd ../backend
$ ldt new contract
```

This will create a regular contract, and we will need to implement the interface on a type that will handle our contract code. For example:

```rust,noplayground
use locutus_stdlib::prelude::*;

pub const RANDOM_SIGNATURE: &[u8] = &[6, 8, 2, 5, 6, 9, 9, 10];

struct Contract;

struct Posts(...)

impl Posts {
  fn add_post(&mut self, post: Post) { ... }
}

struct Post(...)

#[contract]
impl ContractInterface for Contract {
    fn update_state(
        _parameters: Parameters<'static>,
        state: State<'static>,
        delta: StateDelta<'static>,
    ) -> Result<UpdateModification, ContractError> {
        let mut posts: Posts = serde_json::from_slice(&state).map_err(|_| ContractError::InvalidState)?;
        let new_post: Posts = serde_json::from_slice(&delta).map_err(|_| ContractError::InvalidState);
        posts.add_post(new_post)?;
        Ok(UpdateModification::ValidUpdate(state))
    }

    ...
}
```

In this simple example, we convert a new incoming delta to a post, and the state to a list of posts we maintain, and we appen the post to the list of posts.

If we subscribe to the contract changes or our web app, we will receive a notification with the updates after they are successful, and we will be able to render them in our browser. We can do that, for example, using the API:

```typescript
function getUpdateNotification(notification: UpdateNotification) {
  let decoder = new TextDecoder("utf8");
  let updatesBox = DOCUMENT.getElementById("updates") as HTMLPreElement;
  let newUpdate = decoder.decode(Uint8Array.from(notification.update));
  let newUpdateJson = JSON.parse(newUpdate);
  updatesBox.textContent = updatesBox.textContent + newUpdateJson;
}
```

### Building and packaging a contract

Now that we have the frontend and the backend of our web app, we can package the contracts and run them in the node to test them out.

In order to do that, we can again use the development tool to help us out with the process, in each contract directory we run the following commands:

```
$ ldt build
```

This command will read your contract manifest file (`locutus.toml`) and take care of building the contract and packaging it, ready for the node and the network to consume it.

> **TODO:** Elsewhere in the documentation, explain the intricate details of building and deploying contracts, in case the usecase doesn't fit with the current tooling, so they know the necessary steeps to itneract with the node at a lower level.

Under the `./build/locutus` directory you will see both a `*.wasm` file, which is the contract file, and `contract-state`, in case it applies, which is the initial state that will be uploaded when initially putting the contract.

Web applications can access the code of backend contracts directly in their applications and put new contracts (that is, assigning a new location for the code, plus any parameters that may be generated dinamically by the web app, and the initial state for that combination of contract code + parameters) dinamically.

Let's take a look at the manifest for our web app container contract:

```
[contract]
type = "webapp"
lang = "rust"

...

[webapp.state-sources]
source_dirs = ["dist"]
```

This means that the + dist` directory will be packaged as the initial state for the webapp (that is the code the browser will be interpreting and in the end, rendering).

If we add the following keys to the manifesto:

```
[webapp.dependencies]
posts = { path = "../backend" }
```

The WASM code from the `backend` contract will be embedded in our web application state, so it will be accesible as a resource just via the local HTTP gateway access and then we can re-use it for publishing additional contracts.

> **TODO:** Publishing to the real functioning Locutus network is not yet supported.

## Testing out contracts in the local node

Once we have all our contracts sorted and ready for testing, we can do this in local mode in our node. For this the node must be running, we can make sure that is running by running the following command as a background process or in other terminal, since we have installed it:

```
$ locutus-node
```

You should see some logs printed via the stdout of the process indicating that the node HTTP gateway is running.

Once the HTTP gateway is running, we are ready to put the contracts in the node:

```
$ cd ../backend && ldt publish --code="./build/locutus/backend.wasm" --state="./build/locutus/contract-state"
$ cd ../web && ldt publish --code="./build/locutus/web.wasm" --state="./build/locutus/contract-state"
```

In this case we are not passing any parameters (so ours parameters will be basically an empty byte array), and we are passing an initial state with out current backend contract. In a typical use both the parameters would have meaningful data, and the backend contract may be dinamically egenrated from the app and published from there. But the main idea is that how you would publish your application.

Once this is done, you can browse your web just pointing to it in the browser: `http://127.0.0.1:50509/contract/web/<CONTRACT KEY>/`

For example: `http://127.0.0.1:50509/contract/web/CYXGxQGSmcd5xHRJNQygPwmUJsWS2njh3pdVjfVz9EV/`

Iteratively you can repeat this process of modifying, publishing locally, until you are confident with the results and ready to publish your application.

Since the web is part of your state, you are always able to update it, pointing to new contracts, and evolve it over time.

## Publishing

> **TODO:** Publishing to the real functioning Locutus network is not yet supported.
=======
**NOTE:** This document is a work in progress. You can [submit an issue](https://github.com/freenet/locutus/issues/new?labels=A-documentation) if you find a problem or have a suggestion. The source for this documentation is in our repository at [locutus/docs/src](https://github.com/freenet/locutus/tree/main/docs/src). We welcome pull requests.

# Development Guide

This guide will walk through how to develop a simple distributed web application using Locutus. To do that, we'll be using Rust for the contracts themselves and Typescript for developing the web application.

At the time of writing (September 2022) the Locutus network is not yet active. We've published this guide so that people can experiment with building and running Locutus applications locally, and provide [feedback](https://github.com/freenet/locutus/issues).

## Installation

Development for Locutus requires installing some dependencies:

### 1. Rust & Cargo

Locutus is developed in [Rust](https://www.rust-lang.org/), on Linux/Mac this will install Rust and its build tool [Cargo](https://doc.rust-lang.org/cargo/getting-started/installation.html) which Locutus also requires:

```bash
$ curl https://sh.rustup.rs -sSf | sh
```

### 2. LLVM

- The [LLVM](https://llvm.org) compiler backend core libraries. Usually available at most OS package managers for Linux distributions and Mac OS.

```bash
$ sudo apt install llvm # For Ubuntu
```

### 3. Locutus Dev Tool (LTD)

Once you have a working installation of Cargo you can install the Locutus dev tools:

```bash
$ cargo install locutus
```

This command will install `ldt` (Locutus Dev Tool) and a working node that can be used for local development.

#### 3.1 Usage

You can find more information about the available commands by executing `ldt` with the `--help` argument:

```
$ ldt --help

Locutus Development Tool 0.0.2
The Freenet Project Inc.

USAGE:
    ldt [DATA_DIR] <SUBCOMMAND>

ARGS:
    <DATA_DIR>    Overrides the default data directory where Locutus files are stored

OPTIONS:
    -h, --help       Print help information
    -V, --version    Print version information

SUBCOMMANDS:
    build        Builds and packages a contract
    execute      Node CLI
    help         Print this message or the help of the given subcommand(s)
    new          Create a new Locutus contract and/or app
    publish      Publishes a new contract to the network
    run-local    A CLI utility for testing out contracts against a Locutus local node
```

## Creating a new contract

You can create a new [contract](glossary.md#contract) skeleton by executing the `new` command with `ldt`. Two contract types are supported currently by the tool, regular [contracts](glossary.md#contract), and [web application](glossary.md#web-application) [container contracts](glossary.md#container-contract). Currently, the following technological stacks are supported (more to be added in the future):

- Regular contracts:
  - Rust (_default_)
- Web applications:
  - Container development:
    - Rust (_default_)
  - Web/state development:
    - Typescript. (_default: using npm and webpack_)
    - JavaScript.
    - Rust (**WIP**).

We will need to create a directory that will hold our web app and initialize it:

```bash
$ mkdir -p my-app/web
$ mkdir -p my-app/backend
$ cd my-app/web
$ ldt new web-app
```

will create the skeleton for a web application and its container contract for Locutus ready for development at the `my-app/web` directory.

## Making a container contract

The first thing that we need is to write the code for our container contract. This contract's role is to contain the web application code itself, allowing it to be distributed over Locutus.

The `new` command has created the source ready to be modified for us, in your favorite editor open the following file:

```bash
$ ./container/src/lib.rs
```

In this case, and for simplicity's sake, the contract won't be performing any functions, but in a realistic scenario, this contract would include some basic security functionality like verifying that whoever is trying to update the contract has the required credentials.

To make our contract unique so it doesn't collide with an existing contract, we can generate a random signature that will be embedded with the contract.

<!--
What would happen in case of a collision with an existing contract? (That would be if we try to publish a contract that has the same combination of code and parameters.) Then it would fail to publish our contract in the network and would get a rejection because we would be trying to update an existing contract. And we would have to make a slight change in the code/parameters so this collision is avoided. To make this work, there needs to exist a type, which requires (this can be only done once, at the top level of the library crate) implementing the `ContractInterface` trait from `locutus-stdlib`. 
-->

For example in the `lib.rs` file we will write the following:

```rust,noplayground
use locutus_stdlib::prelude::*;

pub const RANDOM_SIGNATURE: &[u8] = &[6, 8, 2, 5, 6, 9, 9, 10];

struct Contract;

#[contract]
impl ContractInterface for Contract {
    fn validate_state(_parameters: Parameters<'static>, _state: State<'static>) -> bool {
        true
    }

    fn validate_delta(_parameters: Parameters<'static>, _delta: StateDelta<'static>) -> bool {
        true
    }

    fn update_state(
        _parameters: Parameters<'static>,
        state: State<'static>,
        _delta: StateDelta<'static>,
    ) -> Result<UpdateModification, ContractError> {
        Ok(UpdateModification::ValidUpdate(state))
    }

    fn summarize_state(
        _parameters: Parameters<'static>,
        _state: State<'static>,
    ) -> StateSummary<'static> {
        StateSummary::from(vec![])
    }

    fn get_state_delta(
        _parameters: Parameters<'static>,
        _state: State<'static>,
        _summary: StateSummary<'static>,
    ) -> StateDelta<'static> {
        StateDelta::from(vec![])
    }
}
```

That's a lot of information, let's unpack it:

```rust,noplayground
use locutus_stdlib::prelude::*;
```

Here we are importing the necessary types and traits to write a Locutus contract successfully using Rust.

```rust,noplayground
pub const RANDOM_SIGNATURE: &[u8] = &[6, 8, 2, 5, 6, 9, 9, 10];
```

This will make our contract unique, notice the `pub` qualifier so the compiler doesn't remove this constant because is unused and is included in the output of the compiler.

```rust,noplayground
struct Contract;

#[contract]
impl ContractInterface for Contract {
  ...
}
```

<!--
TODO: Elsewhere in the documentation, explain the intricate details of how interfacing through WASM works. In theory users could implement their own wrapping code as long as the follow the low level WASM code specification.
-->

Here we create a new type, `Contract` for which we will be implementing the `ContractInterface` trait. To know more details about the functionality of a contract, delve into the details of the [contract interface](contract-interface.md).

Notice the `#[contract]` macro call, this will generate the necessary code for the WASM runtime to interact with your contract ergonomically and safely. Trying to use this macro more than once in the same module will result in a compiler error, and only the code generated at the top-level module will be used by the runtime.

As a rule of thumb, one contract will require implementing the `ContractInterface`` exactly once.

### Creating a web application

Now we have a working example of a contract, but our contract is an empty shell, which does not do anything yet. To change this, we will start developing our web application.

To do that, we can go and modify the code of the contract state, which in this case is the web application. Locutus offers a standard library (stdlib) that can be used with Typescript/JavaScript to facilitate the development of web applications and interfacing with your local node, so we will make our `package.json` contains the dependency:

```
{
  "dependencies": {
    "@locutus/locutus-stdlib": "0.0.2"
  }
}
```

Open the file `src/index.ts` in a code editor and you can start developing the web application.

An important thing to notice is that our application will need to interface with our local node, the entry point for our machine to communicate with other nodes in the network. The stdlib offers a series of facilities in which you will be able to communicate with the network ergonomically.

Here is an example of how you could write your application to interact with the node:

```typescript
import { LocutusWsApi } from "@locutus/locutus-stdlib/webSocketInterface";

const handler = {
  onPut: (_response: PutResponse) => {},
  onGet: (_response: GetResponse) => {},
  onUpdate: (_up: UpdateResponse) => {},
  onUpdateNotification: (_notif: UpdateNotification) => {},
  onErr: (err: HostError) => {},
  onOpen: () => {},
};

const API_URL = new URL(`ws://${location.host}/contract/command/`);
const locutusApi = new LocutusWsApi(API_URL, handler);

const CONTRACT = "DCBi7HNZC3QUZRiZLFZDiEduv5KHgZfgBk8WwTiheGq1";

async function loadState() {
  let getRequest = {
    key: Key.fromSpec(CONTRACT),
    fetch_contract: false,
  };
  await locutusApi.get(getRequest);
}
```

Let's unpack this code:

```typescript
const handler = {
  onPut: (_response: PutResponse) => {},
  onGet: (_response: GetResponse) => {},
  onUpdate: (_up: UpdateResponse) => {},
  onUpdateNotification: (_notif: UpdateNotification) => {},
  onErr: (err: HostError) => {},
  onOpen: () => {},
};

const API_URL = new URL(`ws://${location.host}/contract/command/`);
const locutusApi = new LocutusWsApi(API_URL, handler);
```

This type provides a convenient interface to the WebSocket API. It receives an object which handles the different responses from the node via callbacks. Here you would be able to interact with DOM objects or other parts of your code.

```typescript
const CONTRACT = "DCBi7HNZC3QUZRiZLFZDiEduv5KHgZfgBk8WwTiheGq1";

async function loadState() {
  let getRequest = {
    key: Key.fromSpec(CONTRACT),
    fetch_contract: false,
  };
  await locutusApi.get(getRequest);
}
```

Here we use the API wrapper to make a get request (which requires a key and specifies if we require fetching the contract code or not) to get the state for a contract with the given address. The response from the node will be directed to the `onGet` callback. You can use any other methods available in the API to interact with the node.

<!--
TODO: Add a link to documentation for the WebSocket API in typescript
-->

## Writing the backend for our web application

In the [creating a new contract](dev-guide.md#creating-a-new-contract) section we described the contract interface, but we were using it to write a simple container contract that won't be doing anything in practice, just carrying around the front end of your application. The core logic of the application, and a back end where we will be storing all the information, requires another contract. So we will create a new contract in a different directory for it:

```bash
$ cd ../backend
$ ldt new contract
```

This will create a regular contract, and we will need to implement the interface on a type that will handle our contract code. For example:

```rust,noplayground
use locutus_stdlib::prelude::*;

pub const RANDOM_SIGNATURE: &[u8] = &[6, 8, 2, 5, 6, 9, 9, 10];

struct Contract;

struct Posts(...)

impl Posts {
  fn add_post(&mut self, post: Post) { ... }
}

struct Post(...)

#[contract]
impl ContractInterface for Contract {
    fn update_state(
        _parameters: Parameters<'static>,
        state: State<'static>,
        delta: StateDelta<'static>,
    ) -> Result<UpdateModification, ContractError> {
        let mut posts: Posts = serde_json::from_slice(&state).map_err(|_| ContractError::InvalidState)?;
        let new_post: Posts = serde_json::from_slice(&delta).map_err(|_| ContractError::InvalidState);
        posts.add_post(new_post)?;
        Ok(UpdateModification::ValidUpdate(state))
    }

    ...
}
```

In this simple example, we convert a new incoming delta to a post and the state to a list of posts we maintain, and we append the post to the list of posts.

If we subscribe to the contract changes or our web app, we will receive a notification with the updates after they are successful, and we will be able to render them in our browser. We can do that, for example, using the API:

```typescript
function getUpdateNotification(notification: UpdateNotification) {
  let decoder = new TextDecoder("utf8");
  let updatesBox = DOCUMENT.getElementById("updates") as HTMLPreElement;
  let newUpdate = decoder.decode(Uint8Array.from(notification.update));
  let newUpdateJson = JSON.parse(newUpdate);
  updatesBox.textContent = updatesBox.textContent + newUpdateJson;
}
```

### Building and packaging a contract

Now that we have the front end and the back end of our web app, we can package the contracts and run them in the node to test them out.

In order to do that, we can again use the development tool to help us out with the process, in each contract directory we run the following commands:

```bash
$ ldt build
```

This command will read your contract manifest file (`locutus.toml`) and take care of building the contract and packaging it, ready for the node and the network to consume it.

<!--
TODO: Elsewhere in the documentation, explain the intricate details of building and deploying contracts, in case the use-case doesn't fit with the current tooling, so they know the necessary steeps to interact with the node at a lower level.
-->

Under the `./build/locutus` directory, you will see both a `*.wasm` file, which is the contract file, and `contract-state`, in case it applies, which is the initial state that will be uploaded when initially putting the contract.

Web applications can access the code of backend contracts directly in their applications and put new contracts (that is, assigning a new location for the code, plus any parameters that may be generated dynamically by the web app, and the initial state for that combination of contract code + parameters) dynamically.

Let's take a look at the manifest for our web app container contract:

```toml
[contract]
type = "webapp"
lang = "rust"

...

[webapp.state-sources]
source_dirs = ["dist"]
```

This means that the `dist` directory will be packaged as the initial state for the webapp (that is the code the browser will be interpreting and in the end, rendering).

If we add the following keys to the manifesto:

```toml
[webapp.dependencies]
posts = { path = "../backend" }
```

The WASM code from the `backend` contract will be embedded in our web application state, so it will be accessible as a resource just via the local HTTP gateway access and then we can re-use it for publishing additional contracts.

<!--
TODO: Publishing to the real functioning Locutus network is not yet supported.
-->

## Testing out contracts in the local node

Once we have all our contracts sorted and ready for testing, we can do this in local mode in our node. For this the node must be running, we can make sure that is running by running the following command as a background process or in another terminal; since we have installed it:

```bash
$ locutus-node
```

You should see some logs printed via the stdout of the process indicating that the node HTTP gateway is running.

Once the HTTP gateway is running, we are ready to publish the contracts to our local Locutus node:

```bash
$ cd ../backend && ldt publish --code="./build/locutus/backend.wasm" --state="./build/locutus/contract-state"
$ cd ../web && ldt publish --code="./build/locutus/web.wasm" --state="./build/locutus/contract-state"
```

In this case, we're not passing any parameters (so our parameters will be an empty byte array), and we are passing an initial state without the current backend contract. In typical use, both the parameters would have meaningful data, and the backend contract may be dynamically generated from the app and published from there. 

Once this is done, you can start your app just by pointing to it in the browser: `http://127.0.0.1:50509/contract/web/<CONTRACT KEY>`

For example `http://127.0.0.1:50509/contract/web/CYXGxQGSmcd5xHRJNQygPwmUJsWS2njh3pdVjfVz9EV/`

Iteratively you can repeat this process of modifying, and publishing locally until you are confident with the results and ready to publish your application.

Since the web is part of your state, you are always able to update it, pointing to new contracts, and evolving it over time.

## Limitations

* Publishing to the Locutus network is not yet supported.
* Only Rust is currently supported for contract development, but we'll support more languages like [AssemblyScript](https://www.assemblyscript.org/) in the future.

* Binaries for all the required tools are not yet available, they must be compiled from source
>>>>>>> 1f76c117
<|MERGE_RESOLUTION|>--- conflicted
+++ resolved
@@ -1,771 +1,407 @@
-<<<<<<< HEAD
-# Development Guide
-
-This guide will walkthrough how to develop a simple distributed web application using Locutus. To do that we will be using Rust for the contracts themselves and Typescript for developing the web application.
-
-## Installation
-
-Development for Locutus requires setting initial dependencies. Currently the following dependencies are necessary:
-
-- A [Rust](https://www.rust-lang.org/tools/install) installation, along with [Cargo](https://doc.rust-lang.org/cargo/), the Rust package manager.
-
-      🛈 Currently contract development is only supported in Rust.
-
-- Locutus development tools and node.
-
-      🛈 In the future we will distribute binaries for all the required tools.
-
-- The [LLVM](https://llvm.org) compiler backend core libraries. Usually available at most OS package managers for Linux distributions and Mac OS.
-
-Once you have a working installation of Cargo you can install the dev tools:
-
-```
-$ cargo install locutus
-```
-
-This command will install `ldt` (Locutus Dev Tool) and a working node that can be used for local development.
-
-You can find more information about the available commands looking at [ldt](ldt.md) information or by executing lbt with the `--help` argument.
-
-## Creating a new contract
-
-You can create a new [contract](glossary.md#contract) skeleton by executing the `new` command with `lbt`. Two contract types are supported currently by the tool, regular [contracts](glossary.md#contract), and [web application](glossary.md#web-application) [container contracts](glossary.md#container-contract).
-
-Currently the following technological stacks are supported (more to be added in the future):
-
-- Regular contracts:
-  - Rust (_default_)
-- Web applications:
-  - Container development:
-    - Rust (_default_)
-  - Web/state development:
-    - Typescript. (_default: using npm and webpack_)
-    - Javascript.
-    - Rust (**WIP**).
-
-We will need to create a directory which will hold our web app and initialize it:
-
-```
-$ mkdir -p my-app/web
-$ mkdir -p my-app/backend
-$ cd my-app/web
-$ ldt new web-app
-```
-
-will create the skeleton for a web application and its container contract for Locutus ready for development at the `my-app/web` directory.
-
-## Making a container contract
-
-In order to create a contract, the first thing that we need is to write the code for our container contract. This is a shell contract that will be deployed in the network in order to access the content of our web application.
-
-The `new` command has created the source ready to be modified for us, in your favourite editor open the following file:
-
-```
-$ ./container/src/lib.rs
-```
-
-In this case, and for simplicity sake, the contract won't be performing any functions, but in a real contract this contract would be including some basic security functionality, e.g. verifiying that whoever is trying to update the contract has the required credentials.
-
-> **TODO:** Point to included stdlib functionality to generate safe contract containers.
-
-In order to make our contract unique so it doesn't collide with an existing contract, we can generate a random signature that will be embeeded with the contract.
-
-      🛈 What would happen in case of collision with an existing contract? (That would be if we try to publish a contract which has the same exact combination of code and parameters.) Then it would fail to publish our contract in the network and would get a rejection because we would be trying to update an existing contract. And we would have to make a slight change in the code/parameters so this collision is avoided.
-
-In order to make this work, there needs to exist a type, which requires (this can be only done once, at the top level of the library crate) implementing the `ContracInterface` trait from the locutus-stdlib. For example in the `lib.rs` file we will write the following:
-
-```rust,noplayground
-use locutus_stdlib::prelude::*;
-
-pub const RANDOM_SIGNATURE: &[u8] = &[6, 8, 2, 5, 6, 9, 9, 10];
-
-struct Contract;
-
-#[contract]
-impl ContractInterface for Contract {
-    fn validate_state(_parameters: Parameters<'static>, _state: State<'static>) -> bool {
-        true
-    }
-
-    fn validate_delta(_parameters: Parameters<'static>, _delta: StateDelta<'static>) -> bool {
-        true
-    }
-
-    fn update_state(
-        _parameters: Parameters<'static>,
-        state: State<'static>,
-        _delta: StateDelta<'static>,
-    ) -> Result<UpdateModification, ContractError> {
-        Ok(UpdateModification::ValidUpdate(state))
-    }
-
-    fn summarize_state(
-        _parameters: Parameters<'static>,
-        _state: State<'static>,
-    ) -> StateSummary<'static> {
-        StateSummary::from(vec![])
-    }
-
-    fn get_state_delta(
-        _parameters: Parameters<'static>,
-        _state: State<'static>,
-        _summary: StateSummary<'static>,
-    ) -> StateDelta<'static> {
-        StateDelta::from(vec![])
-    }
-}
-```
-
-That's a lot of information, let's unpack it:
-
-```rust,noplayground
-use locutus_stdlib::prelude::*;
-```
-
-Here we are importing the necessary types and traits to write a Locutus contract successfully using Rust.
-
-```rust,noplayground
-pub const RANDOM_SIGNATURE: &[u8] = &[6, 8, 2, 5, 6, 9, 9, 10];
-```
-
-This will make our contract unique, notice the `pub` qualifier so the compiler doesn't remove this constant because is unused and is included in the output of the compiler.
-
-```rust,noplayground
-struct Contract;
-
-#[contract]
-impl ContractInterface for Contract {
-  ...
-}
-```
-
-      🛈 The exact interface still is an evolving specification.
-
-> **TODO:** Elsewhere in the documentation, explain the intricate details of how interfacing through WASM works. In theory users could implement their own wrapping code as long as the follow the low level WASM code specification.
-
-Here we create a new type, `Contract` for which we will be implementing the `ContractInterface` trait. To know more details about the functionality of a contract, delve into the details of the [contract interface](contract-interface.md).
-
-Notice the `#[contract]` macro call, this will generate the necessary code for the WASM runtime to interact with your contract in an ergonomic ans safe way. Trying to use this macro more than once in the same module will result in a compiler error, and only the code generated at the top level module will be used by the runtime.
-
-As a rule of thumb, one contract will require to implement the `ContractInterface` exactly once.
-
-### Creating a web application
-
-Now we have a working example of a contract, but our contract is an empty shell, which does not do anything yet. To change this, we will start developing our web application.
-
-In order to do that, we can go and modify the code of the contract state, which in this case is the web application. Locutus offers a std library which can be used with Typescript/Javascript to facilitate the development of web applications and interfacing with your local node, so we will make our `package.json` contains the dependency:
-
-```
-{
-  "dependencies": {
-    "@locutus/locutus-stdlib": "0.0.2"
-  }
-}
-```
-
-Open the file `src/index.ts` in a code editor and you can start developing the web application.
-
-An important thing to notice is that our application will have be interfacing with our local node, the entry point for our machine to communicate with other nodes in the network. The stdlib offers a series of facilities in which you will be able to communicate with the network ergonomically.
-
-Here is an example on how you could write your application to interact with the node:
-
-```typescript
-import { LocutusWsApi } from "@locutus/locutus-stdlib/webSocketInterface";
-
-const handler = {
-  onPut: (_response: PutResponse) => {},
-  onGet: (_response: GetResponse) => {},
-  onUpdate: (_up: UpdateResponse) => {},
-  onUpdateNotification: (_notif: UpdateNotification) => {},
-  onErr: (err: HostError) => {},
-  onOpen: () => {},
-};
-
-const API_URL = new URL(`ws://${location.host}/contract/command/`);
-const locutusApi = new LocutusWsApi(API_URL, handler);
-
-const CONTRACT = "DCBi7HNZC3QUZRiZLFZDiEduv5KHgZfgBk8WwTiheGq1";
-
-async function loadState() {
-  let getRequest = {
-    key: Key.fromSpec(CONTRACT),
-    fetch_contract: false,
-  };
-  await locutusApi.get(getRequest);
-}
-```
-
-Let's unpack this code:
-
-```typescript
-const handler = {
-  onPut: (_response: PutResponse) => {},
-  onGet: (_response: GetResponse) => {},
-  onUpdate: (_up: UpdateResponse) => {},
-  onUpdateNotification: (_notif: UpdateNotification) => {},
-  onErr: (err: HostError) => {},
-  onOpen: () => {},
-};
-
-const API_URL = new URL(`ws://${location.host}/contract/command/`);
-const locutusApi = new LocutusWsApi(API_URL, handler);
-```
-
-This type wraps the node websocket API, and allows communicating with. It receives an object which handles the different responses from the node via callbacks. Here you would be able to interact with DOM objects or other parts of your code.
-
-```typescript
-const CONTRACT = "DCBi7HNZC3QUZRiZLFZDiEduv5KHgZfgBk8WwTiheGq1";
-
-async function loadState() {
-  let getRequest = {
-    key: Key.fromSpec(CONTRACT),
-    fetch_contract: false,
-  };
-  await locutusApi.get(getRequest);
-}
-```
-
-Here we use the API wrapper to make a get request (which requires a key and specifying if we require fetching the contract code or not) to get the state for a contract with the given address. The response from the node will be directed to the `onGet` callback. You can use any other methods available in the API to interact with the node.
-
-> **TODO:** Add a link to documentation for the websocket API in typescript
-
-## Writing the backend for our web application
-
-On the [creating a new contract](dev-guide.md#creating-a-new-contract) section we described the contract interface, but we were using to write a simple container contract which won't be doing nothing in practice, just carrying around the frontend of your application. The core logic of the application, and backend where we will be storing all the information, requires an other contract. So we will create a new contract in a different directory for it:
-
-```
-$ cd ../backend
-$ ldt new contract
-```
-
-This will create a regular contract, and we will need to implement the interface on a type that will handle our contract code. For example:
-
-```rust,noplayground
-use locutus_stdlib::prelude::*;
-
-pub const RANDOM_SIGNATURE: &[u8] = &[6, 8, 2, 5, 6, 9, 9, 10];
-
-struct Contract;
-
-struct Posts(...)
-
-impl Posts {
-  fn add_post(&mut self, post: Post) { ... }
-}
-
-struct Post(...)
-
-#[contract]
-impl ContractInterface for Contract {
-    fn update_state(
-        _parameters: Parameters<'static>,
-        state: State<'static>,
-        delta: StateDelta<'static>,
-    ) -> Result<UpdateModification, ContractError> {
-        let mut posts: Posts = serde_json::from_slice(&state).map_err(|_| ContractError::InvalidState)?;
-        let new_post: Posts = serde_json::from_slice(&delta).map_err(|_| ContractError::InvalidState);
-        posts.add_post(new_post)?;
-        Ok(UpdateModification::ValidUpdate(state))
-    }
-
-    ...
-}
-```
-
-In this simple example, we convert a new incoming delta to a post, and the state to a list of posts we maintain, and we appen the post to the list of posts.
-
-If we subscribe to the contract changes or our web app, we will receive a notification with the updates after they are successful, and we will be able to render them in our browser. We can do that, for example, using the API:
-
-```typescript
-function getUpdateNotification(notification: UpdateNotification) {
-  let decoder = new TextDecoder("utf8");
-  let updatesBox = DOCUMENT.getElementById("updates") as HTMLPreElement;
-  let newUpdate = decoder.decode(Uint8Array.from(notification.update));
-  let newUpdateJson = JSON.parse(newUpdate);
-  updatesBox.textContent = updatesBox.textContent + newUpdateJson;
-}
-```
-
-### Building and packaging a contract
-
-Now that we have the frontend and the backend of our web app, we can package the contracts and run them in the node to test them out.
-
-In order to do that, we can again use the development tool to help us out with the process, in each contract directory we run the following commands:
-
-```
-$ ldt build
-```
-
-This command will read your contract manifest file (`locutus.toml`) and take care of building the contract and packaging it, ready for the node and the network to consume it.
-
-> **TODO:** Elsewhere in the documentation, explain the intricate details of building and deploying contracts, in case the usecase doesn't fit with the current tooling, so they know the necessary steeps to itneract with the node at a lower level.
-
-Under the `./build/locutus` directory you will see both a `*.wasm` file, which is the contract file, and `contract-state`, in case it applies, which is the initial state that will be uploaded when initially putting the contract.
-
-Web applications can access the code of backend contracts directly in their applications and put new contracts (that is, assigning a new location for the code, plus any parameters that may be generated dinamically by the web app, and the initial state for that combination of contract code + parameters) dinamically.
-
-Let's take a look at the manifest for our web app container contract:
-
-```
-[contract]
-type = "webapp"
-lang = "rust"
-
-...
-
-[webapp.state-sources]
-source_dirs = ["dist"]
-```
-
-This means that the + dist` directory will be packaged as the initial state for the webapp (that is the code the browser will be interpreting and in the end, rendering).
-
-If we add the following keys to the manifesto:
-
-```
-[webapp.dependencies]
-posts = { path = "../backend" }
-```
-
-The WASM code from the `backend` contract will be embedded in our web application state, so it will be accesible as a resource just via the local HTTP gateway access and then we can re-use it for publishing additional contracts.
-
-> **TODO:** Publishing to the real functioning Locutus network is not yet supported.
-
-## Testing out contracts in the local node
-
-Once we have all our contracts sorted and ready for testing, we can do this in local mode in our node. For this the node must be running, we can make sure that is running by running the following command as a background process or in other terminal, since we have installed it:
-
-```
-$ locutus-node
-```
-
-You should see some logs printed via the stdout of the process indicating that the node HTTP gateway is running.
-
-Once the HTTP gateway is running, we are ready to put the contracts in the node:
-
-```
-$ cd ../backend && ldt publish --code="./build/locutus/backend.wasm" --state="./build/locutus/contract-state"
-$ cd ../web && ldt publish --code="./build/locutus/web.wasm" --state="./build/locutus/contract-state"
-```
-
-In this case we are not passing any parameters (so ours parameters will be basically an empty byte array), and we are passing an initial state with out current backend contract. In a typical use both the parameters would have meaningful data, and the backend contract may be dinamically egenrated from the app and published from there. But the main idea is that how you would publish your application.
-
-Once this is done, you can browse your web just pointing to it in the browser: `http://127.0.0.1:50509/contract/web/<CONTRACT KEY>/`
-
-For example: `http://127.0.0.1:50509/contract/web/CYXGxQGSmcd5xHRJNQygPwmUJsWS2njh3pdVjfVz9EV/`
-
-Iteratively you can repeat this process of modifying, publishing locally, until you are confident with the results and ready to publish your application.
-
-Since the web is part of your state, you are always able to update it, pointing to new contracts, and evolve it over time.
-
-## Publishing
-
-> **TODO:** Publishing to the real functioning Locutus network is not yet supported.
-=======
-**NOTE:** This document is a work in progress. You can [submit an issue](https://github.com/freenet/locutus/issues/new?labels=A-documentation) if you find a problem or have a suggestion. The source for this documentation is in our repository at [locutus/docs/src](https://github.com/freenet/locutus/tree/main/docs/src). We welcome pull requests.
-
-# Development Guide
-
-This guide will walk through how to develop a simple distributed web application using Locutus. To do that, we'll be using Rust for the contracts themselves and Typescript for developing the web application.
-
-At the time of writing (September 2022) the Locutus network is not yet active. We've published this guide so that people can experiment with building and running Locutus applications locally, and provide [feedback](https://github.com/freenet/locutus/issues).
-
-## Installation
-
-Development for Locutus requires installing some dependencies:
-
-### 1. Rust & Cargo
-
-Locutus is developed in [Rust](https://www.rust-lang.org/), on Linux/Mac this will install Rust and its build tool [Cargo](https://doc.rust-lang.org/cargo/getting-started/installation.html) which Locutus also requires:
-
-```bash
-$ curl https://sh.rustup.rs -sSf | sh
-```
-
-### 2. LLVM
-
-- The [LLVM](https://llvm.org) compiler backend core libraries. Usually available at most OS package managers for Linux distributions and Mac OS.
-
-```bash
-$ sudo apt install llvm # For Ubuntu
-```
-
-### 3. Locutus Dev Tool (LTD)
-
-Once you have a working installation of Cargo you can install the Locutus dev tools:
-
-```bash
-$ cargo install locutus
-```
-
-This command will install `ldt` (Locutus Dev Tool) and a working node that can be used for local development.
-
-#### 3.1 Usage
-
-You can find more information about the available commands by executing `ldt` with the `--help` argument:
-
-```
-$ ldt --help
-
-Locutus Development Tool 0.0.2
-The Freenet Project Inc.
-
-USAGE:
-    ldt [DATA_DIR] <SUBCOMMAND>
-
-ARGS:
-    <DATA_DIR>    Overrides the default data directory where Locutus files are stored
-
-OPTIONS:
-    -h, --help       Print help information
-    -V, --version    Print version information
-
-SUBCOMMANDS:
-    build        Builds and packages a contract
-    execute      Node CLI
-    help         Print this message or the help of the given subcommand(s)
-    new          Create a new Locutus contract and/or app
-    publish      Publishes a new contract to the network
-    run-local    A CLI utility for testing out contracts against a Locutus local node
-```
-
-## Creating a new contract
-
-You can create a new [contract](glossary.md#contract) skeleton by executing the `new` command with `ldt`. Two contract types are supported currently by the tool, regular [contracts](glossary.md#contract), and [web application](glossary.md#web-application) [container contracts](glossary.md#container-contract). Currently, the following technological stacks are supported (more to be added in the future):
-
-- Regular contracts:
-  - Rust (_default_)
-- Web applications:
-  - Container development:
-    - Rust (_default_)
-  - Web/state development:
-    - Typescript. (_default: using npm and webpack_)
-    - JavaScript.
-    - Rust (**WIP**).
-
-We will need to create a directory that will hold our web app and initialize it:
-
-```bash
-$ mkdir -p my-app/web
-$ mkdir -p my-app/backend
-$ cd my-app/web
-$ ldt new web-app
-```
-
-will create the skeleton for a web application and its container contract for Locutus ready for development at the `my-app/web` directory.
-
-## Making a container contract
-
-The first thing that we need is to write the code for our container contract. This contract's role is to contain the web application code itself, allowing it to be distributed over Locutus.
-
-The `new` command has created the source ready to be modified for us, in your favorite editor open the following file:
-
-```bash
-$ ./container/src/lib.rs
-```
-
-In this case, and for simplicity's sake, the contract won't be performing any functions, but in a realistic scenario, this contract would include some basic security functionality like verifying that whoever is trying to update the contract has the required credentials.
-
-To make our contract unique so it doesn't collide with an existing contract, we can generate a random signature that will be embedded with the contract.
-
-<!--
-What would happen in case of a collision with an existing contract? (That would be if we try to publish a contract that has the same combination of code and parameters.) Then it would fail to publish our contract in the network and would get a rejection because we would be trying to update an existing contract. And we would have to make a slight change in the code/parameters so this collision is avoided. To make this work, there needs to exist a type, which requires (this can be only done once, at the top level of the library crate) implementing the `ContractInterface` trait from `locutus-stdlib`. 
--->
-
-For example in the `lib.rs` file we will write the following:
-
-```rust,noplayground
-use locutus_stdlib::prelude::*;
-
-pub const RANDOM_SIGNATURE: &[u8] = &[6, 8, 2, 5, 6, 9, 9, 10];
-
-struct Contract;
-
-#[contract]
-impl ContractInterface for Contract {
-    fn validate_state(_parameters: Parameters<'static>, _state: State<'static>) -> bool {
-        true
-    }
-
-    fn validate_delta(_parameters: Parameters<'static>, _delta: StateDelta<'static>) -> bool {
-        true
-    }
-
-    fn update_state(
-        _parameters: Parameters<'static>,
-        state: State<'static>,
-        _delta: StateDelta<'static>,
-    ) -> Result<UpdateModification, ContractError> {
-        Ok(UpdateModification::ValidUpdate(state))
-    }
-
-    fn summarize_state(
-        _parameters: Parameters<'static>,
-        _state: State<'static>,
-    ) -> StateSummary<'static> {
-        StateSummary::from(vec![])
-    }
-
-    fn get_state_delta(
-        _parameters: Parameters<'static>,
-        _state: State<'static>,
-        _summary: StateSummary<'static>,
-    ) -> StateDelta<'static> {
-        StateDelta::from(vec![])
-    }
-}
-```
-
-That's a lot of information, let's unpack it:
-
-```rust,noplayground
-use locutus_stdlib::prelude::*;
-```
-
-Here we are importing the necessary types and traits to write a Locutus contract successfully using Rust.
-
-```rust,noplayground
-pub const RANDOM_SIGNATURE: &[u8] = &[6, 8, 2, 5, 6, 9, 9, 10];
-```
-
-This will make our contract unique, notice the `pub` qualifier so the compiler doesn't remove this constant because is unused and is included in the output of the compiler.
-
-```rust,noplayground
-struct Contract;
-
-#[contract]
-impl ContractInterface for Contract {
-  ...
-}
-```
-
-<!--
-TODO: Elsewhere in the documentation, explain the intricate details of how interfacing through WASM works. In theory users could implement their own wrapping code as long as the follow the low level WASM code specification.
--->
-
-Here we create a new type, `Contract` for which we will be implementing the `ContractInterface` trait. To know more details about the functionality of a contract, delve into the details of the [contract interface](contract-interface.md).
-
-Notice the `#[contract]` macro call, this will generate the necessary code for the WASM runtime to interact with your contract ergonomically and safely. Trying to use this macro more than once in the same module will result in a compiler error, and only the code generated at the top-level module will be used by the runtime.
-
-As a rule of thumb, one contract will require implementing the `ContractInterface`` exactly once.
-
-### Creating a web application
-
-Now we have a working example of a contract, but our contract is an empty shell, which does not do anything yet. To change this, we will start developing our web application.
-
-To do that, we can go and modify the code of the contract state, which in this case is the web application. Locutus offers a standard library (stdlib) that can be used with Typescript/JavaScript to facilitate the development of web applications and interfacing with your local node, so we will make our `package.json` contains the dependency:
-
-```
-{
-  "dependencies": {
-    "@locutus/locutus-stdlib": "0.0.2"
-  }
-}
-```
-
-Open the file `src/index.ts` in a code editor and you can start developing the web application.
-
-An important thing to notice is that our application will need to interface with our local node, the entry point for our machine to communicate with other nodes in the network. The stdlib offers a series of facilities in which you will be able to communicate with the network ergonomically.
-
-Here is an example of how you could write your application to interact with the node:
-
-```typescript
-import { LocutusWsApi } from "@locutus/locutus-stdlib/webSocketInterface";
-
-const handler = {
-  onPut: (_response: PutResponse) => {},
-  onGet: (_response: GetResponse) => {},
-  onUpdate: (_up: UpdateResponse) => {},
-  onUpdateNotification: (_notif: UpdateNotification) => {},
-  onErr: (err: HostError) => {},
-  onOpen: () => {},
-};
-
-const API_URL = new URL(`ws://${location.host}/contract/command/`);
-const locutusApi = new LocutusWsApi(API_URL, handler);
-
-const CONTRACT = "DCBi7HNZC3QUZRiZLFZDiEduv5KHgZfgBk8WwTiheGq1";
-
-async function loadState() {
-  let getRequest = {
-    key: Key.fromSpec(CONTRACT),
-    fetch_contract: false,
-  };
-  await locutusApi.get(getRequest);
-}
-```
-
-Let's unpack this code:
-
-```typescript
-const handler = {
-  onPut: (_response: PutResponse) => {},
-  onGet: (_response: GetResponse) => {},
-  onUpdate: (_up: UpdateResponse) => {},
-  onUpdateNotification: (_notif: UpdateNotification) => {},
-  onErr: (err: HostError) => {},
-  onOpen: () => {},
-};
-
-const API_URL = new URL(`ws://${location.host}/contract/command/`);
-const locutusApi = new LocutusWsApi(API_URL, handler);
-```
-
-This type provides a convenient interface to the WebSocket API. It receives an object which handles the different responses from the node via callbacks. Here you would be able to interact with DOM objects or other parts of your code.
-
-```typescript
-const CONTRACT = "DCBi7HNZC3QUZRiZLFZDiEduv5KHgZfgBk8WwTiheGq1";
-
-async function loadState() {
-  let getRequest = {
-    key: Key.fromSpec(CONTRACT),
-    fetch_contract: false,
-  };
-  await locutusApi.get(getRequest);
-}
-```
-
-Here we use the API wrapper to make a get request (which requires a key and specifies if we require fetching the contract code or not) to get the state for a contract with the given address. The response from the node will be directed to the `onGet` callback. You can use any other methods available in the API to interact with the node.
-
-<!--
-TODO: Add a link to documentation for the WebSocket API in typescript
--->
-
-## Writing the backend for our web application
-
-In the [creating a new contract](dev-guide.md#creating-a-new-contract) section we described the contract interface, but we were using it to write a simple container contract that won't be doing anything in practice, just carrying around the front end of your application. The core logic of the application, and a back end where we will be storing all the information, requires another contract. So we will create a new contract in a different directory for it:
-
-```bash
-$ cd ../backend
-$ ldt new contract
-```
-
-This will create a regular contract, and we will need to implement the interface on a type that will handle our contract code. For example:
-
-```rust,noplayground
-use locutus_stdlib::prelude::*;
-
-pub const RANDOM_SIGNATURE: &[u8] = &[6, 8, 2, 5, 6, 9, 9, 10];
-
-struct Contract;
-
-struct Posts(...)
-
-impl Posts {
-  fn add_post(&mut self, post: Post) { ... }
-}
-
-struct Post(...)
-
-#[contract]
-impl ContractInterface for Contract {
-    fn update_state(
-        _parameters: Parameters<'static>,
-        state: State<'static>,
-        delta: StateDelta<'static>,
-    ) -> Result<UpdateModification, ContractError> {
-        let mut posts: Posts = serde_json::from_slice(&state).map_err(|_| ContractError::InvalidState)?;
-        let new_post: Posts = serde_json::from_slice(&delta).map_err(|_| ContractError::InvalidState);
-        posts.add_post(new_post)?;
-        Ok(UpdateModification::ValidUpdate(state))
-    }
-
-    ...
-}
-```
-
-In this simple example, we convert a new incoming delta to a post and the state to a list of posts we maintain, and we append the post to the list of posts.
-
-If we subscribe to the contract changes or our web app, we will receive a notification with the updates after they are successful, and we will be able to render them in our browser. We can do that, for example, using the API:
-
-```typescript
-function getUpdateNotification(notification: UpdateNotification) {
-  let decoder = new TextDecoder("utf8");
-  let updatesBox = DOCUMENT.getElementById("updates") as HTMLPreElement;
-  let newUpdate = decoder.decode(Uint8Array.from(notification.update));
-  let newUpdateJson = JSON.parse(newUpdate);
-  updatesBox.textContent = updatesBox.textContent + newUpdateJson;
-}
-```
-
-### Building and packaging a contract
-
-Now that we have the front end and the back end of our web app, we can package the contracts and run them in the node to test them out.
-
-In order to do that, we can again use the development tool to help us out with the process, in each contract directory we run the following commands:
-
-```bash
-$ ldt build
-```
-
-This command will read your contract manifest file (`locutus.toml`) and take care of building the contract and packaging it, ready for the node and the network to consume it.
-
-<!--
-TODO: Elsewhere in the documentation, explain the intricate details of building and deploying contracts, in case the use-case doesn't fit with the current tooling, so they know the necessary steeps to interact with the node at a lower level.
--->
-
-Under the `./build/locutus` directory, you will see both a `*.wasm` file, which is the contract file, and `contract-state`, in case it applies, which is the initial state that will be uploaded when initially putting the contract.
-
-Web applications can access the code of backend contracts directly in their applications and put new contracts (that is, assigning a new location for the code, plus any parameters that may be generated dynamically by the web app, and the initial state for that combination of contract code + parameters) dynamically.
-
-Let's take a look at the manifest for our web app container contract:
-
-```toml
-[contract]
-type = "webapp"
-lang = "rust"
-
-...
-
-[webapp.state-sources]
-source_dirs = ["dist"]
-```
-
-This means that the `dist` directory will be packaged as the initial state for the webapp (that is the code the browser will be interpreting and in the end, rendering).
-
-If we add the following keys to the manifesto:
-
-```toml
-[webapp.dependencies]
-posts = { path = "../backend" }
-```
-
-The WASM code from the `backend` contract will be embedded in our web application state, so it will be accessible as a resource just via the local HTTP gateway access and then we can re-use it for publishing additional contracts.
-
-<!--
-TODO: Publishing to the real functioning Locutus network is not yet supported.
--->
-
-## Testing out contracts in the local node
-
-Once we have all our contracts sorted and ready for testing, we can do this in local mode in our node. For this the node must be running, we can make sure that is running by running the following command as a background process or in another terminal; since we have installed it:
-
-```bash
-$ locutus-node
-```
-
-You should see some logs printed via the stdout of the process indicating that the node HTTP gateway is running.
-
-Once the HTTP gateway is running, we are ready to publish the contracts to our local Locutus node:
-
-```bash
-$ cd ../backend && ldt publish --code="./build/locutus/backend.wasm" --state="./build/locutus/contract-state"
-$ cd ../web && ldt publish --code="./build/locutus/web.wasm" --state="./build/locutus/contract-state"
-```
-
-In this case, we're not passing any parameters (so our parameters will be an empty byte array), and we are passing an initial state without the current backend contract. In typical use, both the parameters would have meaningful data, and the backend contract may be dynamically generated from the app and published from there. 
-
-Once this is done, you can start your app just by pointing to it in the browser: `http://127.0.0.1:50509/contract/web/<CONTRACT KEY>`
-
-For example `http://127.0.0.1:50509/contract/web/CYXGxQGSmcd5xHRJNQygPwmUJsWS2njh3pdVjfVz9EV/`
-
-Iteratively you can repeat this process of modifying, and publishing locally until you are confident with the results and ready to publish your application.
-
-Since the web is part of your state, you are always able to update it, pointing to new contracts, and evolving it over time.
-
-## Limitations
-
-* Publishing to the Locutus network is not yet supported.
-* Only Rust is currently supported for contract development, but we'll support more languages like [AssemblyScript](https://www.assemblyscript.org/) in the future.
-
-* Binaries for all the required tools are not yet available, they must be compiled from source
->>>>>>> 1f76c117
+**NOTE:** This document is a work in progress. You can [submit an issue](https://github.com/freenet/locutus/issues/new?labels=A-documentation) if you find a problem or have a suggestion. The source for this documentation is in our repository at [locutus/docs/src](https://github.com/freenet/locutus/tree/main/docs/src). We welcome pull requests.
+
+# Development Guide
+
+This guide will walk through how to develop a simple distributed web application using Locutus. To do that, we'll be using Rust for the contracts themselves and Typescript for developing the web application.
+
+At the time of writing (September 2022) the Locutus network is not yet active. We've published this guide so that people can experiment with building and running Locutus applications locally, and provide [feedback](https://github.com/freenet/locutus/issues).
+
+## Installation
+
+Development for Locutus requires installing some dependencies:
+
+### 1. Rust & Cargo
+
+Locutus is developed in [Rust](https://www.rust-lang.org/), on Linux/Mac this will install Rust and its build tool [Cargo](https://doc.rust-lang.org/cargo/getting-started/installation.html) which Locutus also requires:
+
+```bash
+$ curl https://sh.rustup.rs -sSf | sh
+```
+
+### 2. LLVM
+
+- The [LLVM](https://llvm.org) compiler backend core libraries. Usually available at most OS package managers for Linux distributions and Mac OS.
+
+```bash
+$ sudo apt install llvm # For Ubuntu
+```
+
+### 3. Locutus Dev Tool (LTD)
+
+Once you have a working installation of Cargo you can install the Locutus dev tools:
+
+```bash
+$ cargo install locutus
+```
+
+This command will install `ldt` (Locutus Dev Tool) and a working node that can be used for local development.
+
+#### 3.1 Usage
+
+You can find more information about the available commands by executing `ldt` with the `--help` argument:
+
+```
+$ ldt --help
+
+Locutus Development Tool 0.0.2
+The Freenet Project Inc.
+
+USAGE:
+    ldt [DATA_DIR] <SUBCOMMAND>
+
+ARGS:
+    <DATA_DIR>    Overrides the default data directory where Locutus files are stored
+
+OPTIONS:
+    -h, --help       Print help information
+    -V, --version    Print version information
+
+SUBCOMMANDS:
+    build        Builds and packages a contract
+    execute      Node CLI
+    help         Print this message or the help of the given subcommand(s)
+    new          Create a new Locutus contract and/or app
+    publish      Publishes a new contract to the network
+    run-local    A CLI utility for testing out contracts against a Locutus local node
+```
+
+## Creating a new contract
+
+You can create a new [contract](glossary.md#contract) skeleton by executing the `new` command with `ldt`. Two contract types are supported currently by the tool, regular [contracts](glossary.md#contract), and [web application](glossary.md#web-application) [container contracts](glossary.md#container-contract). Currently, the following technological stacks are supported (more to be added in the future):
+
+- Regular contracts:
+  - Rust (_default_)
+- Web applications:
+  - Container development:
+    - Rust (_default_)
+  - Web/state development:
+    - Typescript. (_default: using npm and webpack_)
+    - JavaScript.
+    - Rust (**WIP**).
+
+We will need to create a directory that will hold our web app and initialize it:
+
+```bash
+$ mkdir -p my-app/web
+$ mkdir -p my-app/backend
+$ cd my-app/web
+$ ldt new web-app
+```
+
+will create the skeleton for a web application and its container contract for Locutus ready for development at the `my-app/web` directory.
+
+## Making a container contract
+
+The first thing that we need is to write the code for our container contract. This contract's role is to contain the web application code itself, allowing it to be distributed over Locutus.
+
+The `new` command has created the source ready to be modified for us, in your favorite editor open the following file:
+
+```bash
+$ ./container/src/lib.rs
+```
+
+In this case, and for simplicity's sake, the contract won't be performing any functions, but in a realistic scenario, this contract would include some basic security functionality like verifying that whoever is trying to update the contract has the required credentials.
+
+To make our contract unique so it doesn't collide with an existing contract, we can generate a random signature that will be embedded with the contract.
+
+<!--
+What would happen in case of a collision with an existing contract? (That would be if we try to publish a contract that has the same combination of code and parameters.) Then it would fail to publish our contract in the network and would get a rejection because we would be trying to update an existing contract. And we would have to make a slight change in the code/parameters so this collision is avoided. To make this work, there needs to exist a type, which requires (this can be only done once, at the top level of the library crate) implementing the `ContractInterface` trait from `locutus-stdlib`. 
+-->
+
+For example in the `lib.rs` file we will write the following:
+
+```rust,noplayground
+use locutus_stdlib::prelude::*;
+
+pub const RANDOM_SIGNATURE: &[u8] = &[6, 8, 2, 5, 6, 9, 9, 10];
+
+struct Contract;
+
+#[contract]
+impl ContractInterface for Contract {
+    fn validate_state(_parameters: Parameters<'static>, _state: State<'static>) -> bool {
+        true
+    }
+
+    fn validate_delta(_parameters: Parameters<'static>, _delta: StateDelta<'static>) -> bool {
+        true
+    }
+
+    fn update_state(
+        _parameters: Parameters<'static>,
+        state: State<'static>,
+        _delta: StateDelta<'static>,
+    ) -> Result<UpdateModification, ContractError> {
+        Ok(UpdateModification::ValidUpdate(state))
+    }
+
+    fn summarize_state(
+        _parameters: Parameters<'static>,
+        _state: State<'static>,
+    ) -> StateSummary<'static> {
+        StateSummary::from(vec![])
+    }
+
+    fn get_state_delta(
+        _parameters: Parameters<'static>,
+        _state: State<'static>,
+        _summary: StateSummary<'static>,
+    ) -> StateDelta<'static> {
+        StateDelta::from(vec![])
+    }
+}
+```
+
+That's a lot of information, let's unpack it:
+
+```rust,noplayground
+use locutus_stdlib::prelude::*;
+```
+
+Here we are importing the necessary types and traits to write a Locutus contract successfully using Rust.
+
+```rust,noplayground
+pub const RANDOM_SIGNATURE: &[u8] = &[6, 8, 2, 5, 6, 9, 9, 10];
+```
+
+This will make our contract unique, notice the `pub` qualifier so the compiler doesn't remove this constant because is unused and is included in the output of the compiler.
+
+```rust,noplayground
+struct Contract;
+
+#[contract]
+impl ContractInterface for Contract {
+  ...
+}
+```
+
+<!--
+TODO: Elsewhere in the documentation, explain the intricate details of how interfacing through WASM works. In theory users could implement their own wrapping code as long as the follow the low level WASM code specification.
+-->
+
+Here we create a new type, `Contract` for which we will be implementing the `ContractInterface` trait. To know more details about the functionality of a contract, delve into the details of the [contract interface](contract-interface.md).
+
+Notice the `#[contract]` macro call, this will generate the necessary code for the WASM runtime to interact with your contract ergonomically and safely. Trying to use this macro more than once in the same module will result in a compiler error, and only the code generated at the top-level module will be used by the runtime.
+
+As a rule of thumb, one contract will require implementing the `ContractInterface`` exactly once.
+
+### Creating a web application
+
+Now we have a working example of a contract, but our contract is an empty shell, which does not do anything yet. To change this, we will start developing our web application.
+
+To do that, we can go and modify the code of the contract state, which in this case is the web application. Locutus offers a standard library (stdlib) that can be used with Typescript/JavaScript to facilitate the development of web applications and interfacing with your local node, so we will make our `package.json` contains the dependency:
+
+```
+{
+  "dependencies": {
+    "@locutus/locutus-stdlib": "0.0.2"
+  }
+}
+```
+
+Open the file `src/index.ts` in a code editor and you can start developing the web application.
+
+An important thing to notice is that our application will need to interface with our local node, the entry point for our machine to communicate with other nodes in the network. The stdlib offers a series of facilities in which you will be able to communicate with the network ergonomically.
+
+Here is an example of how you could write your application to interact with the node:
+
+```typescript
+import { LocutusWsApi } from "@locutus/locutus-stdlib/webSocketInterface";
+
+const handler = {
+  onPut: (_response: PutResponse) => {},
+  onGet: (_response: GetResponse) => {},
+  onUpdate: (_up: UpdateResponse) => {},
+  onUpdateNotification: (_notif: UpdateNotification) => {},
+  onErr: (err: HostError) => {},
+  onOpen: () => {},
+};
+
+const API_URL = new URL(`ws://${location.host}/contract/command/`);
+const locutusApi = new LocutusWsApi(API_URL, handler);
+
+const CONTRACT = "DCBi7HNZC3QUZRiZLFZDiEduv5KHgZfgBk8WwTiheGq1";
+
+async function loadState() {
+  let getRequest = {
+    key: Key.fromSpec(CONTRACT),
+    fetch_contract: false,
+  };
+  await locutusApi.get(getRequest);
+}
+```
+
+Let's unpack this code:
+
+```typescript
+const handler = {
+  onPut: (_response: PutResponse) => {},
+  onGet: (_response: GetResponse) => {},
+  onUpdate: (_up: UpdateResponse) => {},
+  onUpdateNotification: (_notif: UpdateNotification) => {},
+  onErr: (err: HostError) => {},
+  onOpen: () => {},
+};
+
+const API_URL = new URL(`ws://${location.host}/contract/command/`);
+const locutusApi = new LocutusWsApi(API_URL, handler);
+```
+
+This type provides a convenient interface to the WebSocket API. It receives an object which handles the different responses from the node via callbacks. Here you would be able to interact with DOM objects or other parts of your code.
+
+```typescript
+const CONTRACT = "DCBi7HNZC3QUZRiZLFZDiEduv5KHgZfgBk8WwTiheGq1";
+
+async function loadState() {
+  let getRequest = {
+    key: Key.fromSpec(CONTRACT),
+    fetch_contract: false,
+  };
+  await locutusApi.get(getRequest);
+}
+```
+
+Here we use the API wrapper to make a get request (which requires a key and specifies if we require fetching the contract code or not) to get the state for a contract with the given address. The response from the node will be directed to the `onGet` callback. You can use any other methods available in the API to interact with the node.
+
+<!--
+TODO: Add a link to documentation for the WebSocket API in typescript
+-->
+
+## Writing the backend for our web application
+
+In the [creating a new contract](dev-guide.md#creating-a-new-contract) section we described the contract interface, but we were using it to write a simple container contract that won't be doing anything in practice, just carrying around the front end of your application. The core logic of the application, and a back end where we will be storing all the information, requires another contract. So we will create a new contract in a different directory for it:
+
+```bash
+$ cd ../backend
+$ ldt new contract
+```
+
+This will create a regular contract, and we will need to implement the interface on a type that will handle our contract code. For example:
+
+```rust,noplayground
+use locutus_stdlib::prelude::*;
+
+pub const RANDOM_SIGNATURE: &[u8] = &[6, 8, 2, 5, 6, 9, 9, 10];
+
+struct Contract;
+
+struct Posts(...)
+
+impl Posts {
+  fn add_post(&mut self, post: Post) { ... }
+}
+
+struct Post(...)
+
+#[contract]
+impl ContractInterface for Contract {
+    fn update_state(
+        _parameters: Parameters<'static>,
+        state: State<'static>,
+        delta: StateDelta<'static>,
+    ) -> Result<UpdateModification, ContractError> {
+        let mut posts: Posts = serde_json::from_slice(&state).map_err(|_| ContractError::InvalidState)?;
+        let new_post: Posts = serde_json::from_slice(&delta).map_err(|_| ContractError::InvalidState);
+        posts.add_post(new_post)?;
+        Ok(UpdateModification::ValidUpdate(state))
+    }
+
+    ...
+}
+```
+
+In this simple example, we convert a new incoming delta to a post and the state to a list of posts we maintain, and we append the post to the list of posts.
+
+If we subscribe to the contract changes or our web app, we will receive a notification with the updates after they are successful, and we will be able to render them in our browser. We can do that, for example, using the API:
+
+```typescript
+function getUpdateNotification(notification: UpdateNotification) {
+  let decoder = new TextDecoder("utf8");
+  let updatesBox = DOCUMENT.getElementById("updates") as HTMLPreElement;
+  let newUpdate = decoder.decode(Uint8Array.from(notification.update));
+  let newUpdateJson = JSON.parse(newUpdate);
+  updatesBox.textContent = updatesBox.textContent + newUpdateJson;
+}
+```
+
+### Building and packaging a contract
+
+Now that we have the front end and the back end of our web app, we can package the contracts and run them in the node to test them out.
+
+In order to do that, we can again use the development tool to help us out with the process, in each contract directory we run the following commands:
+
+```bash
+$ ldt build
+```
+
+This command will read your contract manifest file (`locutus.toml`) and take care of building the contract and packaging it, ready for the node and the network to consume it.
+
+<!--
+TODO: Elsewhere in the documentation, explain the intricate details of building and deploying contracts, in case the use-case doesn't fit with the current tooling, so they know the necessary steeps to interact with the node at a lower level.
+-->
+
+Under the `./build/locutus` directory, you will see both a `*.wasm` file, which is the contract file, and `contract-state`, in case it applies, which is the initial state that will be uploaded when initially putting the contract.
+
+Web applications can access the code of backend contracts directly in their applications and put new contracts (that is, assigning a new location for the code, plus any parameters that may be generated dynamically by the web app, and the initial state for that combination of contract code + parameters) dynamically.
+
+Let's take a look at the manifest for our web app container contract:
+
+```toml
+[contract]
+type = "webapp"
+lang = "rust"
+
+...
+
+[webapp.state-sources]
+source_dirs = ["dist"]
+```
+
+This means that the `dist` directory will be packaged as the initial state for the webapp (that is the code the browser will be interpreting and in the end, rendering).
+
+If we add the following keys to the manifesto:
+
+```toml
+[webapp.dependencies]
+posts = { path = "../backend" }
+```
+
+The WASM code from the `backend` contract will be embedded in our web application state, so it will be accessible as a resource just via the local HTTP gateway access and then we can re-use it for publishing additional contracts.
+
+<!--
+TODO: Publishing to the real functioning Locutus network is not yet supported.
+-->
+
+## Testing out contracts in the local node
+
+Once we have all our contracts sorted and ready for testing, we can do this in local mode in our node. For this the node must be running, we can make sure that is running by running the following command as a background process or in another terminal; since we have installed it:
+
+```bash
+$ locutus-node
+```
+
+You should see some logs printed via the stdout of the process indicating that the node HTTP gateway is running.
+
+Once the HTTP gateway is running, we are ready to publish the contracts to our local Locutus node:
+
+```bash
+$ cd ../backend && ldt publish --code="./build/locutus/backend.wasm" --state="./build/locutus/contract-state"
+$ cd ../web && ldt publish --code="./build/locutus/web.wasm" --state="./build/locutus/contract-state"
+```
+
+In this case, we're not passing any parameters (so our parameters will be an empty byte array), and we are passing an initial state without the current backend contract. In typical use, both the parameters would have meaningful data, and the backend contract may be dynamically generated from the app and published from there. 
+
+Once this is done, you can start your app just by pointing to it in the browser: `http://127.0.0.1:50509/contract/web/<CONTRACT KEY>`
+
+For example `http://127.0.0.1:50509/contract/web/CYXGxQGSmcd5xHRJNQygPwmUJsWS2njh3pdVjfVz9EV/`
+
+Iteratively you can repeat this process of modifying, and publishing locally until you are confident with the results and ready to publish your application.
+
+Since the web is part of your state, you are always able to update it, pointing to new contracts, and evolving it over time.
+
+## Limitations
+
+* Publishing to the Locutus network is not yet supported.
+* Only Rust is currently supported for contract development, but we'll support more languages like [AssemblyScript](https://www.assemblyscript.org/) in the future.
+
+* Binaries for all the required tools are not yet available, they must be compiled from source