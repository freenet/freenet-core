# Getting Started

<<<<<<< HEAD
This tutorial will show you how to build decentralized software on Freenet.
=======
This tutorial will show you how to build decentralized software on Freenet.O

<!-- toc -->
>>>>>>> a832dfd9

## Prerequisites

### Rust and Cargo

This will install a Rust development environment including cargo on Linux or a
Mac (for Windows see [here](https://rustup.rs)):

```bash
$ curl https://sh.rustup.rs -sSf | sh
```

### Locutus Dev Tool (LTD)

Once you have a working installation of Cargo you can install the Locutus dev
tools:

```bash
$ cargo install locutus
```

This command will install `ldt` (Locutus Dev Tool) and a working Freenet kernel that can
be used for local development.
<<<<<<< HEAD
=======

## Creating a new contract

You can create a new [contract](glossary.md#contract) skeleton by executing the
`new` command with `ldt`. Two contract types are supported currently by the
tool, regular [contracts](glossary.md#contract), and [web
application](glossary.md#web-application) [container
contracts](glossary.md#container-contract). Currently, the following
technological stacks are supported (more to be added in the future):

- Regular contracts:
  - Rust (_default_)
- Web applications:
  - Container development:
    - Rust (_default_)
  - Web/state development:
    - Typescript. (_default: using npm and webpack_)
    - JavaScript.
    - Rust (**WIP**).

We will need to create a directory that will hold our web app and initialize it:

```bash
$ mkdir -p my-app/web
$ mkdir -p my-app/backend
$ cd my-app/web
$ ldt new web-app
```

will create the skeleton for a web application and its container contract for
Locutus ready for development at the `my-app/web` directory.

## Making a container contract

The first thing that we need is to write the code for our container contract.
This contract's role is to contain the web application code itself, allowing it
to be distributed over Locutus.

The `new` command has created the source ready to be modified for us, in your
favorite editor open the following file:

```bash
$ ./container/src/lib.rs
```

In this case, and for simplicity's sake, the contract won't be performing any
functions, but in a realistic scenario, this contract would include some basic
security functionality like verifying that whoever is trying to update the
contract has the required credentials.

To make our contract unique so it doesn't collide with an existing contract, we
can generate a random signature that will be embedded with the contract.

<!--
What would happen in case of a collision with an existing contract? (That would be if we try to publish a contract that has the same combination of code and parameters.) Then it would fail to publish our contract in the network and would get a rejection because we would be trying to update an existing contract. And we would have to make a slight change in the code/parameters so this collision is avoided. To make this work, there needs to exist a type, which requires (this can be only done once, at the top level of the library crate) implementing the `ContractInterface` trait from `locutus-stdlib`.
-->

For example in the `lib.rs` file we will write the following:

```rust,no_run,noplayground
{{#include ../../crates/locutus-runtime/examples/contract.rs:contractifce}}
```

That's a lot of information, let's unpack it:

```rust,noplayground
use locutus_stdlib::prelude::*;
```

Here we are importing the necessary types and traits to write a Locutus contract
successfully using Rust.

```rust,noplayground
pub const RANDOM_SIGNATURE: &[u8] = &[6, 8, 2, 5, 6, 9, 9, 10];
```

This will make our contract unique, notice the `pub` qualifier so the compiler
doesn't remove this constant because is unused and is included in the output of
the compiler.

```rust,noplayground
struct Contract;

#[contract]
impl ContractInterface for Contract {
  ...
}
```

<!--
TODO: Elsewhere in the documentation, explain the intricate details of how interfacing through WASM works. In theory users could implement their own wrapping code as long as the follow the low level WASM code specification.
-->

Here we create a new type, `Contract` for which we will be implementing the
`ContractInterface` trait. To know more details about the functionality of a
contract, delve into the details of the [contract
interface](contract-interface.md).

Notice the `#[contract]` macro call, this will generate the necessary code for
the WASM runtime to interact with your contract ergonomically and safely. Trying
to use this macro more than once in the same module will result in a compiler
error, and only the code generated at the top-level module will be used by the
runtime.

As a rule of thumb, one contract will require implementing the
`ContractInterface`` exactly once.

### Creating a web application

Now we have a working example of a contract, but our contract is an empty shell,
which does not do anything yet. To change this, we will start developing our web
application.

To do that, we can go and modify the code of the contract state, which in this
case is the web application. Locutus offers a standard library (stdlib) that can
be used with Typescript/JavaScript to facilitate the development of web
applications and interfacing with your local node, so we will make our
`package.json` contains the dependency:

```
{
  "dependencies": {
    "@locutus/locutus-stdlib": "0.0.2"
  }
}
```

Open the file `src/index.ts` in a code editor and you can start developing the
web application.

An important thing to notice is that our application will need to interface with
our local node, the entry point for our machine to communicate with other nodes
in the network. The stdlib offers a series of facilities in which you will be
able to communicate with the network ergonomically.

Here is an example of how you could write your application to interact with the
node:

```typescript
import { LocutusWsApi } from "@locutus/locutus-stdlib/webSocketInterface";

const handler = {
  onPut: (_response: PutResponse) => {},
  onGet: (_response: GetResponse) => {},
  onUpdate: (_up: UpdateResponse) => {},
  onUpdateNotification: (_notif: UpdateNotification) => {},
  onErr: (err: HostError) => {},
  onOpen: () => {},
};

const API_URL = new URL(`ws://${location.host}/contract/command/`);
const locutusApi = new LocutusWsApi(API_URL, handler);

const CONTRACT = "DCBi7HNZC3QUZRiZLFZDiEduv5KHgZfgBk8WwTiheGq1";

async function loadState() {
  let getRequest = {
    key: Key.fromSpec(CONTRACT),
    fetch_contract: false,
  };
  await locutusApi.get(getRequest);
}
```

Let's unpack this code:

```typescript
const handler = {
  onPut: (_response: PutResponse) => {},
  onGet: (_response: GetResponse) => {},
  onUpdate: (_up: UpdateResponse) => {},
  onUpdateNotification: (_notif: UpdateNotification) => {},
  onErr: (err: HostError) => {},
  onOpen: () => {},
};

const API_URL = new URL(`ws://${location.host}/contract/command/`);
const locutusApi = new LocutusWsApi(API_URL, handler);
```

This type provides a convenient interface to the WebSocket API. It receives an
object which handles the different responses from the node via callbacks. Here
you would be able to interact with DOM objects or other parts of your code.

```typescript
const CONTRACT = "DCBi7HNZC3QUZRiZLFZDiEduv5KHgZfgBk8WwTiheGq1";

async function loadState() {
  let getRequest = {
    key: Key.fromSpec(CONTRACT),
    fetch_contract: false,
  };
  await locutusApi.get(getRequest);
}
```

Here we use the API wrapper to make a get request (which requires a key and
specifies if we require fetching the contract code or not) to get the state for
a contract with the given address. The response from the node will be directed
to the `onGet` callback. You can use any other methods available in the API to
interact with the node.

<!--
TODO: Add a link to documentation for the WebSocket API in typescript
-->

## Writing the backend for our web application

In the [creating a new contract](dev-guide.md#creating-a-new-contract) section
we described the contract interface, but we were using it to write a simple
container contract that won't be doing anything in practice, just carrying
around the front end of your application. The core logic of the application, and
a back end where we will be storing all the information, requires another
contract. So we will create a new contract in a different directory for it:

```bash
$ cd ../backend
$ ldt new contract
```

This will create a regular contract, and we will need to implement the interface
on a type that will handle our contract code. For example:

```rust,noplayground
use locutus_stdlib::prelude::*;

pub const RANDOM_SIGNATURE: &[u8] = &[6, 8, 2, 5, 6, 9, 9, 10];

struct Contract;

struct Posts(...)

impl Posts {
  fn add_post(&mut self, post: Post) { ... }
}

struct Post(...)

#[contract]
impl ContractInterface for Contract {
    fn update_state(
        _parameters: Parameters<'static>,
        state: State<'static>,
        data: Vec<UpdateData<'static>>,
    ) -> Result<UpdateModification<'static>, ContractError> {
        let mut posts: Posts = serde_json::from_slice(&state).map_err(|_| ContractError::InvalidState)?;
        if let Some(UpdateData::Delta(delta)) = data.pop() {
          let new_post: Posts = serde_json::from_slice(&delta).map_err(|_| ContractError::InvalidState);
          posts.add_post(new_post)?;
        } else {
            Err(ContractError::InvalidUpdate)
        }
        Ok(UpdateModification::valid(posts.into()))
    }

    ...
}
```

In this simple example, we convert a new incoming delta to a post and the state
to a list of posts we maintain, and we append the post to the list of posts.
After that, we convert back the posts list to an state and return that.

If we subscribe to the contract changes or our web app, we will receive a
notification with the updates after they are successful, and we will be able to
render them in our browser. We can do that, for example, using the API:

```typescript
function getUpdateNotification(notification: UpdateNotification) {
  let decoder = new TextDecoder("utf8");
  let updatesBox = DOCUMENT.getElementById("updates") as HTMLPreElement;
  let newUpdate = decoder.decode(Uint8Array.from(notification.update));
  let newUpdateJson = JSON.parse(newUpdate);
  updatesBox.textContent = updatesBox.textContent + newUpdateJson;
}
```

### Building and packaging a contract

Now that we have the front end and the back end of our web app, we can package
the contracts and run them in the node to test them out.

In order to do that, we can again use the development tool to help us out with
the process. But before doing that, let's take a look at the manifesto format
and understand the different parameters that allow us to specify how this
contract should be compiled (check the [manifest](./manifest.md) details for
more information). In the web app directory, we have a `locutus.toml` file which
contains something similar to:

```toml
[contract]
type = "webapp"
lang = "rust"

...

[webapp.state-sources]
source_dirs = ["dist"]
```

This means that the `dist` directory will be packaged as the initial state for
the webapp (that is the code the browser will be interpreting and in the end,
rendering).

If we add the following keys to the manifesto:

```toml
[webapp.dependencies]
posts = { path = "../backend" }
```

The WASM code from the `backend` contract will be embedded in our web
application state, so it will be accessible as a resource just via the local
HTTP gateway access and then we can re-use it for publishing additional
contracts.

<!--
TODO: Publishing to the real functioning Locutus network is not yet supported.
-->

Currently, wep applications follow a standarized build procedure in case you use
`ldt` and assumptions about your system. For example, in the case of a `type =
"webapp"` contract, if nothing is specified, it will assume you have `npm` and
the `tsc` compiler available at the directory level, as well as `webpack`
installed.

This means that you have installed either globally or at the directory level,
e.g. globally:

```
$ npm install -g typescript
$ npm install -g webpack
$ npm install -g webpack-cli
```

or locally (make sure your `package.json` file has the required dependencies):

```
$ npm install typescript --save-dev
$ npm install webpack --save-dev
$ npm install webpack-cli --save-dev
```

If, however, you prefer to follow a different workflow, you can write your own
by enabling/disabling certain parameters or using a blank template. For example:

```
[contract]
lang = "rust"

[state]
files = ["my_packaged_web.tar.xz"]
```

Would just delegate the work of building the packaged `tar` to the developer.
Or:

```
[contract]
type = "webapp"
lang = "rust"

[webapp]
lang = "typescript"

[webapp.typescript]
webpack =  false
```

would disable usign `webpack` at all.

Now that we understand the details, and after making any necessary changes, in
each contract directory we run the following commands:

```bash
$ ldt build
```

This command will read your contract manifest file (`locutus.toml`) and take
care of building the contract and packaging it, ready for the node and the
network to consume it.

<!--
TODO: Elsewhere in the documentation, explain the intricate details of building and deploying contracts, in case the use-case doesn't fit with the current tooling, so they know the necessary steeps to interact with the node at a lower level.
-->

Under the `./build/locutus` directory, you will see both a `*.wasm` file, which
is the contract file, and `contract-state`, in case it applies, which is the
initial state that will be uploaded when initially putting the contract.

Web applications can access the code of backend contracts directly in their
applications and put new contracts (that is, assigning a new location for the
code, plus any parameters that may be generated dynamically by the web app, and
the initial state for that combination of contract code + parameters)
dynamically.

Let's take a look at the manifest for our web app container contract:

## Testing out contracts in the local node

Once we have all our contracts sorted and ready for testing, we can do this in
local mode in our node. For this the node must be running, we can make sure that
is running by running the following command as a background process or in
another terminal; since we have installed it:

```bash
$ locutus-node
```

You should see some logs printed via the stdout of the process indicating that
the node HTTP gateway is running.

Once the HTTP gateway is running, we are ready to publish the contracts to our
local Locutus node:

```bash
$ cd ../backend && ldt publish --code="./build/locutus/backend.wasm" --state="./build/locutus/contract-state"
$ cd ../web && ldt publish --code="./build/locutus/web.wasm" --state="./build/locutus/contract-state"
```

In this case, we're not passing any parameters (so our parameters will be an
empty byte array), and we are passing an initial state without the current
backend contract. In typical use, both the parameters would have meaningful
data, and the backend contract may be dynamically generated from the app and
published from there.

Once this is done, you can start your app just by pointing to it in the browser:
`http://127.0.0.1:50509/contract/web/<CONTRACT KEY>`

For example
`http://127.0.0.1:50509/contract/web/CYXGxQGSmcd5xHRJNQygPwmUJsWS2njh3pdVjfVz9EV/`

Iteratively you can repeat this process of modifying, and publishing locally
until you are confident with the results and ready to publish your application.

Since the web is part of your state, you are always able to update it, pointing
to new contracts, and evolving it over time.

## Limitations

- Publishing to the Locutus network is not yet supported.
- Only Rust is currently supported for contract development, but we'll support
  more languages like [AssemblyScript](https://www.assemblyscript.org/) in the
  future.

- Binaries for all the required tools are not yet available, they must be
  compiled from source
>>>>>>> a832dfd9
<|MERGE_RESOLUTION|>--- conflicted
+++ resolved
@@ -1,12 +1,8 @@
 # Getting Started
 
-<<<<<<< HEAD
-This tutorial will show you how to build decentralized software on Freenet.
-=======
 This tutorial will show you how to build decentralized software on Freenet.O
 
 <!-- toc -->
->>>>>>> a832dfd9
 
 ## Prerequisites
 
@@ -30,8 +26,6 @@
 
 This command will install `ldt` (Locutus Dev Tool) and a working Freenet kernel that can
 be used for local development.
-<<<<<<< HEAD
-=======
 
 ## Creating a new contract
 
@@ -478,5 +472,4 @@
   future.
 
 - Binaries for all the required tools are not yet available, they must be
-  compiled from source
->>>>>>> a832dfd9
+  compiled from source