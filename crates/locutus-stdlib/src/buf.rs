//! Memory buffers to interact with the WASM contracts.

use crate::prelude::WasmLinearMem;

#[doc(hidden)]
#[derive(Clone, Copy, Debug)]
#[repr(C)]
pub struct BufferBuilder {
    start: i64,
    capacity: u32,
    last_read: i64,
    last_write: i64,
}

impl BufferBuilder {
<<<<<<< HEAD
    pub fn capacity(&self) -> usize {
        self.capacity as _
    }

    pub fn written(&self, mem: Option<&WasmLinearMem>) -> usize {
        unsafe {
            let ptr = if let Some(mem) = mem {
                compute_ptr(self.last_write as *mut u32, mem)
            } else {
                self.last_write as *mut u32
            };
            *ptr as usize
        }
    }

    pub fn start(&self) -> *mut u8 {
=======
    /// Return the buffer capacity.
    pub fn size(&self) -> usize {
        self.size as _
    }

    /// Returns the first byte of buffer.
    pub fn start(&self) -> *const u8 {
>>>>>>> 05014e5b
        self.start as _
    }

    /// # Safety
    /// Requires that there are no living references to the current
    /// underlying buffer or will trigger UB
    pub unsafe fn update_buffer(&mut self, data: Vec<u8>) {
        let read_ptr = Box::leak(Box::from_raw(self.last_read as *mut u32));
        let write_ptr = Box::leak(Box::from_raw(self.last_write as *mut u32));

        // drop previous buffer
        let prev = Vec::from_raw_parts(self.start as *mut u8, *write_ptr as usize, self.capacity());
        std::mem::drop(prev);

        // write the new buffer information
        let new_ptr = data.as_ptr();
        self.start = new_ptr as i64;
        self.capacity = data.capacity() as _;
        *read_ptr = 0;
        *write_ptr = data.len().saturating_sub(1) as _; // []
        std::mem::forget(data);
    }

    /// Returns a wrapped raw pointer to the buffer builder.
    pub fn to_ptr(self) -> *mut BufferBuilder {
        Box::into_raw(Box::new(self))
    }
}

impl From<Vec<u8>> for BufferBuilder {
    fn from(data: Vec<u8>) -> Self {
        let last_read = Box::into_raw(Box::new(0u32)) as i64;
        let last_write = Box::into_raw(Box::new(data.len() as u32)) as i64;
        let start = data.as_ptr() as _;
        let capacity = data.capacity() as _;
        std::mem::forget(data);
        BufferBuilder {
            start,
            capacity,
            last_read,
            last_write,
        }
    }
}

/// Type of buffer errors.
#[derive(thiserror::Error, Debug)]
pub enum Error {
    #[error("insufficient memory, needed {req} bytes but had {free} bytes")]
    InsufficientMemory { req: usize, free: usize },
}

/// Represents a mutable buffer in the wasm module.
#[derive(Debug)]
pub struct BufferMut<'instance> {
    buffer: &'instance mut [u8],
    /// stores the last read in the buffer
    read_ptr: &'instance u32,
    /// stores the last write in the buffer
    write_ptr: &'instance mut u32,
    /// A pointer to the underlying builder
    builder_ptr: *mut BufferBuilder,
    /// Linear memory pointer and size in bytes
    mem: WasmLinearMem,
}

impl<'instance> BufferMut<'instance> {
    /// Tries to write data into the buffer, after any unread bytes.
    pub fn write<T>(&mut self, obj: T) -> Result<(), Error>
    where
        T: AsRef<[u8]>,
    {
        let obj = obj.as_ref();
        if obj.len() > self.buffer.len() {
            return Err(Error::InsufficientMemory {
                req: obj.len(),
                free: self.buffer.len(),
            });
        }
        let mut last_write = (*self.write_ptr) as usize;
        let free_right = self.buffer.len() - last_write;
        if obj.len() <= free_right {
            let copy_to = &mut self.buffer[last_write..last_write + obj.len()];
            copy_to.copy_from_slice(obj);
            last_write += obj.len();
            *self.write_ptr = last_write as u32;
            Ok(())
        } else {
            Err(Error::InsufficientMemory {
                req: obj.len(),
                free: free_right,
            })
        }
    }

    /// Read bytes specified number of bytes from the buffer.
    ///
    /// Always read from the beginning.
    pub fn read_bytes(&self, len: usize) -> &[u8] {
        let next_offset = *self.read_ptr as usize;
        // don't update the read ptr
        &self.buffer[next_offset..next_offset + len]
    }

    /// Give ownership of the buffer back to the guest.
    pub fn shared(self) -> Buffer<'instance> {
        let BufferMut {
            builder_ptr, mem, ..
        } = self;
        let BuilderInfo {
            buffer,
            read_ptr,
            write_ptr,
            ..
        } = from_raw_builder(builder_ptr, mem);
        Buffer {
            buffer,
            read_ptr,
            write_ptr,
            builder_ptr,
            mem,
        }
    }

    /// Return the buffer capacity.
    pub fn size(&self) -> usize {
        unsafe {
            let p = &*compute_ptr(self.builder_ptr, &self.mem);
            p.capacity as _
        }
    }

    #[doc(hidden)]
    /// # Safety
    /// The pointer passed come from a previous call to `initiate_buffer` exported function from the contract.
    pub unsafe fn from_ptr(
        builder_ptr: *mut BufferBuilder,
        linear_mem_space: WasmLinearMem,
    ) -> Self {
        let BuilderInfo {
            buffer,
            read_ptr,
            write_ptr,
        } = from_raw_builder(builder_ptr, linear_mem_space);
        BufferMut {
            buffer,
            read_ptr,
            write_ptr,
            builder_ptr,
            mem: linear_mem_space,
        }
    }

    /// A pointer to the linear memory address.
    pub fn ptr(&self) -> *mut BufferBuilder {
        self.builder_ptr
    }
}

#[inline(always)]
pub(crate) fn compute_ptr<T>(ptr: *mut T, linear_mem_space: &WasmLinearMem) -> *mut T {
    let mem_start_ptr = linear_mem_space.start_ptr;
    let result = (mem_start_ptr as isize + ptr as isize) as _;
    #[cfg(testing)] // FIXME: add a `trace`feature instead
    log::trace!("map ptr: {ptr:p} -> {result:p}");
    #[allow(clippy::let_and_return)]
    result
}

struct BuilderInfo<'instance> {
    buffer: &'instance mut [u8],
    read_ptr: &'instance mut u32,
    write_ptr: &'instance mut u32,
}

fn from_raw_builder<'a>(builder_ptr: *mut BufferBuilder, mem: WasmLinearMem) -> BuilderInfo<'a> {
    unsafe {
        if cfg!(debug_assertions) {
            let contract_mem = std::slice::from_raw_parts(mem.start_ptr, mem.size as usize);
            eprintln!(
                "*mut BufferBuilder <- offset: {}; in mem: {:?}",
                builder_ptr as usize,
                &contract_mem[builder_ptr as usize
                    ..builder_ptr as usize + std::mem::size_of::<BufferBuilder>()]
            );
            // use std::{fs::File, io::Write};
            // let mut f = File::create(std::env::temp_dir().join("dump.mem")).unwrap();
            // f.write_all(contract_mem).unwrap();
        }

        let builder_ptr = compute_ptr(builder_ptr, &mem);
        let buf_builder: &'static mut BufferBuilder = Box::leak(Box::from_raw(builder_ptr));
        if cfg!(debug_assertions) {
            eprintln!("buf builder from FFI: {buf_builder:?}");
        }

        let read_ptr = Box::leak(Box::from_raw(compute_ptr(
            buf_builder.last_read as *mut u32,
            &mem,
        )));
        let write_ptr = Box::leak(Box::from_raw(compute_ptr(
            buf_builder.last_write as *mut u32,
            &mem,
        )));
        let buffer_ptr = compute_ptr(buf_builder.start as *mut u8, &mem);
        let buffer =
            &mut *std::ptr::slice_from_raw_parts_mut(buffer_ptr, buf_builder.capacity as usize);
        BuilderInfo {
            buffer,
            read_ptr,
            write_ptr,
        }
    }
}

#[derive(Debug)]
/// Represents a buffer in the wasm module.
pub struct Buffer<'instance> {
    buffer: &'instance mut [u8],
    /// stores the last read in the buffer
    read_ptr: &'instance mut u32,
    write_ptr: &'instance u32,
    builder_ptr: *mut BufferBuilder,
    mem: WasmLinearMem,
}

impl<'instance> Buffer<'instance> {
    /// # Safety
    /// In order for this to be a safe T must be properly aligned and cannot re-use the buffer
    /// trying to read the same memory region again (that would create more than one copy to
    /// the same underlying data and break aliasing rules).
    pub unsafe fn read<T: Sized>(&mut self) -> T {
        let next_offset = *self.read_ptr as usize;
        let bytes = &self.buffer[next_offset..next_offset + std::mem::size_of::<T>()];
        let t = std::ptr::read(bytes.as_ptr() as *const T);
        *self.read_ptr += std::mem::size_of::<T>() as u32;
        t
    }

    /// Read bytes specified number of bytes from the buffer.
    pub fn read_bytes(&mut self, len: usize) -> &[u8] {
        let next_offset = *self.read_ptr as usize;
        *self.read_ptr += len as u32;
        &self.buffer[next_offset..next_offset + len]
    }

    /// Reads all the bytes from the buffer.
    pub fn read_all(&mut self) -> &[u8] {
        let next_offset = *self.read_ptr as usize;
        *self.read_ptr += self.buffer.len() as u32;
        &self.buffer[next_offset..=*self.write_ptr as usize]
    }

    /// Give ownership of the buffer back to the guest.
    ///
    /// # Safety
    /// Must guarantee that there are not underlying alive shared references.
    #[doc(hidden)]
    pub unsafe fn exclusive(self) -> BufferMut<'instance> {
        let Buffer {
            builder_ptr, mem, ..
        } = self;
        let BuilderInfo {
            buffer,
            read_ptr,
            write_ptr,
        } = from_raw_builder(builder_ptr, mem);
        BufferMut {
            buffer,
            read_ptr,
            write_ptr,
            builder_ptr,
            mem,
        }
    }
}

/// Returns the pointer to a new BufferBuilder.
///
/// This buffer leaks it's own memory and will only be freed by the runtime when a contract instance is dropped.
#[doc(hidden)]
#[no_mangle]
pub fn initiate_buffer(capacity: u32) -> i64 {
    let buf: Vec<u8> = Vec::with_capacity(capacity as usize);
    let start = buf.as_ptr() as i64;

    let last_read = Box::into_raw(Box::new(0u32));
    let last_write = Box::into_raw(Box::new(0u32));
    let buffer = Box::into_raw(Box::new(BufferBuilder {
        start,
        capacity,
        last_read: last_read as _,
        last_write: last_write as _,
    }));
    if cfg!(debug_assertions) {
        eprintln!(
            "new buffer ptr: {:p} -> {} as i64 w/ cap: {capacity}",
            buf.as_ptr(),
            start
        );
        eprintln!(
            "last read ptr: {last_read:p} -> {} as i64",
            last_read as i64
        );
        eprintln!(
            "last write ptr: {last_write:p} -> {} as i64",
            last_write as i64
        );
        eprintln!("buffer ptr: {buffer:p} -> {} as i64", buffer as i64);
    }
    std::mem::forget(buf);
    buffer as i64
}

#[cfg(test)]
mod test {
    use super::*;
    use wasmer::{
        imports, namespace, wat2wasm, Cranelift, Function, Instance, Module, NativeFunc, Store,
        Universal,
    };
    use wasmer_wasi::WasiState;

    const TEST_MODULE: &str = r#"
        (module
            (func $initiate_buffer (import "locutus" "initiate_buffer") (param i32) (result i64))
            (memory $locutus_mem (export "memory") 20)
            (export "initiate_buffer" (func $initiate_buffer))
        )"#;

    fn build_test_mod() -> Result<(Store, Instance), Box<dyn std::error::Error>> {
        let wasm_bytes = wat2wasm(TEST_MODULE.as_bytes())?;
        let store = Store::new(&Universal::new(Cranelift::new()).engine());
        let module = Module::new(&store, wasm_bytes)?;

        let init_buf_fn = Function::new_native(&store, initiate_buffer);
        let imports = imports! {
            "locutus" => { "initiate_buffer" => init_buf_fn }
        };
        let instance = Instance::new(&module, &imports).unwrap();
        Ok((store, instance))
    }

    #[allow(dead_code)]
    fn build_test_mod_with_wasi() -> Result<(Store, Instance), Box<dyn std::error::Error>> {
        let wasm_bytes = wat2wasm(TEST_MODULE.as_bytes())?;
        let store = Store::new(&Universal::new(Cranelift::new()).engine());
        let module = Module::new(&store, wasm_bytes)?;

        let init_buf_fn = Function::new_native(&store, initiate_buffer);
        let funcs = namespace!("initiate_buffer" => init_buf_fn );
        let mut wasi_env = WasiState::new("locutus").finalize()?;
        let mut imports = wasi_env.import_object(&module)?;
        imports.register("locutus", funcs);

        let instance = Instance::new(&module, &imports).unwrap();
        Ok((store, instance))
    }

    fn init_buf(instance: &Instance, size: u32) -> *mut BufferBuilder {
        let initiate_buffer: NativeFunc<u32, i64> = instance
            .exports
            .get_native_function("initiate_buffer")
            .unwrap();
        initiate_buffer.call(size).unwrap() as *mut BufferBuilder
    }

    #[test]
    #[ignore]
    fn read_and_write() -> Result<(), Box<dyn std::error::Error>> {
        let (_store, instance) = build_test_mod()?;
        let mem = instance.exports.get_memory("memory")?;
        let linear_mem = WasmLinearMem {
            start_ptr: mem.data_ptr() as *const _,
            size: mem.data_size(),
        };

        let mut writer = unsafe { BufferMut::from_ptr(init_buf(&instance, 10), linear_mem) };
        writer.write(&[1u8, 2])?;
        let mut reader = writer.shared();
        let r: [u8; 2] = unsafe { reader.read() };
        assert_eq!(r, [1, 2]);

        let mut writer = unsafe { reader.exclusive() };
        writer.write(&[3u8, 4])?;
        let mut reader = writer.shared();
        let r: [u8; 2] = unsafe { reader.read() };
        assert_eq!(r, [3, 4]);
        Ok(())
    }

    #[test]
    #[ignore]
    fn read_and_write_bytes() -> Result<(), Box<dyn std::error::Error>> {
        let (_store, instance) = build_test_mod()?;
        let mem = instance.exports.get_memory("memory")?;
        let linear_mem = WasmLinearMem {
            start_ptr: mem.data_ptr() as *const _,
            size: mem.data_size(),
        };

        let mut writer = unsafe { BufferMut::from_ptr(init_buf(&instance, 10), linear_mem) };
        writer.write(&[1u8, 2])?;
        let mut reader = writer.shared();
        let r = reader.read_bytes(2);
        assert_eq!(r, &[1, 2]);

        let mut writer = unsafe { reader.exclusive() };
        writer.write(&[3u8, 4])?;
        let mut reader = writer.shared();
        let r = reader.read_bytes(2);
        assert_eq!(r, &[3, 4]);
        Ok(())
    }

    #[test]
    #[ignore]
    fn update() -> Result<(), Box<dyn std::error::Error>> {
        let (_store, instance) = build_test_mod()?;
        let mem = instance.exports.get_memory("memory")?;
        let linear_mem = WasmLinearMem {
            start_ptr: mem.data_ptr() as *const _,
            size: mem.data_size(),
        };

        let ptr = {
            let mut writer = unsafe { BufferMut::from_ptr(init_buf(&instance, 10), linear_mem) };
            writer.write(&[1u8, 2])?;
            writer.ptr()
        };

        let writer = unsafe {
            let builder = &mut *ptr;
            builder.update_buffer(vec![3, 5, 7]);
            BufferMut::from_ptr(ptr, linear_mem)
        };
        let mut reader = writer.shared();
        assert_eq!(reader.read_all(), &[3, 5, 7]);

        Ok(())
    }
}<|MERGE_RESOLUTION|>--- conflicted
+++ resolved
@@ -13,7 +13,7 @@
 }
 
 impl BufferBuilder {
-<<<<<<< HEAD
+    /// Return the buffer capacity.
     pub fn capacity(&self) -> usize {
         self.capacity as _
     }
@@ -29,16 +29,8 @@
         }
     }
 
+    /// Returns the first byte of buffer.
     pub fn start(&self) -> *mut u8 {
-=======
-    /// Return the buffer capacity.
-    pub fn size(&self) -> usize {
-        self.size as _
-    }
-
-    /// Returns the first byte of buffer.
-    pub fn start(&self) -> *const u8 {
->>>>>>> 05014e5b
         self.start as _
     }
 
