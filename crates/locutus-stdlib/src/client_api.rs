--- conflicted
+++ resolved
@@ -12,10 +12,9 @@
 //!               (In order to use this client from JS/Typescript refer to the Typescript std lib).
 mod client_events;
 
-<<<<<<< HEAD
-#[cfg(all(target_family = "unix", feature = "net"))]
+#[cfg(all(any(unix, windows), feature = "net"))]
 mod regular;
-#[cfg(all(target_family = "unix", feature = "net"))]
+#[cfg(all(any(unix, windows), feature = "net"))]
 pub use regular::*;
 
 #[cfg(all(
@@ -31,16 +30,6 @@
     target_os = "unknown",
     feature = "net"
 ))]
-=======
-#[cfg(any(unix, windows))]
-mod regular;
-#[cfg(any(unix, windows))]
-pub use regular::*;
-
-#[cfg(target_family = "wasm")]
-mod browser;
-#[cfg(target_family = "wasm")]
->>>>>>> d6a988e9
 pub use browser::*;
 
 pub use client_events::*;
@@ -56,11 +45,7 @@
     Serialization(#[from] rmp_serde::encode::Error),
     #[error("channel closed")]
     ChannelClosed,
-<<<<<<< HEAD
-    #[cfg(all(target_family = "unix", feature = "net"))]
-=======
-    #[cfg(any(unix, windows))]
->>>>>>> d6a988e9
+    #[cfg(all(any(unix, windows), feature = "net"))]
     #[error(transparent)]
     ConnectionError(#[from] tokio_tungstenite::tungstenite::Error),
     #[cfg(all(target_family = "wasm", feature = "net"))]
