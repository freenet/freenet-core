--- conflicted
+++ resolved
@@ -1361,12 +1361,8 @@
     use crate::client_request_generated::client_request::root_as_client_request;
     use crate::contract_interface::UpdateData;
 
-<<<<<<< HEAD
-    const EXPECTED_ENCODED_CONTRACT_ID: &str = "6kVs66bKaQAC6ohr8b43SvJ95r36tc2hnG7HezmaJHF9";
-=======
     const EXPECTED_ENCODED_CONTRACT_ID: &'static str =
         "6kVs66bKaQAC6ohr8b43SvJ95r36tc2hnG7HezmaJHF9";
->>>>>>> db0830ad
 
     #[test]
     fn test_build_contract_put_op_from_fbs() -> Result<(), Box<dyn std::error::Error>> {
@@ -1431,11 +1427,7 @@
                 fetch_contract,
             } => {
                 assert_eq!(key.encoded_contract_id(), EXPECTED_ENCODED_CONTRACT_ID);
-<<<<<<< HEAD
-                assert!(!fetch_contract);
-=======
                 assert_eq!(fetch_contract, false);
->>>>>>> db0830ad
             }
             _ => panic!("wrong contract request type"),
         }
