--- conflicted
+++ resolved
@@ -254,10 +254,6 @@
 
 /// Simplified test with just gateway + 1 peer to verify basic PUT operations work
 #[tokio::test(flavor = "multi_thread", worker_threads = 4)]
-<<<<<<< HEAD
-=======
-#[ignore] // Waker registration fix verified working - test fails due to unrelated connection issues
->>>>>>> 7f63b9a1
 async fn test_basic_room_creation() -> anyhow::Result<()> {
     freenet::config::set_logger(Some(tracing::level_filters::LevelFilter::DEBUG), None);
 
@@ -385,10 +381,7 @@
 }
 
 #[tokio::test(flavor = "multi_thread", worker_threads = 8)]
-<<<<<<< HEAD
-=======
 #[ignore = "requires fixes still in progress"]
->>>>>>> 7f63b9a1
 async fn test_app_ubertest() -> anyhow::Result<()> {
     freenet::config::set_logger(Some(tracing::level_filters::LevelFilter::DEBUG), None);
 
