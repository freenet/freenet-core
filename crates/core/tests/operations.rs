--- conflicted
+++ resolved
@@ -17,10 +17,6 @@
     path::Path,
     time::Duration,
 };
-<<<<<<< HEAD
-use test_utils::{make_get, make_put, make_subscribe, make_update};
-=======
->>>>>>> afec3f13
 use testresult::TestResult;
 use tokio::select;
 use tokio_tungstenite::connect_async;
@@ -532,13 +528,8 @@
     let ws_api_port_socket_b = TcpListener::bind("127.0.0.1:0")?;
     let ws_api_port_socket_c = TcpListener::bind("127.0.0.1:0")?; // Socket for node C (second client)
 
-<<<<<<< HEAD
-    // Configure gateway node B
-    let (config_b, preset_cfg_b, config_b_gw) = {
-=======
     // Configure gateway node
     let (config_gw, preset_cfg_b, gw_cfg) = {
->>>>>>> afec3f13
         let (cfg, preset) = base_node_test_config(
             true,
             vec![],
@@ -554,47 +545,27 @@
     // Configure client node A
     let (config_a, preset_cfg_a) = base_node_test_config(
         false,
-<<<<<<< HEAD
-        vec![serde_json::to_string(&config_b_gw)?],
-=======
         vec![serde_json::to_string(&gw_cfg)?],
->>>>>>> afec3f13
         None,
         ws_api_port_socket_a.local_addr()?.port(),
     )
     .await?;
     let ws_api_port_a = config_a.ws_api.ws_api_port.unwrap();
 
-<<<<<<< HEAD
-    // Configure client node C (second client node)
-    let (config_c, preset_cfg_c) = base_node_test_config(
-        false,
-        vec![serde_json::to_string(&config_b_gw)?],
-=======
     // Configure client node B (second client node)
     let (config_b, preset_cfg_c) = base_node_test_config(
         false,
         vec![serde_json::to_string(&gw_cfg)?],
->>>>>>> afec3f13
         None,
         ws_api_port_socket_c.local_addr()?.port(),
     )
     .await?;
-<<<<<<< HEAD
-    let ws_api_port_c = config_c.ws_api.ws_api_port.unwrap();
-
-    // Log data directories for debugging
-    println!("Node A data dir: {:?}", preset_cfg_a.temp_dir.path());
-    println!("Node B (gw) data dir: {:?}", preset_cfg_b.temp_dir.path());
-    println!("Node C data dir: {:?}", preset_cfg_c.temp_dir.path());
-=======
     let ws_api_port_b = config_b.ws_api.ws_api_port.unwrap();
 
     // Log data directories for debugging
     tracing::info!("Node A data dir: {:?}", preset_cfg_a.temp_dir.path());
     tracing::info!("Node B (gw) data dir: {:?}", preset_cfg_b.temp_dir.path());
     tracing::info!("Node C data dir: {:?}", preset_cfg_c.temp_dir.path());
->>>>>>> afec3f13
 
     // Free ports so they don't fail on initialization
     std::mem::drop(ws_api_port_socket_a);
@@ -613,15 +584,9 @@
     }
     .boxed_local();
 
-<<<<<<< HEAD
-    // Start node B (gateway)
-    let node_b = async {
-        let config = config_b.build().await?;
-=======
     // Start GW node
     let node_gw = async {
         let config = config_gw.build().await?;
->>>>>>> afec3f13
         let node = NodeConfig::new(config.clone())
             .await?
             .build(serve_gateway(config.ws_api).await)
@@ -630,15 +595,9 @@
     }
     .boxed_local();
 
-<<<<<<< HEAD
-    // Start node C (second client)
-    let node_c = async {
-        let config = config_c.build().await?;
-=======
     // Start node B (second client)
     let node_b = async {
         let config = config_b.build().await?;
->>>>>>> afec3f13
         let node = NodeConfig::new(config.clone())
             .await?
             .build(serve_gateway(config.ws_api).await)
@@ -657,33 +616,15 @@
             ws_api_port_a
         );
         let (stream1, _) = connect_async(&uri_a).await?;
-<<<<<<< HEAD
-        let mut client_api1 = WebApi::start(stream1);
-
-        // Connect second client to node A's websocket API
-        let (stream2, _) = connect_async(&uri_a).await?;
-        let mut client_api2 = WebApi::start(stream2);
-=======
         let mut client_api1_node_a = WebApi::start(stream1);
 
         // Connect second client to node A's websocket API
         let (stream2, _) = connect_async(&uri_a).await?;
         let mut client_api2_node_a = WebApi::start(stream2);
->>>>>>> afec3f13
 
         // Connect third client to node C's websocket API (different node)
         let uri_c = format!(
             "ws://127.0.0.1:{}/v1/contract/command?encodingProtocol=native",
-<<<<<<< HEAD
-            ws_api_port_c
-        );
-        let (stream3, _) = connect_async(&uri_c).await?;
-        let mut client_api3 = WebApi::start(stream3);
-
-        // First client puts contract with initial state (without subscribing)
-        make_put(
-            &mut client_api1,
-=======
             ws_api_port_b
         );
         let (stream3, _) = connect_async(&uri_c).await?;
@@ -692,7 +633,6 @@
         // First client puts contract with initial state (without subscribing)
         make_put(
             &mut client_api1_node_a,
->>>>>>> afec3f13
             wrapped_state.clone(),
             contract.clone(),
             false, // subscribe=false - no automatic subscription
@@ -701,12 +641,8 @@
 
         // Wait for put response
         loop {
-<<<<<<< HEAD
-            let resp = tokio::time::timeout(Duration::from_secs(60), client_api1.recv()).await;
-=======
             let resp =
                 tokio::time::timeout(Duration::from_secs(60), client_api1_node_a.recv()).await;
->>>>>>> afec3f13
             match resp {
                 Ok(Ok(HostResponse::ContractResponse(ContractResponse::PutResponse { key }))) => {
                     assert_eq!(key, contract_key, "Contract key mismatch in PUT response");
@@ -725,20 +661,12 @@
         }
 
         // Explicitly subscribe client 1 to the contract using make_subscribe
-<<<<<<< HEAD
-        make_subscribe(&mut client_api1, contract_key).await?;
-
-        // Wait for subscribe response
-        loop {
-            let resp = tokio::time::timeout(Duration::from_secs(30), client_api1.recv()).await;
-=======
         make_subscribe(&mut client_api1_node_a, contract_key).await?;
 
         // Wait for subscribe response
         loop {
             let resp =
                 tokio::time::timeout(Duration::from_secs(30), client_api1_node_a.recv()).await;
->>>>>>> afec3f13
             match resp {
                 Ok(Ok(HostResponse::ContractResponse(ContractResponse::SubscribeResponse {
                     key,
@@ -768,20 +696,12 @@
         }
 
         // Second client gets the contract (without subscribing)
-<<<<<<< HEAD
-        make_get(&mut client_api2, contract_key, true, false).await?;
-
-        // Wait for get response on second client
-        loop {
-            let resp = tokio::time::timeout(Duration::from_secs(30), client_api2.recv()).await;
-=======
         make_get(&mut client_api2_node_a, contract_key, true, false).await?;
 
         // Wait for get response on second client
         loop {
             let resp =
                 tokio::time::timeout(Duration::from_secs(30), client_api2_node_a.recv()).await;
->>>>>>> afec3f13
             match resp {
                 Ok(Ok(HostResponse::ContractResponse(ContractResponse::GetResponse {
                     key,
@@ -804,20 +724,12 @@
         }
 
         // Explicitly subscribe client 2 to the contract using make_subscribe
-<<<<<<< HEAD
-        make_subscribe(&mut client_api2, contract_key).await?;
-
-        // Wait for subscribe response
-        loop {
-            let resp = tokio::time::timeout(Duration::from_secs(30), client_api2.recv()).await;
-=======
         make_subscribe(&mut client_api2_node_a, contract_key).await?;
 
         // Wait for subscribe response
         loop {
             let resp =
                 tokio::time::timeout(Duration::from_secs(30), client_api2_node_a.recv()).await;
->>>>>>> afec3f13
             match resp {
                 Ok(Ok(HostResponse::ContractResponse(ContractResponse::SubscribeResponse {
                     key,
@@ -847,20 +759,12 @@
         }
 
         // Third client gets the contract from node C (without subscribing)
-<<<<<<< HEAD
-        make_get(&mut client_api3, contract_key, true, false).await?;
-
-        // Wait for get response on third client
-        loop {
-            let resp = tokio::time::timeout(Duration::from_secs(30), client_api3.recv()).await;
-=======
         make_get(&mut client_api_node_b, contract_key, true, false).await?;
 
         // Wait for get response on third client
         loop {
             let resp =
                 tokio::time::timeout(Duration::from_secs(30), client_api_node_b.recv()).await;
->>>>>>> afec3f13
             match resp {
                 Ok(Ok(HostResponse::ContractResponse(ContractResponse::GetResponse {
                     key,
@@ -889,20 +793,12 @@
         }
 
         // Explicitly subscribe client 3 to the contract using make_subscribe
-<<<<<<< HEAD
-        make_subscribe(&mut client_api3, contract_key).await?;
-
-        // Wait for subscribe response
-        loop {
-            let resp = tokio::time::timeout(Duration::from_secs(30), client_api3.recv()).await;
-=======
         make_subscribe(&mut client_api_node_b, contract_key).await?;
 
         // Wait for subscribe response
         loop {
             let resp =
                 tokio::time::timeout(Duration::from_secs(30), client_api_node_b.recv()).await;
->>>>>>> afec3f13
             match resp {
                 Ok(Ok(HostResponse::ContractResponse(ContractResponse::SubscribeResponse {
                     key,
@@ -953,20 +849,12 @@
         let updated_state = WrappedState::from(updated_bytes);
 
         // First client updates the contract
-<<<<<<< HEAD
-        make_update(&mut client_api1, contract_key, updated_state.clone()).await?;
-=======
         make_update(&mut client_api1_node_a, contract_key, updated_state.clone()).await?;
->>>>>>> afec3f13
 
         // Wait for update response and notifications on all clients
         let mut client1_received_notification = false;
         let mut client2_received_notification = false;
-<<<<<<< HEAD
-        let mut client3_received_notification = false;
-=======
         let mut client_node_b_received_notification = false;
->>>>>>> afec3f13
         let mut received_update_response = false;
 
         // Expected task after update
@@ -984,20 +872,12 @@
             && (!received_update_response
                 || !client1_received_notification
                 || !client2_received_notification
-<<<<<<< HEAD
-                || !client3_received_notification)
-        {
-            // Check for messages on client 1
-            if !received_update_response || !client1_received_notification {
-                let resp = tokio::time::timeout(Duration::from_secs(1), client_api1.recv()).await;
-=======
                 || !client_node_b_received_notification)
         {
             // Check for messages on client 1
             if !received_update_response || !client1_received_notification {
                 let resp =
                     tokio::time::timeout(Duration::from_secs(1), client_api1_node_a.recv()).await;
->>>>>>> afec3f13
                 match resp {
                     Ok(Ok(HostResponse::ContractResponse(ContractResponse::UpdateResponse {
                         key,
@@ -1083,12 +963,8 @@
 
             // Check for notification on client 2
             if !client2_received_notification {
-<<<<<<< HEAD
-                let resp = tokio::time::timeout(Duration::from_secs(1), client_api2.recv()).await;
-=======
                 let resp =
                     tokio::time::timeout(Duration::from_secs(1), client_api2_node_a.recv()).await;
->>>>>>> afec3f13
                 match resp {
                     Ok(Ok(HostResponse::ContractResponse(
                         ContractResponse::UpdateNotification { key, update },
@@ -1162,14 +1038,9 @@
             }
 
             // Check for notification on client 3 (on different node)
-<<<<<<< HEAD
-            if !client3_received_notification {
-                let resp = tokio::time::timeout(Duration::from_secs(1), client_api3.recv()).await;
-=======
             if !client_node_b_received_notification {
                 let resp =
                     tokio::time::timeout(Duration::from_secs(1), client_api_node_b.recv()).await;
->>>>>>> afec3f13
                 match resp {
                     Ok(Ok(HostResponse::ContractResponse(
                         ContractResponse::UpdateNotification { key, update },
@@ -1230,11 +1101,7 @@
                             "✅ Client 3: Successfully received update notification for contract {} (cross-node)",
                             key
                         );
-<<<<<<< HEAD
-                        client3_received_notification = true;
-=======
                         client_node_b_received_notification = true;
->>>>>>> afec3f13
                     }
                     Ok(Ok(other)) => {
                         tracing::debug!("Client 3: Received unexpected response: {:?}", other);
@@ -1266,11 +1133,7 @@
             "Client 2 did not receive update notification within timeout period"
         );
         assert!(
-<<<<<<< HEAD
-            client3_received_notification,
-=======
             client_node_b_received_notification,
->>>>>>> afec3f13
             "Client 3 did not receive update notification within timeout period (cross-node)"
         );
 
@@ -1283,19 +1146,11 @@
             let Err(a) = a;
             return Err(anyhow!("Node A failed: {}", a).into());
         }
-<<<<<<< HEAD
-        b = node_b => {
-            let Err(b) = b;
-            return Err(anyhow!("Node B failed: {}", b).into());
-        }
-        c = node_c => {
-=======
         b = node_gw => {
             let Err(b) = b;
             return Err(anyhow!("Node B failed: {}", b).into());
         }
         c = node_b => {
->>>>>>> afec3f13
             let Err(c) = c;
             return Err(anyhow!("Node C failed: {}", c).into());
         }
@@ -1308,10 +1163,7 @@
 }
 
 // FIXME Update notification is not received
-<<<<<<< HEAD
-=======
 #[ignore = "Update notification is not received"]
->>>>>>> afec3f13
 #[tokio::test(flavor = "multi_thread", worker_threads = 4)]
 async fn test_get_with_subscribe_flag() -> TestResult {
     freenet::config::set_logger(Some(LevelFilter::INFO), None);
@@ -1355,13 +1207,8 @@
     let ws_api_port_a = config_a.ws_api.ws_api_port.unwrap();
 
     // Log data directories for debugging
-<<<<<<< HEAD
-    println!("Node A data dir: {:?}", preset_cfg_a.temp_dir.path());
-    println!("Node B (gw) data dir: {:?}", preset_cfg_b.temp_dir.path());
-=======
     tracing::info!("Node A data dir: {:?}", preset_cfg_a.temp_dir.path());
     tracing::info!("Node B (gw) data dir: {:?}", preset_cfg_b.temp_dir.path());
->>>>>>> afec3f13
 
     // Free ports so they don't fail on initialization
     std::mem::drop(ws_api_port_socket_a);
@@ -1400,17 +1247,6 @@
             ws_api_port_a
         );
         let (stream1, _) = connect_async(&uri_a).await?;
-<<<<<<< HEAD
-        let mut client_api1 = WebApi::start(stream1);
-
-        // Connect second client to node A's websocket API (for getting with auto-subscribe)
-        let (stream2, _) = connect_async(&uri_a).await?;
-        let mut client_api2 = WebApi::start(stream2);
-
-        // First client puts contract with initial state (without subscribing)
-        make_put(
-            &mut client_api1,
-=======
         let mut client_api1_node_a = WebApi::start(stream1);
 
         // Connect second client to node A's websocket API (for getting with auto-subscribe)
@@ -1423,21 +1259,15 @@
         // First client puts contract with initial state (without subscribing)
         make_put(
             &mut client_api1_node_a,
->>>>>>> afec3f13
             wrapped_state.clone(),
             contract.clone(),
             false, // subscribe=false
         )
         .await?;
 
-<<<<<<< HEAD
-        // Wait for put response
-        let resp = tokio::time::timeout(Duration::from_secs(30), client_api1.recv()).await;
-=======
 
         // Wait for put response
         let resp = tokio::time::timeout(Duration::from_secs(30), client_api1_node_a.recv()).await;
->>>>>>> afec3f13
         match resp {
             Ok(Ok(HostResponse::ContractResponse(ContractResponse::PutResponse { key }))) => {
                 assert_eq!(key, contract_key, "Contract key mismatch in PUT response");
@@ -1453,13 +1283,6 @@
             }
         }
 
-<<<<<<< HEAD
-        // Second client gets the contract with auto-subscribe
-        make_get(&mut client_api2, contract_key, true, true).await?;
-
-        // Wait for get response on second client
-        let resp = tokio::time::timeout(Duration::from_secs(30), client_api2.recv()).await;
-=======
         tracing::warn!("Client 1: Successfully put contract {}", contract_key);
 
         // Second client gets the contract with auto-subscribe
@@ -1467,7 +1290,6 @@
 
         // Wait for get response on second client
         let resp = tokio::time::timeout(Duration::from_secs(30), client_api2_node_a.recv()).await;
->>>>>>> afec3f13
         match resp {
             Ok(Ok(HostResponse::ContractResponse(ContractResponse::GetResponse {
                 key,
@@ -1508,17 +1330,10 @@
         let updated_state = WrappedState::from(updated_bytes);
 
         // First client updates the contract
-<<<<<<< HEAD
-        make_update(&mut client_api1, contract_key, updated_state.clone()).await?;
-
-        // Wait for update response
-        let resp = tokio::time::timeout(Duration::from_secs(30), client_api1.recv()).await;
-=======
         make_update(&mut client_api1_node_a, contract_key, updated_state.clone()).await?;
 
         // Wait for update response
         let resp = tokio::time::timeout(Duration::from_secs(30), client_api1_node_a.recv()).await;
->>>>>>> afec3f13
         match resp {
             Ok(Ok(HostResponse::ContractResponse(ContractResponse::UpdateResponse {
                 key,
@@ -1550,21 +1365,12 @@
         };
 
         // Wait for update notification on client 2 (should be auto-subscribed)
-<<<<<<< HEAD
-        let mut client2_received_notification = false;
-
-        // Try for up to 30 seconds to receive the notification
-        let start_time = std::time::Instant::now();
-        while start_time.elapsed() < Duration::from_secs(30) && !client2_received_notification {
-            let resp = tokio::time::timeout(Duration::from_secs(1), client_api2.recv()).await;
-=======
         let mut client2_node_a_received_notification = false;
 
         // Try for up to 30 seconds to receive the notification
         let start_time = std::time::Instant::now();
         while start_time.elapsed() < Duration::from_secs(30) && !client2_node_a_received_notification {
             let resp = tokio::time::timeout(Duration::from_secs(1), client_api2_node_a.recv()).await;
->>>>>>> afec3f13
             match resp {
                 Ok(Ok(HostResponse::ContractResponse(ContractResponse::UpdateNotification {
                     key,
@@ -1608,28 +1414,17 @@
                             bail!("Client 2: Timeout waiting for update notification");
                         }
                     }
-<<<<<<< HEAD
-                    client2_received_notification = true;
-=======
                     client2_node_a_received_notification = true;
->>>>>>> afec3f13
                     break;
                 }
                 Ok(Ok(other)) => {
                     bail!("unexpected response while waiting for update: {:?}", other);
                 }
                 Ok(Err(e)) => {
-<<<<<<< HEAD
-                    println!("Client 2: Timeout waiting for update: {}", e);
-                }
-                Err(_) => {
-                    println!("Client 2: Timeout waiting for update response");
-=======
                     tracing::error!("Client 2: Timeout waiting for update: {}", e);
                 }
                 Err(_) => {
                     tracing::error!("Client 2: Timeout waiting for update response");
->>>>>>> afec3f13
                 }
             }
 
@@ -1639,20 +1434,12 @@
 
         // Assert that client 2 received the notification (proving auto-subscribe worked)
         assert!(
-<<<<<<< HEAD
-            client2_received_notification,
-=======
             client2_node_a_received_notification,
->>>>>>> afec3f13
             "Client 2 did not receive update notification within timeout period (auto-subscribe via GET failed)"
         );
 
         Ok::<_, anyhow::Error>(())
-<<<<<<< HEAD
-    });
-=======
     }).instrument(span!(Level::INFO, "test_get_with_subscribe_flag"));
->>>>>>> afec3f13
 
     // Wait for test completion or node failures
     select! {
@@ -1673,10 +1460,7 @@
 }
 
 // FIXME Update notification is not received
-<<<<<<< HEAD
-=======
 #[ignore = "Update notification is not received"]
->>>>>>> afec3f13
 #[tokio::test(flavor = "multi_thread", worker_threads = 4)]
 async fn test_put_with_subscribe_flag() -> TestResult {
     freenet::config::set_logger(Some(LevelFilter::INFO), None);
@@ -1720,13 +1504,8 @@
     let ws_api_port_a = config_a.ws_api.ws_api_port.unwrap();
 
     // Log data directories for debugging
-<<<<<<< HEAD
-    println!("Node A data dir: {:?}", preset_cfg_a.temp_dir.path());
-    println!("Node B (gw) data dir: {:?}", preset_cfg_b.temp_dir.path());
-=======
     tracing::info!("Node A data dir: {:?}", preset_cfg_a.temp_dir.path());
     tracing::info!("Node B (gw) data dir: {:?}", preset_cfg_b.temp_dir.path());
->>>>>>> afec3f13
 
     // Free ports so they don't fail on initialization
     std::mem::drop(ws_api_port_socket_a);
@@ -1792,17 +1571,10 @@
                     bail!("Contract key mismatch in PUT response: {:?}", other);
                 }
                 Ok(Err(e)) => {
-<<<<<<< HEAD
-                    print!("Client 1: Error receiving put response: {}", e);
-                }
-                Err(_) => {
-                    println!("Client 1: Error receiving put response");
-=======
                     tracing::error!("Client 1: Error receiving put response: {}", e);
                 }
                 Err(_) => {
                     tracing::error!("Client 1: Error receiving put response");
->>>>>>> afec3f13
                 }
             }
         }
@@ -1826,17 +1598,10 @@
                     bail!("unexpected response while waiting for get: {:?}", other);
                 }
                 Ok(Err(e)) => {
-<<<<<<< HEAD
-                    println!("Client 2: Error receiving get response: {}", e);
-                }
-                Err(_) => {
-                    println!("Client 2: Error receiving get response");
-=======
                     tracing::error!("Client 2: Error receiving get response: {}", e);
                 }
                 Err(_) => {
                     tracing::error!("Client 2: Error receiving get response");
->>>>>>> afec3f13
                 }
             }
         }
@@ -1883,17 +1648,10 @@
                     bail!("unexpected response while waiting for update: {:?}", other);
                 }
                 Ok(Err(e)) => {
-<<<<<<< HEAD
-                    println!("Client 2: Error receiving update response: {}", e);
-                }
-                Err(_) => {
-                    println!("Client 2: Error receiving update response");
-=======
                     tracing::error!("Client 2: Error receiving update response: {}", e);
                 }
                 Err(_) => {
                     tracing::error!("Client 2: Error receiving update response");
->>>>>>> afec3f13
                 }
             }
         }
@@ -1969,17 +1727,10 @@
                     bail!("unexpected response while waiting for update: {:?}", other);
                 }
                 Ok(Err(e)) => {
-<<<<<<< HEAD
-                    println!("Client 2: Error receiving update response: {}", e);
-                }
-                Err(_) => {
-                    println!("Client 2: Error receiving update response");
-=======
                     tracing::error!("Client 2: Error receiving update response: {}", e);
                 }
                 Err(_) => {
                     tracing::error!("Client 2: Error receiving update response");
->>>>>>> afec3f13
                 }
             }
 
