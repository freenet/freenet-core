//! Regression tests for isolated node functionality
//!
//! These tests ensure that isolated nodes (nodes with no peer connections) operate correctly:
//! 1. PUT operations cache contracts locally without network timeouts
//! 2. GET operations retrieve from local cache without self-routing attempts
//! 3. Complete PUT→GET workflow functions properly on isolated nodes
//! 4. SUBSCRIBE operations complete successfully for local contracts

use freenet::{
    config::{ConfigArgs, NetworkArgs, SecretArgs, WebsocketApiArgs},
    dev_tool::TransportKeypair,
    local_node::NodeConfig,
    server::serve_gateway,
<<<<<<< HEAD
    test_utils::{load_contract, make_get, make_put, make_update},
=======
    test_utils::{load_contract, make_get, make_put, make_subscribe},
>>>>>>> 9ffa46f1
};
use freenet_stdlib::{
    client_api::{ClientRequest, ContractResponse, HostResponse, WebApi},
    prelude::*,
};
use futures::FutureExt;
use std::{
    net::Ipv4Addr,
    sync::{LazyLock, Mutex},
    time::Duration,
};
use tokio::{select, time::timeout};
use tokio_tungstenite::connect_async;
use tracing::error;

static RNG: LazyLock<Mutex<rand::rngs::StdRng>> = LazyLock::new(|| {
    use rand::SeedableRng;
    Mutex::new(rand::rngs::StdRng::from_seed(
        *b"regression_test_seed_01234567890",
    ))
});

/// Helper to create a node configuration for testing
async fn create_test_node_config(
    is_gateway: bool,
    ws_api_port: u16,
    network_port: Option<u16>,
) -> anyhow::Result<(ConfigArgs, tempfile::TempDir)> {
    let temp_dir = tempfile::tempdir()?;
    let key = TransportKeypair::new();
    let transport_keypair = temp_dir.path().join("private.pem");
    key.save(&transport_keypair)?;
    key.public().save(temp_dir.path().join("public.pem"))?;

    let config = ConfigArgs {
        ws_api: WebsocketApiArgs {
            address: Some(Ipv4Addr::LOCALHOST.into()),
            ws_api_port: Some(ws_api_port),
        },
        network_api: NetworkArgs {
            public_address: Some(Ipv4Addr::LOCALHOST.into()),
            public_port: network_port,
            is_gateway,
            skip_load_from_network: true,
            gateways: Some(vec![]), // Empty gateways for isolated node
            location: Some({
                use rand::Rng;
                RNG.lock().unwrap().random()
            }),
            ignore_protocol_checking: true,
            address: Some(Ipv4Addr::LOCALHOST.into()),
            network_port,
            bandwidth_limit: None,
            blocked_addresses: None,
        },
        config_paths: freenet::config::ConfigPathsArgs {
            config_dir: Some(temp_dir.path().to_path_buf()),
            data_dir: Some(temp_dir.path().to_path_buf()),
        },
        secrets: SecretArgs {
            transport_keypair: Some(transport_keypair),
            ..Default::default()
        },
        ..Default::default()
    };

    Ok((config, temp_dir))
}

/// Test complete PUT-then-GET workflow on isolated node
///
/// This regression test verifies isolated nodes operate correctly:
/// - PUT operations cache contracts locally without network timeouts (PR #1781)
/// - GET operations retrieve from local cache without self-routing attempts (PR #1806)
/// - Complete workflow functions properly without peer connections
#[tokio::test(flavor = "multi_thread", worker_threads = 4)]
async fn test_isolated_node_put_get_workflow() -> anyhow::Result<()> {
    freenet::config::set_logger(Some(tracing::level_filters::LevelFilter::INFO), None);

    // Start a single isolated node (no peers)
    let ws_port = 50700;
    let network_port = 50701;
    let (config, _temp_dir) = create_test_node_config(true, ws_port, Some(network_port)).await?;

    // Load test contract and state
    const TEST_CONTRACT: &str = "test-contract-integration";
    let contract = load_contract(TEST_CONTRACT, vec![].into())?;
    let contract_key = contract.key();
    let initial_state = freenet::test_utils::create_empty_todo_list();
    let wrapped_state = WrappedState::from(initial_state);

    // Start the node
    let node_handle = {
        let config = config.clone();
        async move {
            let built_config = config.build().await?;
            let node = NodeConfig::new(built_config.clone())
                .await?
                .build(serve_gateway(built_config.ws_api).await)
                .await?;
            node.run().await
        }
        .boxed_local()
    };

    // Run the test with timeout
    let test_result = timeout(Duration::from_secs(60), async {
        // Give node time to start - critical for proper initialization
        println!("Waiting for node to start up...");
        tokio::time::sleep(Duration::from_secs(10)).await;
        println!("Node should be ready, proceeding with test...");

        // Connect to the node
        let url = format!(
            "ws://localhost:{}/v1/contract/command?encodingProtocol=native",
            ws_port
        );
        let (ws_stream, _) = connect_async(&url).await?;
        let mut client = WebApi::start(ws_stream);

        println!("Step 1: Performing PUT operation to cache contract locally");

        // Perform PUT operation - this should cache the contract locally
        let put_start = std::time::Instant::now();
        make_put(&mut client, wrapped_state.clone(), contract.clone(), false).await?;

        // Wait for PUT response
        let put_result = timeout(Duration::from_secs(30), client.recv()).await;
        let put_elapsed = put_start.elapsed();

        match put_result {
            Ok(Ok(HostResponse::ContractResponse(ContractResponse::PutResponse { key }))) => {
                assert_eq!(key, contract_key);
                println!("PUT operation successful in {:?}", put_elapsed);
            }
            Ok(Ok(other)) => {
                panic!("Unexpected PUT response: {:?}", other);
            }
            Ok(Err(e)) => {
                panic!("PUT operation failed: {}", e);
            }
            Err(_) => {
                panic!("PUT operation timed out");
            }
        }

        println!("Contract verified in local cache");

        println!("Step 2: Performing GET operation using local cache");

        // Now perform GET operation - should use local cache without self-routing
        let get_start = std::time::Instant::now();
        make_get(&mut client, contract_key, true, false).await?;

        // Wait for GET response
        let get_result = timeout(Duration::from_secs(10), client.recv()).await;
        let get_elapsed = get_start.elapsed();

        // REGRESSION TEST: Verify GET completed quickly using local cache
        assert!(
            get_elapsed < Duration::from_secs(5),
            "GET from local cache should be fast, not hanging on self-routing. Elapsed: {:?}",
            get_elapsed
        );

        // Verify GET succeeded with correct data
        match get_result {
            Ok(Ok(HostResponse::ContractResponse(ContractResponse::GetResponse {
                contract: recv_contract,
                state: recv_state,
                ..
            }))) => {
                assert_eq!(
                    recv_contract
                        .as_ref()
                        .expect("Contract should be present")
                        .key(),
                    contract_key
                );
                assert_eq!(recv_state, wrapped_state);
                println!(
                    "GET operation successful from local cache in {:?}",
                    get_elapsed
                );
            }
            Ok(Ok(other)) => {
                panic!("Unexpected GET response: {:?}", other);
            }
            Ok(Err(e)) => {
                panic!("GET operation failed: {}", e);
            }
            Err(_) => {
                panic!("GET operation timed out");
            }
        }

        println!("PUT-then-GET workflow completed successfully without self-routing");

        // Properly close the client
        client
            .send(ClientRequest::Disconnect { cause: None })
            .await?;
        tokio::time::sleep(Duration::from_millis(100)).await;

        Ok::<(), anyhow::Error>(())
    });

    // Run node and test concurrently
    select! {
        _ = node_handle => {
            error!("Node exited unexpectedly");
            panic!("Node should not exit during test");
        }
        result = test_result => {
            result??;
            // Give time for cleanup
            tokio::time::sleep(Duration::from_secs(1)).await;
        }
    }

    Ok(())
}

<<<<<<< HEAD
/// Test UPDATE operation on isolated node
///
/// This regression test verifies UPDATE operations on isolated nodes:
/// - PUT operation caches contract locally
/// - UPDATE operation updates the contract state
/// - UPDATE returns UpdateResponse without timeout (issue #1884)
/// - GET operation retrieves updated state
#[tokio::test(flavor = "multi_thread", worker_threads = 4)]
async fn test_isolated_node_update_operation() -> anyhow::Result<()> {
    freenet::config::set_logger(Some(tracing::level_filters::LevelFilter::DEBUG), None);

    // Start a single isolated node (no peers)
    let ws_port = 50702;
    let network_port = 50703;
=======
/// Test subscription operations on isolated node with local contracts
///
/// This regression test verifies that Subscribe operations complete successfully
/// when the contract exists locally but no remote peers are available.
/// Tests the fix in PR #1844 where SubscribeResponse messages were not being
/// delivered to WebSocket clients for local contracts.
#[tokio::test(flavor = "multi_thread", worker_threads = 4)]
async fn test_isolated_node_local_subscription() -> anyhow::Result<()> {
    freenet::config::set_logger(Some(tracing::level_filters::LevelFilter::INFO), None);

    // Start a single isolated node (no peers)
    let ws_port = 50800;
    let network_port = 50801;
>>>>>>> 9ffa46f1
    let (config, _temp_dir) = create_test_node_config(true, ws_port, Some(network_port)).await?;

    // Load test contract and state
    const TEST_CONTRACT: &str = "test-contract-integration";
    let contract = load_contract(TEST_CONTRACT, vec![].into())?;
    let contract_key = contract.key();
    let initial_state = freenet::test_utils::create_empty_todo_list();
<<<<<<< HEAD
    let wrapped_initial_state = WrappedState::from(initial_state);
=======
    let wrapped_state = WrappedState::from(initial_state);
>>>>>>> 9ffa46f1

    // Start the node
    let node_handle = {
        let config = config.clone();
        async move {
            let built_config = config.build().await?;
            let node = NodeConfig::new(built_config.clone())
                .await?
                .build(serve_gateway(built_config.ws_api).await)
                .await?;
            node.run().await
        }
        .boxed_local()
    };

    // Run the test with timeout
    let test_result = timeout(Duration::from_secs(60), async {
<<<<<<< HEAD
        // Give node time to start
=======
        // Give node time to start - critical for proper initialization
>>>>>>> 9ffa46f1
        println!("Waiting for node to start up...");
        tokio::time::sleep(Duration::from_secs(10)).await;
        println!("Node should be ready, proceeding with test...");

<<<<<<< HEAD
        // Connect to the node
=======
        // Connect first client to the node
>>>>>>> 9ffa46f1
        let url = format!(
            "ws://localhost:{}/v1/contract/command?encodingProtocol=native",
            ws_port
        );
<<<<<<< HEAD
        let (ws_stream, _) = connect_async(&url).await?;
        let mut client = WebApi::start(ws_stream);

        println!("Step 1: Performing PUT operation to cache contract locally");

        // Perform PUT operation - this caches the contract locally
        let put_start = std::time::Instant::now();
        make_put(
            &mut client,
            wrapped_initial_state.clone(),
            contract.clone(),
            false,
        )
        .await?;

        // Wait for PUT response
        let put_result = timeout(Duration::from_secs(30), client.recv()).await;
        let put_elapsed = put_start.elapsed();
=======
        let (ws_stream1, _) = connect_async(&url).await?;
        let mut client1 = WebApi::start(ws_stream1);

        // Connect second client to test that subscriptions work for multiple clients
        let (ws_stream2, _) = connect_async(&url).await?;
        let mut client2 = WebApi::start(ws_stream2);

        println!("Step 1: Performing PUT operation to cache contract locally");

        // Perform PUT operation - this should cache the contract locally
        make_put(&mut client1, wrapped_state.clone(), contract.clone(), false).await?;

        // Wait for PUT response
        let put_result = timeout(Duration::from_secs(30), client1.recv()).await;
>>>>>>> 9ffa46f1

        match put_result {
            Ok(Ok(HostResponse::ContractResponse(ContractResponse::PutResponse { key }))) => {
                assert_eq!(key, contract_key);
<<<<<<< HEAD
                println!("PUT operation successful in {:?}", put_elapsed);
=======
                println!("PUT operation successful");
>>>>>>> 9ffa46f1
            }
            Ok(Ok(other)) => {
                panic!("Unexpected PUT response: {:?}", other);
            }
            Ok(Err(e)) => {
                panic!("PUT operation failed: {}", e);
            }
            Err(_) => {
                panic!("PUT operation timed out");
            }
        }

<<<<<<< HEAD
        println!("Step 2: Performing UPDATE operation with new state");

        // Create updated state (add a todo item)
        let updated_state = freenet::test_utils::create_todo_list_with_item("Test task");
        let wrapped_updated_state = WrappedState::from(updated_state);

        // Perform UPDATE operation
        let update_start = std::time::Instant::now();
        make_update(&mut client, contract_key, wrapped_updated_state.clone()).await?;

        // Wait for UPDATE response
        let update_result = timeout(Duration::from_secs(15), client.recv()).await;
        let update_elapsed = update_start.elapsed();

        // REGRESSION TEST: Verify UPDATE completed quickly without timeout (issue #1884)
        // The bug causes UPDATE to timeout after 10 seconds, so we check it completes in < 10 seconds
        assert!(
            update_elapsed < Duration::from_secs(10),
            "UPDATE should complete quickly on isolated node, not timeout. Elapsed: {:?}",
            update_elapsed
        );

        // Verify UPDATE succeeded
        match update_result {
            Ok(Ok(HostResponse::ContractResponse(ContractResponse::UpdateResponse {
                key,
                ..
            }))) => {
                assert_eq!(key, contract_key);
                println!("UPDATE operation successful in {:?}", update_elapsed);
            }
            Ok(Ok(other)) => {
                panic!("Unexpected UPDATE response: {:?}", other);
            }
            Ok(Err(e)) => {
                panic!("UPDATE operation failed: {}", e);
            }
            Err(_) => {
                panic!("UPDATE operation timed out (this is the bug in issue #1884)");
            }
        }

        println!("Step 3: Performing GET operation to verify updated state");

        // Verify the state was updated by performing a GET
        let get_start = std::time::Instant::now();
        make_get(&mut client, contract_key, true, false).await?;

        let get_result = timeout(Duration::from_secs(10), client.recv()).await;
        let get_elapsed = get_start.elapsed();

        match get_result {
            Ok(Ok(HostResponse::ContractResponse(ContractResponse::GetResponse {
                state: recv_state,
                ..
            }))) => {
                // Parse both states to verify the tasks were updated correctly
                // Note: UPDATE operations may modify the version number, so we check the tasks array
                let recv_str = String::from_utf8_lossy(recv_state.as_ref());
                println!("Received state after UPDATE: {}", recv_str);

                // Verify the state contains the expected task
                assert!(
                    recv_str.contains("\"title\":\"Test task\""),
                    "State should contain the updated task 'Test task'"
                );
                assert!(
                    recv_str.contains("\"tasks\":["),
                    "State should have tasks array"
                );

                // Verify it's not the empty state
                assert!(
                    !recv_str.contains("\"tasks\":[]"),
                    "Tasks array should not be empty after update"
                );

                println!(
                    "GET operation successful, state correctly updated in {:?}",
                    get_elapsed
                );
            }
            Ok(Ok(other)) => {
                panic!("Unexpected GET response: {:?}", other);
            }
            Ok(Err(e)) => {
                panic!("GET operation failed: {}", e);
            }
            Err(_) => {
                panic!("GET operation timed out");
            }
        }

        println!("PUT-UPDATE-GET workflow completed successfully on isolated node");

        // Properly close the client
        client
=======
        println!("Step 2: Testing SUBSCRIBE operation on locally cached contract");

        // Subscribe first client to the contract - should work with local contract
        let subscribe_start = std::time::Instant::now();
        make_subscribe(&mut client1, contract_key).await?;

        // Wait for SUBSCRIBE response - THIS IS THE KEY TEST
        // The fix ensures this completes successfully for local contracts
        let subscribe_result = timeout(Duration::from_secs(10), client1.recv()).await;
        let subscribe_elapsed = subscribe_start.elapsed();

        match subscribe_result {
            Ok(Ok(HostResponse::ContractResponse(ContractResponse::SubscribeResponse {
                key,
                subscribed,
            }))) => {
                assert_eq!(key, contract_key);
                println!(
                    "Client 1: SUBSCRIBE operation successful in {:?}",
                    subscribe_elapsed
                );

                // Verify we got the subscribed confirmation (contract exists locally)
                assert!(
                    subscribed,
                    "Should receive subscribed=true when subscribing to local contract"
                );
            }
            Ok(Ok(other)) => {
                panic!("Unexpected SUBSCRIBE response: {:?}", other);
            }
            Ok(Err(e)) => {
                panic!("SUBSCRIBE operation failed: {}", e);
            }
            Err(_) => {
                panic!(
                    "SUBSCRIBE operation timed out - SubscribeResponse not delivered! \
                     This indicates the bug from PR #1844 has regressed."
                );
            }
        }

        println!("Step 3: Testing second client subscription");

        // Subscribe second client - verifies multiple clients can subscribe locally
        make_subscribe(&mut client2, contract_key).await?;

        let subscribe2_result = timeout(Duration::from_secs(10), client2.recv()).await;

        match subscribe2_result {
            Ok(Ok(HostResponse::ContractResponse(ContractResponse::SubscribeResponse {
                key,
                subscribed,
            }))) => {
                assert_eq!(key, contract_key);
                println!("Client 2: SUBSCRIBE operation successful");
                assert!(subscribed);
            }
            _ => {
                panic!("Client 2: SUBSCRIBE operation failed or timed out");
            }
        }

        // NOTE: Update/notification testing is skipped because UPDATE operations
        // timeout on isolated nodes (see issue #1884). The core Subscribe functionality
        // has been validated - both clients successfully receive SubscribeResponse.
        // Update notification delivery can be tested once UPDATE is fixed for isolated nodes.

        println!("Local subscription test completed successfully - both clients received SubscribeResponse");

        // Properly close clients
        client1
            .send(ClientRequest::Disconnect { cause: None })
            .await?;
        client2
>>>>>>> 9ffa46f1
            .send(ClientRequest::Disconnect { cause: None })
            .await?;
        tokio::time::sleep(Duration::from_millis(100)).await;

        Ok::<(), anyhow::Error>(())
    });

    // Run node and test concurrently
    select! {
        _ = node_handle => {
            error!("Node exited unexpectedly");
            panic!("Node should not exit during test");
        }
        result = test_result => {
            result??;
            // Give time for cleanup
            tokio::time::sleep(Duration::from_secs(1)).await;
        }
    }

    Ok(())
}<|MERGE_RESOLUTION|>--- conflicted
+++ resolved
@@ -5,17 +5,14 @@
 //! 2. GET operations retrieve from local cache without self-routing attempts
 //! 3. Complete PUT→GET workflow functions properly on isolated nodes
 //! 4. SUBSCRIBE operations complete successfully for local contracts
+//! 5. UPDATE operations complete successfully for local contracts
 
 use freenet::{
     config::{ConfigArgs, NetworkArgs, SecretArgs, WebsocketApiArgs},
     dev_tool::TransportKeypair,
     local_node::NodeConfig,
     server::serve_gateway,
-<<<<<<< HEAD
-    test_utils::{load_contract, make_get, make_put, make_update},
-=======
-    test_utils::{load_contract, make_get, make_put, make_subscribe},
->>>>>>> 9ffa46f1
+    test_utils::{load_contract, make_get, make_put, make_subscribe, make_update},
 };
 use freenet_stdlib::{
     client_api::{ClientRequest, ContractResponse, HostResponse, WebApi},
@@ -239,7 +236,183 @@
     Ok(())
 }
 
-<<<<<<< HEAD
+/// Test subscription operations on isolated node with local contracts
+///
+/// This regression test verifies that Subscribe operations complete successfully
+/// when the contract exists locally but no remote peers are available.
+/// Tests the fix in PR #1844 where SubscribeResponse messages were not being
+/// delivered to WebSocket clients for local contracts.
+#[tokio::test(flavor = "multi_thread", worker_threads = 4)]
+async fn test_isolated_node_local_subscription() -> anyhow::Result<()> {
+    freenet::config::set_logger(Some(tracing::level_filters::LevelFilter::INFO), None);
+
+    // Start a single isolated node (no peers)
+    let ws_port = 50800;
+    let network_port = 50801;
+    let (config, _temp_dir) = create_test_node_config(true, ws_port, Some(network_port)).await?;
+
+    // Load test contract and state
+    const TEST_CONTRACT: &str = "test-contract-integration";
+    let contract = load_contract(TEST_CONTRACT, vec![].into())?;
+    let contract_key = contract.key();
+    let initial_state = freenet::test_utils::create_empty_todo_list();
+    let wrapped_state = WrappedState::from(initial_state);
+
+    // Start the node
+    let node_handle = {
+        let config = config.clone();
+        async move {
+            let built_config = config.build().await?;
+            let node = NodeConfig::new(built_config.clone())
+                .await?
+                .build(serve_gateway(built_config.ws_api).await)
+                .await?;
+            node.run().await
+        }
+        .boxed_local()
+    };
+
+    // Run the test with timeout
+    let test_result = timeout(Duration::from_secs(60), async {
+        // Give node time to start - critical for proper initialization
+        println!("Waiting for node to start up...");
+        tokio::time::sleep(Duration::from_secs(10)).await;
+        println!("Node should be ready, proceeding with test...");
+
+        // Connect first client to the node
+        let url = format!(
+            "ws://localhost:{}/v1/contract/command?encodingProtocol=native",
+            ws_port
+        );
+        let (ws_stream1, _) = connect_async(&url).await?;
+        let mut client1 = WebApi::start(ws_stream1);
+
+        // Connect second client to test that subscriptions work for multiple clients
+        let (ws_stream2, _) = connect_async(&url).await?;
+        let mut client2 = WebApi::start(ws_stream2);
+
+        println!("Step 1: Performing PUT operation to cache contract locally");
+
+        // Perform PUT operation - this should cache the contract locally
+        make_put(&mut client1, wrapped_state.clone(), contract.clone(), false).await?;
+
+        // Wait for PUT response
+        let put_result = timeout(Duration::from_secs(30), client1.recv()).await;
+
+        match put_result {
+            Ok(Ok(HostResponse::ContractResponse(ContractResponse::PutResponse { key }))) => {
+                assert_eq!(key, contract_key);
+                println!("PUT operation successful");
+            }
+            Ok(Ok(other)) => {
+                panic!("Unexpected PUT response: {:?}", other);
+            }
+            Ok(Err(e)) => {
+                panic!("PUT operation failed: {}", e);
+            }
+            Err(_) => {
+                panic!("PUT operation timed out");
+            }
+        }
+
+        println!("Step 2: Testing SUBSCRIBE operation on locally cached contract");
+
+        // Subscribe first client to the contract - should work with local contract
+        let subscribe_start = std::time::Instant::now();
+        make_subscribe(&mut client1, contract_key).await?;
+
+        // Wait for SUBSCRIBE response - THIS IS THE KEY TEST
+        // The fix ensures this completes successfully for local contracts
+        let subscribe_result = timeout(Duration::from_secs(10), client1.recv()).await;
+        let subscribe_elapsed = subscribe_start.elapsed();
+
+        match subscribe_result {
+            Ok(Ok(HostResponse::ContractResponse(ContractResponse::SubscribeResponse {
+                key,
+                subscribed,
+            }))) => {
+                assert_eq!(key, contract_key);
+                println!(
+                    "Client 1: SUBSCRIBE operation successful in {:?}",
+                    subscribe_elapsed
+                );
+
+                // Verify we got the subscribed confirmation (contract exists locally)
+                assert!(
+                    subscribed,
+                    "Should receive subscribed=true when subscribing to local contract"
+                );
+            }
+            Ok(Ok(other)) => {
+                panic!("Unexpected SUBSCRIBE response: {:?}", other);
+            }
+            Ok(Err(e)) => {
+                panic!("SUBSCRIBE operation failed: {}", e);
+            }
+            Err(_) => {
+                panic!(
+                    "SUBSCRIBE operation timed out - SubscribeResponse not delivered! \
+                     This indicates the bug from PR #1844 has regressed."
+                );
+            }
+        }
+
+        println!("Step 3: Testing second client subscription");
+
+        // Subscribe second client - verifies multiple clients can subscribe locally
+        make_subscribe(&mut client2, contract_key).await?;
+
+        let subscribe2_result = timeout(Duration::from_secs(10), client2.recv()).await;
+
+        match subscribe2_result {
+            Ok(Ok(HostResponse::ContractResponse(ContractResponse::SubscribeResponse {
+                key,
+                subscribed,
+            }))) => {
+                assert_eq!(key, contract_key);
+                println!("Client 2: SUBSCRIBE operation successful");
+                assert!(subscribed);
+            }
+            _ => {
+                panic!("Client 2: SUBSCRIBE operation failed or timed out");
+            }
+        }
+
+        // NOTE: Update/notification testing is skipped because UPDATE operations
+        // timeout on isolated nodes (see issue #1884). The core Subscribe functionality
+        // has been validated - both clients successfully receive SubscribeResponse.
+        // Update notification delivery can be tested once UPDATE is fixed for isolated nodes.
+
+        println!("Local subscription test completed successfully - both clients received SubscribeResponse");
+
+        // Properly close clients
+        client1
+            .send(ClientRequest::Disconnect { cause: None })
+            .await?;
+        client2
+            .send(ClientRequest::Disconnect { cause: None })
+            .await?;
+        tokio::time::sleep(Duration::from_millis(100)).await;
+
+        Ok::<(), anyhow::Error>(())
+    });
+
+    // Run node and test concurrently
+    select! {
+        _ = node_handle => {
+            error!("Node exited unexpectedly");
+            panic!("Node should not exit during test");
+        }
+        result = test_result => {
+            result??;
+            // Give time for cleanup
+            tokio::time::sleep(Duration::from_secs(1)).await;
+        }
+    }
+
+    Ok(())
+}
+
 /// Test UPDATE operation on isolated node
 ///
 /// This regression test verifies UPDATE operations on isolated nodes:
@@ -254,21 +427,6 @@
     // Start a single isolated node (no peers)
     let ws_port = 50702;
     let network_port = 50703;
-=======
-/// Test subscription operations on isolated node with local contracts
-///
-/// This regression test verifies that Subscribe operations complete successfully
-/// when the contract exists locally but no remote peers are available.
-/// Tests the fix in PR #1844 where SubscribeResponse messages were not being
-/// delivered to WebSocket clients for local contracts.
-#[tokio::test(flavor = "multi_thread", worker_threads = 4)]
-async fn test_isolated_node_local_subscription() -> anyhow::Result<()> {
-    freenet::config::set_logger(Some(tracing::level_filters::LevelFilter::INFO), None);
-
-    // Start a single isolated node (no peers)
-    let ws_port = 50800;
-    let network_port = 50801;
->>>>>>> 9ffa46f1
     let (config, _temp_dir) = create_test_node_config(true, ws_port, Some(network_port)).await?;
 
     // Load test contract and state
@@ -276,11 +434,7 @@
     let contract = load_contract(TEST_CONTRACT, vec![].into())?;
     let contract_key = contract.key();
     let initial_state = freenet::test_utils::create_empty_todo_list();
-<<<<<<< HEAD
     let wrapped_initial_state = WrappedState::from(initial_state);
-=======
-    let wrapped_state = WrappedState::from(initial_state);
->>>>>>> 9ffa46f1
 
     // Start the node
     let node_handle = {
@@ -298,25 +452,16 @@
 
     // Run the test with timeout
     let test_result = timeout(Duration::from_secs(60), async {
-<<<<<<< HEAD
-        // Give node time to start
-=======
         // Give node time to start - critical for proper initialization
->>>>>>> 9ffa46f1
         println!("Waiting for node to start up...");
         tokio::time::sleep(Duration::from_secs(10)).await;
         println!("Node should be ready, proceeding with test...");
 
-<<<<<<< HEAD
         // Connect to the node
-=======
-        // Connect first client to the node
->>>>>>> 9ffa46f1
         let url = format!(
             "ws://localhost:{}/v1/contract/command?encodingProtocol=native",
             ws_port
         );
-<<<<<<< HEAD
         let (ws_stream, _) = connect_async(&url).await?;
         let mut client = WebApi::start(ws_stream);
 
@@ -335,31 +480,11 @@
         // Wait for PUT response
         let put_result = timeout(Duration::from_secs(30), client.recv()).await;
         let put_elapsed = put_start.elapsed();
-=======
-        let (ws_stream1, _) = connect_async(&url).await?;
-        let mut client1 = WebApi::start(ws_stream1);
-
-        // Connect second client to test that subscriptions work for multiple clients
-        let (ws_stream2, _) = connect_async(&url).await?;
-        let mut client2 = WebApi::start(ws_stream2);
-
-        println!("Step 1: Performing PUT operation to cache contract locally");
-
-        // Perform PUT operation - this should cache the contract locally
-        make_put(&mut client1, wrapped_state.clone(), contract.clone(), false).await?;
-
-        // Wait for PUT response
-        let put_result = timeout(Duration::from_secs(30), client1.recv()).await;
->>>>>>> 9ffa46f1
 
         match put_result {
             Ok(Ok(HostResponse::ContractResponse(ContractResponse::PutResponse { key }))) => {
                 assert_eq!(key, contract_key);
-<<<<<<< HEAD
                 println!("PUT operation successful in {:?}", put_elapsed);
-=======
-                println!("PUT operation successful");
->>>>>>> 9ffa46f1
             }
             Ok(Ok(other)) => {
                 panic!("Unexpected PUT response: {:?}", other);
@@ -372,7 +497,6 @@
             }
         }
 
-<<<<<<< HEAD
         println!("Step 2: Performing UPDATE operation with new state");
 
         // Create updated state (add a todo item)
@@ -470,83 +594,6 @@
 
         // Properly close the client
         client
-=======
-        println!("Step 2: Testing SUBSCRIBE operation on locally cached contract");
-
-        // Subscribe first client to the contract - should work with local contract
-        let subscribe_start = std::time::Instant::now();
-        make_subscribe(&mut client1, contract_key).await?;
-
-        // Wait for SUBSCRIBE response - THIS IS THE KEY TEST
-        // The fix ensures this completes successfully for local contracts
-        let subscribe_result = timeout(Duration::from_secs(10), client1.recv()).await;
-        let subscribe_elapsed = subscribe_start.elapsed();
-
-        match subscribe_result {
-            Ok(Ok(HostResponse::ContractResponse(ContractResponse::SubscribeResponse {
-                key,
-                subscribed,
-            }))) => {
-                assert_eq!(key, contract_key);
-                println!(
-                    "Client 1: SUBSCRIBE operation successful in {:?}",
-                    subscribe_elapsed
-                );
-
-                // Verify we got the subscribed confirmation (contract exists locally)
-                assert!(
-                    subscribed,
-                    "Should receive subscribed=true when subscribing to local contract"
-                );
-            }
-            Ok(Ok(other)) => {
-                panic!("Unexpected SUBSCRIBE response: {:?}", other);
-            }
-            Ok(Err(e)) => {
-                panic!("SUBSCRIBE operation failed: {}", e);
-            }
-            Err(_) => {
-                panic!(
-                    "SUBSCRIBE operation timed out - SubscribeResponse not delivered! \
-                     This indicates the bug from PR #1844 has regressed."
-                );
-            }
-        }
-
-        println!("Step 3: Testing second client subscription");
-
-        // Subscribe second client - verifies multiple clients can subscribe locally
-        make_subscribe(&mut client2, contract_key).await?;
-
-        let subscribe2_result = timeout(Duration::from_secs(10), client2.recv()).await;
-
-        match subscribe2_result {
-            Ok(Ok(HostResponse::ContractResponse(ContractResponse::SubscribeResponse {
-                key,
-                subscribed,
-            }))) => {
-                assert_eq!(key, contract_key);
-                println!("Client 2: SUBSCRIBE operation successful");
-                assert!(subscribed);
-            }
-            _ => {
-                panic!("Client 2: SUBSCRIBE operation failed or timed out");
-            }
-        }
-
-        // NOTE: Update/notification testing is skipped because UPDATE operations
-        // timeout on isolated nodes (see issue #1884). The core Subscribe functionality
-        // has been validated - both clients successfully receive SubscribeResponse.
-        // Update notification delivery can be tested once UPDATE is fixed for isolated nodes.
-
-        println!("Local subscription test completed successfully - both clients received SubscribeResponse");
-
-        // Properly close clients
-        client1
-            .send(ClientRequest::Disconnect { cause: None })
-            .await?;
-        client2
->>>>>>> 9ffa46f1
             .send(ClientRequest::Disconnect { cause: None })
             .await?;
         tokio::time::sleep(Duration::from_millis(100)).await;
