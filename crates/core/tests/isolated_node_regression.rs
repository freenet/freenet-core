--- conflicted
+++ resolved
@@ -235,7 +235,6 @@
     Ok(())
 }
 
-<<<<<<< HEAD
 /// Test concurrent GET operations to reproduce deduplication race condition (issue #1886)
 ///
 /// This test attempts to reproduce the race condition where:
@@ -254,24 +253,6 @@
     let (config, _temp_dir) = create_test_node_config(true, ws_port, Some(network_port)).await?;
 
     // Load a small test contract
-=======
-/// Test subscription operations on isolated node with local contracts
-///
-/// This regression test verifies that Subscribe operations complete successfully
-/// when the contract exists locally but no remote peers are available.
-/// Tests the fix in PR #1844 where SubscribeResponse messages were not being
-/// delivered to WebSocket clients for local contracts.
-#[tokio::test(flavor = "multi_thread", worker_threads = 4)]
-async fn test_isolated_node_local_subscription() -> anyhow::Result<()> {
-    freenet::config::set_logger(Some(tracing::level_filters::LevelFilter::INFO), None);
-
-    // Start a single isolated node (no peers)
-    let ws_port = 50800;
-    let network_port = 50801;
-    let (config, _temp_dir) = create_test_node_config(true, ws_port, Some(network_port)).await?;
-
-    // Load test contract and state
->>>>>>> 9ffa46f1
     const TEST_CONTRACT: &str = "test-contract-integration";
     let contract = load_contract(TEST_CONTRACT, vec![].into())?;
     let contract_key = contract.key();
@@ -294,24 +275,15 @@
 
     // Run the test with timeout
     let test_result = timeout(Duration::from_secs(60), async {
-<<<<<<< HEAD
         // Give node time to start
-=======
-        // Give node time to start - critical for proper initialization
->>>>>>> 9ffa46f1
         println!("Waiting for node to start up...");
         tokio::time::sleep(Duration::from_secs(10)).await;
         println!("Node should be ready, proceeding with test...");
 
-<<<<<<< HEAD
-=======
-        // Connect first client to the node
->>>>>>> 9ffa46f1
         let url = format!(
             "ws://localhost:{}/v1/contract/command?encodingProtocol=native",
             ws_port
         );
-<<<<<<< HEAD
 
         // Connect multiple clients
         let (ws_stream1, _) = connect_async(&url).await?;
@@ -327,27 +299,11 @@
 
         // Cache the contract locally using client1
         make_put(&mut client1, wrapped_state.clone(), contract.clone(), false).await?;
-=======
-        let (ws_stream1, _) = connect_async(&url).await?;
-        let mut client1 = WebApi::start(ws_stream1);
-
-        // Connect second client to test that subscriptions work for multiple clients
-        let (ws_stream2, _) = connect_async(&url).await?;
-        let mut client2 = WebApi::start(ws_stream2);
-
-        println!("Step 1: Performing PUT operation to cache contract locally");
-
-        // Perform PUT operation - this should cache the contract locally
-        make_put(&mut client1, wrapped_state.clone(), contract.clone(), false).await?;
-
-        // Wait for PUT response
->>>>>>> 9ffa46f1
         let put_result = timeout(Duration::from_secs(30), client1.recv()).await;
 
         match put_result {
             Ok(Ok(HostResponse::ContractResponse(ContractResponse::PutResponse { key }))) => {
                 assert_eq!(key, contract_key);
-<<<<<<< HEAD
                 println!("Contract cached successfully");
             }
             other => {
@@ -435,7 +391,101 @@
         println!("✅ All clients received responses - no race condition detected");
 
         // Cleanup
-=======
+        client1
+            .send(ClientRequest::Disconnect { cause: None })
+            .await?;
+        client2
+            .send(ClientRequest::Disconnect { cause: None })
+            .await?;
+        client3
+            .send(ClientRequest::Disconnect { cause: None })
+            .await?;
+        tokio::time::sleep(Duration::from_millis(100)).await;
+
+        Ok::<(), anyhow::Error>(())
+    });
+
+    // Run node and test concurrently
+    select! {
+        _ = node_handle => {
+            error!("Node exited unexpectedly");
+            panic!("Node should not exit during test");
+        }
+        result = test_result => {
+            result??;
+            tokio::time::sleep(Duration::from_secs(1)).await;
+        }
+    }
+
+    Ok(())
+}
+
+/// Test subscription operations on isolated node with local contracts
+///
+/// This regression test verifies that Subscribe operations complete successfully
+/// when the contract exists locally but no remote peers are available.
+/// Tests the fix in PR #1844 where SubscribeResponse messages were not being
+/// delivered to WebSocket clients for local contracts.
+#[tokio::test(flavor = "multi_thread", worker_threads = 4)]
+async fn test_isolated_node_local_subscription() -> anyhow::Result<()> {
+    freenet::config::set_logger(Some(tracing::level_filters::LevelFilter::INFO), None);
+
+    // Start a single isolated node (no peers)
+    let ws_port = 50800;
+    let network_port = 50801;
+    let (config, _temp_dir) = create_test_node_config(true, ws_port, Some(network_port)).await?;
+
+    // Load test contract and state
+    const TEST_CONTRACT: &str = "test-contract-integration";
+    let contract = load_contract(TEST_CONTRACT, vec![].into())?;
+    let contract_key = contract.key();
+    let initial_state = freenet::test_utils::create_empty_todo_list();
+    let wrapped_state = WrappedState::from(initial_state);
+
+    // Start the node
+    let node_handle = {
+        let config = config.clone();
+        async move {
+            let built_config = config.build().await?;
+            let node = NodeConfig::new(built_config.clone())
+                .await?
+                .build(serve_gateway(built_config.ws_api).await)
+                .await?;
+            node.run().await
+        }
+        .boxed_local()
+    };
+
+    // Run the test with timeout
+    let test_result = timeout(Duration::from_secs(60), async {
+        // Give node time to start - critical for proper initialization
+        println!("Waiting for node to start up...");
+        tokio::time::sleep(Duration::from_secs(10)).await;
+        println!("Node should be ready, proceeding with test...");
+
+        // Connect first client to the node
+        let url = format!(
+            "ws://localhost:{}/v1/contract/command?encodingProtocol=native",
+            ws_port
+        );
+        let (ws_stream1, _) = connect_async(&url).await?;
+        let mut client1 = WebApi::start(ws_stream1);
+
+        // Connect second client to test that subscriptions work for multiple clients
+        let (ws_stream2, _) = connect_async(&url).await?;
+        let mut client2 = WebApi::start(ws_stream2);
+
+        println!("Step 1: Performing PUT operation to cache contract locally");
+
+        // Perform PUT operation - this should cache the contract locally
+        make_put(&mut client1, wrapped_state.clone(), contract.clone(), false).await?;
+
+        // Wait for PUT response
+        let put_result = timeout(Duration::from_secs(30), client1.recv()).await;
+
+        match put_result {
+            Ok(Ok(HostResponse::ContractResponse(ContractResponse::PutResponse { key }))) => {
+                assert_eq!(key, contract_key);
                 println!("PUT operation successful");
             }
             Ok(Ok(other)) => {
@@ -520,19 +570,12 @@
         println!("Local subscription test completed successfully - both clients received SubscribeResponse");
 
         // Properly close clients
->>>>>>> 9ffa46f1
         client1
             .send(ClientRequest::Disconnect { cause: None })
             .await?;
         client2
             .send(ClientRequest::Disconnect { cause: None })
             .await?;
-<<<<<<< HEAD
-        client3
-            .send(ClientRequest::Disconnect { cause: None })
-            .await?;
-=======
->>>>>>> 9ffa46f1
         tokio::time::sleep(Duration::from_millis(100)).await;
 
         Ok::<(), anyhow::Error>(())
@@ -546,10 +589,7 @@
         }
         result = test_result => {
             result??;
-<<<<<<< HEAD
-=======
             // Give time for cleanup
->>>>>>> 9ffa46f1
             tokio::time::sleep(Duration::from_secs(1)).await;
         }
     }
