[package]
name = "freenet"
version = "0.0.7"
edition = "2021"
rust-version = "1.71.1"
publish = true
description = "Freenet core software"
license = "MIT OR Apache-2.0"
repository = "https://github.com/freenet/freenet-core"

[[bin]]
name = "freenet"
path = "src/bin/freenet.rs"

[dependencies]
anyhow = "1"
<<<<<<< HEAD
arc-swap = "1.6"
asynchronous-codec = "0.7"
aes-gcm = "0.10.3"
async-trait = "0.1"
=======
arc-swap = "1.7"
asynchronous-codec = "0.7"
aes-gcm = "0.10.3"
>>>>>>> 12fdde32
axum = { default-features = false, features = ["http1", "matched-path", "query", "tower-log", "ws", "json"], workspace = true }
bincode = "1.3.3"
blake3 = { workspace = true }
bs58 = "0.5"
byteorder = "1"
bytes = "1"
cache-padded = "1.3"
chacha20poly1305 = { workspace = true }
chrono = { workspace = true }
clap = { features = ["derive", "env"], workspace = true }
config = { features = ["toml"], version = "0.14" }
cookie = "0.18"
crossbeam = { workspace = true }
ctrlc = { features = ["termination"], workspace = true }
dashmap = { workspace = true }
delegate = "0.12"
directories = "5"
either = { features = ["serde"], workspace = true }
<<<<<<< HEAD
flatbuffers = "23.5.26"
futures = "0.3.21"
headers = "0.4"
itertools = "0.12.1"
=======
flatbuffers = "24.3"
futures = "0.3"
headers = "0.4"
itertools = "0.12"
libp2p = { default-features = false, features = ["autonat", "dns", "ed25519", "identify", "macros", "noise", "ping", "tcp", "tokio", "yamux"], version = "0.52.3" }
>>>>>>> 12fdde32
libp2p-identity = { features = ["ed25519", "rand"], version = "0.2.7" }
notify = "6"
once_cell = "1"
ordered-float = "4.2"
pav_regression = "0.4.0"
parking_lot = "0.12"
rand = { features = ["small_rng"], workspace = true }
redb = { optional = true, version = "2" }
serde = { features = ["derive", "rc"], workspace = true }
serde_json = { workspace = true }
serde_with = { workspace = true }
sqlx = { features = ["runtime-tokio-rustls", "sqlite"], optional = true, version = "0.7" }
stretto = { features = ["async", "sync"], version = "0.8" }
<<<<<<< HEAD
tar = { version = "0.4.38" }
time = "0.3.30"
=======
tar = { version = "0.4" }
time = "0.3"
>>>>>>> 12fdde32
thiserror = "1"
tokio = { features = ["fs", "macros", "rt-multi-thread", "sync", "process"], version = "1" }
tokio-tungstenite = "0.21"
tower-http = { features = ["fs", "trace"], version = "0.5" }
ulid = { features = ["serde"], version = "1.1" }
unsigned-varint = { version = "0.8", features = ["codec", "asynchronous_codec"] }
wasmer = { features = ["sys"], workspace = true }
xz2 = { version = "0.1" }
<<<<<<< HEAD
reqwest = { version = "0.11.23", features = ["json"] }
=======
reqwest = { version = "0.12", features = ["json"] }
>>>>>>> 12fdde32
rsa = { version = "0.9.6", features = ["serde"] }

# Tracing deps
opentelemetry = "0.22"
opentelemetry-jaeger = { features = ["collector_client", "isahc", "rt-tokio"], optional = true, version = "0.21" }
tracing = { version = "0.1" }
tracing-opentelemetry = { optional = true, version = "0.23.0" }
tracing-subscriber = { optional = true, version = "0.3.16" }
opentelemetry-otlp = { optional = true, version = "0.15" }

# internal deps
freenet-stdlib = { features = ["net"], workspace = true }

[dev-dependencies]
arbitrary = { features = ["derive"], version = "1" }
chrono = { features = ["arbitrary"], workspace = true }
freenet-stdlib = { features = ["net", "testing"], workspace = true }
itertools = "0.12"
pav_regression = "0.4.0"
pico-args = "0.5"
statrs = "0.16.0"
tempfile = "3.8"
tracing = "0.1"

[features]
default = ["redb", "trace", "websocket"]
local-mode = []
network-mode = []
sqlite = ["sqlx"]
trace = ["tracing-subscriber"]
trace-ot = ["opentelemetry-jaeger", "trace", "tracing-opentelemetry", "opentelemetry-otlp"]
websocket = ["axum/ws"]<|MERGE_RESOLUTION|>--- conflicted
+++ resolved
@@ -14,16 +14,9 @@
 
 [dependencies]
 anyhow = "1"
-<<<<<<< HEAD
-arc-swap = "1.6"
-asynchronous-codec = "0.7"
-aes-gcm = "0.10.3"
-async-trait = "0.1"
-=======
 arc-swap = "1.7"
 asynchronous-codec = "0.7"
 aes-gcm = "0.10.3"
->>>>>>> 12fdde32
 axum = { default-features = false, features = ["http1", "matched-path", "query", "tower-log", "ws", "json"], workspace = true }
 bincode = "1.3.3"
 blake3 = { workspace = true }
@@ -42,18 +35,10 @@
 delegate = "0.12"
 directories = "5"
 either = { features = ["serde"], workspace = true }
-<<<<<<< HEAD
-flatbuffers = "23.5.26"
-futures = "0.3.21"
-headers = "0.4"
-itertools = "0.12.1"
-=======
 flatbuffers = "24.3"
 futures = "0.3"
 headers = "0.4"
 itertools = "0.12"
-libp2p = { default-features = false, features = ["autonat", "dns", "ed25519", "identify", "macros", "noise", "ping", "tcp", "tokio", "yamux"], version = "0.52.3" }
->>>>>>> 12fdde32
 libp2p-identity = { features = ["ed25519", "rand"], version = "0.2.7" }
 notify = "6"
 once_cell = "1"
@@ -67,13 +52,8 @@
 serde_with = { workspace = true }
 sqlx = { features = ["runtime-tokio-rustls", "sqlite"], optional = true, version = "0.7" }
 stretto = { features = ["async", "sync"], version = "0.8" }
-<<<<<<< HEAD
-tar = { version = "0.4.38" }
-time = "0.3.30"
-=======
 tar = { version = "0.4" }
 time = "0.3"
->>>>>>> 12fdde32
 thiserror = "1"
 tokio = { features = ["fs", "macros", "rt-multi-thread", "sync", "process"], version = "1" }
 tokio-tungstenite = "0.21"
@@ -82,11 +62,7 @@
 unsigned-varint = { version = "0.8", features = ["codec", "asynchronous_codec"] }
 wasmer = { features = ["sys"], workspace = true }
 xz2 = { version = "0.1" }
-<<<<<<< HEAD
-reqwest = { version = "0.11.23", features = ["json"] }
-=======
 reqwest = { version = "0.12", features = ["json"] }
->>>>>>> 12fdde32
 rsa = { version = "0.9.6", features = ["serde"] }
 
 # Tracing deps
