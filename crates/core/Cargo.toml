--- conflicted
+++ resolved
@@ -43,11 +43,7 @@
 notify = "7"
 once_cell = "1"
 ordered-float = "4"
-<<<<<<< HEAD
-pav_regression = "0.5.1"
-=======
 pav_regression = "0.5.2"
->>>>>>> 1174e498
 parking_lot = "0.12"
 rand = { features = ["small_rng"], workspace = true }
 redb = { optional = true, version = "2" }
@@ -87,11 +83,7 @@
 arbitrary = { features = ["derive"], version = "1" }
 chrono = { features = ["arbitrary"], workspace = true }
 freenet-stdlib = { features = ["net", "testing"], workspace = true }
-<<<<<<< HEAD
-pav_regression = "0.5.1"
-=======
 httptest = "0.16"
->>>>>>> 1174e498
 pico-args = "0.5"
 statrs = "0.18"
 tempfile = "3"
