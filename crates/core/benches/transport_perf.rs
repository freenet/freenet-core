--- conflicted
+++ resolved
@@ -1491,10 +1491,7 @@
                     let rt = tokio::runtime::Handle::current();
                     let mut batch = Vec::with_capacity(BATCH_SIZE);
 
-<<<<<<< HEAD
-=======
                     // Try to receive up to BATCH_SIZE packets
->>>>>>> 9f990306
                     while let Some(packet) = rt.block_on(rx.recv()) {
                         batch.push(packet);
                         // Drain available packets up to batch size
