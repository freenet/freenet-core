//! The main node data type which encapsulates all the behaviour for maintaining a connection
//! and performing operations within the network.
//!
//! # Implementations
//! Node comes with different underlying implementations that can be used upon construction.
//! Those implementations are:
//! - libp2p: all the connection is handled by libp2p.
//! - in-memory: a simplifying node used for emulation purposes mainly.
//! - inter-process: similar to in-memory, but can be rana cross multiple processes, closer to the real p2p impl

use anyhow::Context;
use either::Either;
use freenet_stdlib::{
    client_api::{ClientRequest, ErrorKind},
    prelude::ContractKey,
};
use rsa::pkcs8::DecodePublicKey;
use serde::{Deserialize, Serialize};
use std::{
    borrow::Cow,
    fmt::Display,
    fs::File,
    hash::Hash,
    io::Read,
    net::{IpAddr, SocketAddr, ToSocketAddrs},
    sync::Arc,
    time::Duration,
};
use std::{collections::HashSet, convert::Infallible};
<<<<<<< HEAD
=======
use tracing::Instrument;
>>>>>>> afec3f13

use self::p2p_impl::NodeP2P;
use crate::{
    client_events::{BoxedClient, ClientEventsProxy, ClientId, OpenRequest},
    config::{Address, GatewayConfig, WebsocketApiConfig},
    contract::{
        Callback, ClientResponsesSender, ContractError, ExecutorError, ExecutorToEventLoopChannel,
        NetworkContractHandler, WaitingTransaction,
    },
    local_node::Executor,
    message::{InnerMessage, NetMessage, Transaction, TransactionType},
    operations::{
        connect::{self, ConnectOp},
        get, put, subscribe, update, OpEnum, OpError, OpOutcome,
    },
    ring::{Location, PeerKeyLocation},
    router::{RouteEvent, RouteOutcome},
    tracing::{EventRegister, NetEventLog, NetEventRegister},
};
use crate::{
    config::Config,
    message::{MessageStats, NetMessageV1},
};
use freenet_stdlib::client_api::DelegateRequest;
use rsa::pkcs8::DecodePublicKey;
use serde::{Deserialize, Serialize};
use tracing::Instrument;

use crate::operations::handle_op_request;
pub(crate) use network_bridge::{ConnectionError, EventLoopNotificationsSender, NetworkBridge};

use crate::topology::rate::Rate;
use crate::transport::{TransportKeypair, TransportPublicKey};
pub(crate) use op_state_manager::{OpManager, OpNotAvailable};

mod network_bridge;
mod op_state_manager;
mod p2p_impl;
pub(crate) mod testing_impl;

pub struct Node(NodeP2P);

impl Node {
    pub fn update_location(&mut self, location: Location) {
        self.0
            .op_manager
            .ring
            .connection_manager
            .update_location(Some(location));
    }

    pub async fn run(self) -> anyhow::Result<Infallible> {
        self.0.run_node().await
    }
}

/// When instancing a node you can either join an existing network or bootstrap a new network with a listener
/// which will act as the initial provider. This initial peer will be listening at the provided port and assigned IP.
/// If those are not free the instancing process will return an error.
///
/// In order to bootstrap a new network the following arguments are required to be provided to the builder:
/// - ip: IP associated to the initial node.
/// - port: listening port of the initial node.
///
/// If both are provided but also additional peers are added via the [`Self::add_gateway()`] method, this node will
/// be listening but also try to connect to an existing peer.
#[derive(Serialize, Deserialize, Clone, Debug)]
#[non_exhaustive] // avoid directly instantiating this struct
pub struct NodeConfig {
    /// Determines if an initial connection should be attempted.
    /// Only true for an initial gateway/node. If false, the gateway will be disconnected unless other peers connect through it.
    pub should_connect: bool,
    pub is_gateway: bool,
    /// If not specified, a key is generated and used when creating the node.
    pub key_pair: TransportKeypair,
    // optional local info, in case this is an initial bootstrap node
    /// IP to bind to the network listener.
    pub network_listener_ip: IpAddr,
    /// socket port to bind to the network listener.
    pub network_listener_port: u16,
    pub(crate) peer_id: Option<PeerId>,
    pub(crate) config: Arc<Config>,
    /// At least one gateway is required for joining the network.
    /// Not necessary if this is an initial node.
    pub(crate) gateways: Vec<InitPeerNode>,
    /// the location of this node, used for gateways.
    pub(crate) location: Option<Location>,
    pub(crate) max_hops_to_live: Option<usize>,
    pub(crate) rnd_if_htl_above: Option<usize>,
    pub(crate) max_number_conn: Option<usize>,
    pub(crate) min_number_conn: Option<usize>,
    pub(crate) max_upstream_bandwidth: Option<Rate>,
    pub(crate) max_downstream_bandwidth: Option<Rate>,
}

impl NodeConfig {
    pub async fn new(config: Config) -> anyhow::Result<NodeConfig> {
        tracing::info!("Loading node configuration for mode {}", config.mode);
        let mut gateways = Vec::with_capacity(config.gateways.len());
        for gw in &config.gateways {
            let GatewayConfig {
                address,
                public_key_path,
                location,
            } = gw;

            let mut key_file = File::open(public_key_path).with_context(|| {
                format!("failed loading gateway pubkey from {public_key_path:?}")
            })?;
            let mut buf = String::new();
            key_file.read_to_string(&mut buf)?;

            let pub_key = rsa::RsaPublicKey::from_public_key_pem(&buf)?;

            let address = Self::parse_socket_addr(address).await?;
            let peer_id = PeerId::new(address, TransportPublicKey::from(pub_key));
            let location = location
                .map(Location::new)
                .unwrap_or_else(|| Location::from_address(&address));
            gateways.push(InitPeerNode::new(peer_id, location));
        }
        tracing::info!(
            "Node will be listening at {}:{} internal address",
            config.network_api.address,
            config.network_api.port
        );
        if let Some(peer_id) = &config.peer_id {
            tracing::info!("Node external address: {}", peer_id.addr);
        }
        Ok(NodeConfig {
            should_connect: true,
            is_gateway: config.is_gateway,
            key_pair: config.transport_keypair().clone(),
            gateways,
            peer_id: config.peer_id.clone(),
            network_listener_ip: config.network_api.address,
            network_listener_port: config.network_api.port,
            location: config.location.map(Location::new),
            config: Arc::new(config),
            max_hops_to_live: None,
            rnd_if_htl_above: None,
            max_number_conn: None,
            min_number_conn: None,
            max_upstream_bandwidth: None,
            max_downstream_bandwidth: None,
        })
    }

    pub(crate) async fn parse_socket_addr(address: &Address) -> anyhow::Result<SocketAddr> {
        let (hostname, port) = match address {
            crate::config::Address::Hostname(hostname) => {
                match hostname.rsplit_once(':') {
                    None => {
                        // no port found, use default
                        let hostname_with_port =
                            format!("{}:{}", hostname, crate::config::default_network_api_port());

                        if let Ok(mut addrs) = hostname_with_port.to_socket_addrs() {
                            if let Some(addr) = addrs.next() {
                                return Ok(addr);
                            }
                        }

                        (Cow::Borrowed(hostname.as_str()), None)
                    }
                    Some((host, port)) => match port.parse::<u16>() {
                        Ok(port) => {
                            if let Ok(mut addrs) = hostname.to_socket_addrs() {
                                if let Some(addr) = addrs.next() {
                                    return Ok(addr);
                                }
                            }

                            (Cow::Borrowed(host), Some(port))
                        }
                        Err(_) => return Err(anyhow::anyhow!("Invalid port number: {port}")),
                    },
                }
            }
            Address::HostAddress(addr) => return Ok(*addr),
        };

        let (conf, opts) = hickory_resolver::system_conf::read_system_conf()?;
        let resolver = hickory_resolver::TokioAsyncResolver::new(
            conf,
            opts,
            hickory_resolver::name_server::GenericConnector::new(
                hickory_resolver::name_server::TokioRuntimeProvider::new(),
            ),
        );

        // only issue one query with .
        let hostname = if hostname.ends_with('.') {
            hostname
        } else {
            Cow::Owned(format!("{}.", hostname))
        };

        let ips = resolver.lookup_ip(hostname.as_ref()).await?;
        match ips.into_iter().next() {
            Some(ip) => Ok(SocketAddr::new(
                ip,
                port.unwrap_or_else(crate::config::default_network_api_port),
            )),
            None => Err(anyhow::anyhow!("Fail to resolve IP address of {hostname}")),
        }
    }

    pub fn config(&self) -> &Config {
        &self.config
    }

    pub fn is_gateway(&mut self) -> &mut Self {
        self.is_gateway = true;
        self
    }

    pub fn first_gateway(&mut self) {
        self.should_connect = false;
    }

    pub fn with_should_connect(&mut self, should_connect: bool) -> &mut Self {
        self.should_connect = should_connect;
        self
    }

    pub fn max_hops_to_live(&mut self, num_hops: usize) -> &mut Self {
        self.max_hops_to_live = Some(num_hops);
        self
    }

    pub fn rnd_if_htl_above(&mut self, num_hops: usize) -> &mut Self {
        self.rnd_if_htl_above = Some(num_hops);
        self
    }

    pub fn max_number_of_connections(&mut self, num: usize) -> &mut Self {
        self.max_number_conn = Some(num);
        self
    }

    pub fn min_number_of_connections(&mut self, num: usize) -> &mut Self {
        self.min_number_conn = Some(num);
        self
    }

    pub fn with_peer_id(&mut self, peer_id: PeerId) -> &mut Self {
        self.peer_id = Some(peer_id);
        self
    }

    pub fn with_location(&mut self, loc: Location) -> &mut Self {
        self.location = Some(loc);
        self
    }

    /// Connection info for an already existing peer. Required in case this is not a gateway node.
    pub fn add_gateway(&mut self, peer: InitPeerNode) -> &mut Self {
        self.gateways.push(peer);
        self
    }

    /// Builds a node using the default backend connection manager.
    pub async fn build<const CLIENTS: usize>(
        self,
        clients: [BoxedClient; CLIENTS],
    ) -> anyhow::Result<Node> {
        let event_register = {
            #[cfg(feature = "trace-ot")]
            {
                use super::tracing::{CombinedRegister, OTEventRegister};
                CombinedRegister::new([
                    Box::new(EventRegister::new(self.config.event_log())),
                    Box::new(OTEventRegister::new()),
                ])
            }
            #[cfg(not(feature = "trace-ot"))]
            {
                EventRegister::new(self.config.event_log())
            }
        };
        let cfg = self.config.clone();
        let node = NodeP2P::build::<NetworkContractHandler, CLIENTS, _>(
            self,
            clients,
            event_register,
            cfg,
        )
        .await?;
        Ok(Node(node))
    }

    pub fn get_peer_id(&self) -> Option<PeerId> {
        self.peer_id.clone()
    }

    /// Returns all specified gateways for this peer. Returns an error if the peer is not a gateway
    /// and no gateways are specified.
    fn get_gateways(&self) -> anyhow::Result<Vec<PeerKeyLocation>> {
        let gateways: Vec<PeerKeyLocation> = self
            .gateways
            .iter()
            .map(|node| PeerKeyLocation {
                peer: node.peer_id.clone(),
                location: Some(node.location),
            })
            .collect();

        if !self.is_gateway && gateways.is_empty() {
            anyhow::bail!(
            "At least one remote gateway is required to join an existing network for non-gateway nodes."
        )
        } else {
            Ok(gateways)
        }
    }
}

/// Gateway node to use for joining the network.
#[derive(Clone, Serialize, Deserialize, Debug)]
pub struct InitPeerNode {
    peer_id: PeerId,
    location: Location,
}

impl InitPeerNode {
    pub fn new(peer_id: PeerId, location: Location) -> Self {
        Self { peer_id, location }
    }
}

async fn report_result(
    tx: Option<Transaction>,
    op_result: Result<Option<OpEnum>, OpError>,
    op_manager: &OpManager,
    executor_callback: Option<ExecutorToEventLoopChannel<Callback>>,
    client_req_handler_callback: Option<(Vec<ClientId>, ClientResponsesSender)>,
    event_listener: &mut dyn NetEventRegister,
) {
    match op_result {
        Ok(Some(op_res)) => {
            if let Some((client_ids, cb)) = client_req_handler_callback {
                for client_id in client_ids {
                    tracing::debug!(?tx, %client_id,  "Sending response to client");
                    let _ = cb.send((client_id, op_res.to_host_result()));
                }
            }
            // check operations.rs:handle_op_result to see what's the meaning of each state
            // in case more cases want to be handled when feeding information to the OpManager

            match op_res.outcome() {
                OpOutcome::ContractOpSuccess {
                    target_peer,
                    contract_location,
                    first_response_time,
                    payload_size,
                    payload_transfer_time,
                } => {
                    let event = RouteEvent {
                        peer: target_peer.clone(),
                        contract_location,
                        outcome: RouteOutcome::Success {
                            time_to_response_start: first_response_time,
                            payload_size,
                            payload_transfer_time,
                        },
                    };
                    event_listener
                        .register_events(Either::Left(NetEventLog::route_event(
                            op_res.id(),
                            &op_manager.ring,
                            &event,
                        )))
                        .await;
                    op_manager.ring.routing_finished(event);
                }
                // todo: handle failures, need to track timeouts and other potential failures
                // OpOutcome::ContractOpFailure {
                //     target_peer: Some(target_peer),
                //     contract_location,
                // } => {
                //     op_manager.ring.routing_finished(RouteEvent {
                //         peer: *target_peer,
                //         contract_location,
                //         outcome: RouteOutcome::Failure,
                //     });
                // }
                OpOutcome::Incomplete | OpOutcome::Irrelevant => {}
            }
            if let Some(mut cb) = executor_callback {
                cb.response(op_res).await;
            }
        }
        Ok(None) => {
            tracing::debug!(?tx, "No operation result found");
        }
        Err(err) => {
            // just mark the operation as completed so no redundant messages are processed for this transaction anymore
            if let Some(tx) = tx {
                op_manager.completed(tx);
            }
            #[cfg(any(debug_assertions, test))]
            {
                use std::io::Write;
                let OpError::InvalidStateTransition { tx, state, trace } = err else {
                    tracing::error!("Finished transaction with error: {err}");
                    return;
                };
                // todo: this can be improved once std::backtrace::Backtrace::frames is stabilized
                let trace = format!("{trace}");
                let mut tr_lines = trace.lines();
                let trace = tr_lines
                    .nth(2)
                    .map(|second_trace| {
                        let second_trace_lines =
                            [second_trace, tr_lines.next().unwrap_or_default()];
                        second_trace_lines.join("\n")
                    })
                    .unwrap_or_default();
                let peer = &op_manager
                    .ring
                    .connection_manager
                    .get_peer_key()
                    .expect("Peer key not found");
                let log = format!(
                    "Transaction ({tx} @ {peer}) error trace:\n {trace} \nstate:\n {state:?}\n"
                );
                std::io::stderr().write_all(log.as_bytes()).unwrap();
            }
            #[cfg(not(any(debug_assertions, test)))]
            {
                tracing::debug!("Finished transaction with error: {err}");
            }
        }
    }
}

macro_rules! handle_op_not_available {
    ($op_result:ident) => {
        if let Err(OpError::OpNotAvailable(state)) = &$op_result {
            match state {
                OpNotAvailable::Running => {
                    tracing::debug!("Operation still running");
                    // TODO: do exponential backoff
                    tokio::time::sleep(Duration::from_micros(1_000)).await;
                    continue;
                }
                OpNotAvailable::Completed => {
                    tracing::debug!("Operation already completed");
                    return;
                }
            }
        }
    };
}

#[allow(clippy::too_many_arguments)]
async fn process_message<CB>(
    msg: NetMessage,
    op_manager: Arc<OpManager>,
    conn_manager: CB,
    event_listener: Box<dyn NetEventRegister>,
    executor_callback: Option<ExecutorToEventLoopChannel<crate::contract::Callback>>,
    client_req_handler_callback: Option<ClientResponsesSender>,
    client_ids: Option<Vec<ClientId>>,
    pending_op_result: Option<tokio::sync::mpsc::Sender<NetMessage>>,
) where
    CB: NetworkBridge,
{
    let tx = Some(*msg.id());
    match msg {
        NetMessage::V1(msg_v1) => {
            process_message_v1(
                tx,
                msg_v1,
                op_manager,
                conn_manager,
                event_listener,
                executor_callback,
                client_req_handler_callback,
                client_ids,
                pending_op_result,
            )
            .await
        }
    }
}

#[allow(clippy::too_many_arguments)]
async fn process_message_v1<CB>(
    tx: Option<Transaction>,
    msg: NetMessageV1,
    op_manager: Arc<OpManager>,
    mut conn_manager: CB,
    mut event_listener: Box<dyn NetEventRegister>,
    executor_callback: Option<ExecutorToEventLoopChannel<crate::contract::Callback>>,
    client_req_handler_callback: Option<ClientResponsesSender>,
    client_id: Option<Vec<ClientId>>,
    pending_op_result: Option<tokio::sync::mpsc::Sender<NetMessage>>,
) where
    CB: NetworkBridge,
{
    let cli_req = client_id.zip(client_req_handler_callback);
    event_listener
        .register_events(NetEventLog::from_inbound_msg_v1(&msg, &op_manager))
        .await;

    const MAX_RETRIES: usize = 10usize;
    for i in 0..MAX_RETRIES {
        tracing::debug!(?tx, "Processing operation, iteration: {i}");
        match msg {
            NetMessageV1::Connect(ref op) => {
                let parent_span = tracing::Span::current();
                let span = tracing::info_span!(
                    parent: parent_span,
                    "handle_connect_op_request",
                    transaction = %msg.id(),
                    tx_type = %msg.id().transaction_type()
                );
                let op_result =
                    handle_op_request::<connect::ConnectOp, _>(&op_manager, &mut conn_manager, op)
                        .instrument(span)
                        .await;

                handle_op_not_available!(op_result);
                return report_result(
                    tx,
                    op_result,
                    &op_manager,
                    executor_callback,
                    cli_req,
                    &mut *event_listener,
                )
                .await;
            }
            NetMessageV1::Put(ref op) => {
                let op_result =
                    handle_op_request::<put::PutOp, _>(&op_manager, &mut conn_manager, op).await;

                if is_operation_completed(&op_result) {
                    if let Some(ref op_execution_callback) = pending_op_result {
                        let tx_id = *op.id();
                        let _ = op_execution_callback
                            .send(NetMessage::V1(NetMessageV1::Put((*op).clone())))
                            .await
                            .inspect_err(
                                |err| tracing::error!(%err, %tx_id, "Failed to send message to client"),
                            );
                    }
                }

                handle_op_not_available!(op_result);
                return report_result(
                    tx,
                    op_result,
                    &op_manager,
                    executor_callback,
                    cli_req,
                    &mut *event_listener,
                )
                .await;
            }
            NetMessageV1::Get(ref op) => {
                let op_result =
                    handle_op_request::<get::GetOp, _>(&op_manager, &mut conn_manager, op).await;
                if is_operation_completed(&op_result) {
                    if let Some(ref op_execution_callback) = pending_op_result {
                        let tx_id = *op.id();
                        let _ = op_execution_callback
                            .send(NetMessage::V1(NetMessageV1::Get((*op).clone()))).await.inspect_err(|err|
                                tracing::error!(%err, %tx_id, "Failed to send message to client")
                            );
                    }
                }
                handle_op_not_available!(op_result);
                return report_result(
                    tx,
                    op_result,
                    &op_manager,
                    executor_callback,
                    cli_req,
                    &mut *event_listener,
                )
                .await;
            }
            NetMessageV1::Subscribe(ref op) => {
                let op_result = handle_op_request::<subscribe::SubscribeOp, _>(
                    &op_manager,
                    &mut conn_manager,
                    op,
                )
                .await;
                if is_operation_completed(&op_result) {
                    if let Some(ref op_execution_callback) = pending_op_result {
                        let tx_id = *op.id();
                        let _ = op_execution_callback
                            .send(NetMessage::V1(NetMessageV1::Subscribe((*op).clone()))).await.inspect_err(|err|
                                tracing::error!(%err, %tx_id, "Failed to send message to client")
                            );
                    }
                }
                handle_op_not_available!(op_result);
                return report_result(
                    tx,
                    op_result,
                    &op_manager,
                    executor_callback,
                    cli_req,
                    &mut *event_listener,
                )
                .await;
            }
            NetMessageV1::Update(ref op) => {
                let op_result =
                    handle_op_request::<update::UpdateOp, _>(&op_manager, &mut conn_manager, op)
                        .await;
                if is_operation_completed(&op_result) {
                    if let Some(ref op_execution_callback) = pending_op_result {
                        let tx_id = *op.id();
                        let _ = op_execution_callback
                                .send(NetMessage::V1(NetMessageV1::Update((*op).clone()))).await.inspect_err(|err|
                                    tracing::error!(%err, %tx_id, "Failed to send message to client")
                                );
                    }
                }
                handle_op_not_available!(op_result);
                return report_result(
                    tx,
                    op_result,
                    &op_manager,
                    executor_callback,
                    cli_req,
                    &mut *event_listener,
                )
                .await;
            }
            NetMessageV1::Unsubscribed { ref key, .. } => {
                if let Err(error) = subscribe(op_manager, *key, None).await {
                    tracing::error!(%error, "Failed to subscribe to contract");
                }
                break;
            }
            _ => break, // Exit the loop if no applicable message type is found
        }
    }
}

/// Attempts to subscribe to a contract
pub async fn subscribe(
    op_manager: Arc<OpManager>,
    key: ContractKey,
    client_id: Option<ClientId>,
) -> Result<Transaction, OpError> {
    const TIMEOUT: Duration = Duration::from_secs(30);
    let op = subscribe::start_op(key);
    let id = op.id;
    if let Some(client_id) = client_id {
        let _ = op_manager
            .ch_outbound
            .waiting_for_transaction_result(
                WaitingTransaction::Subscription {
                    contract_key: *key.id(),
                },
                client_id,
            )
            .await;
    }
    // Initialize a subscribe op.
    match subscribe::request_subscribe(&op_manager, op).await {
        Err(OpError::ContractError(ContractError::ContractNotFound(key))) => {
            tracing::info!(%key, "Trying to subscribe to a contract not present, requesting it first");
            let get_op = get::start_op(key, true, false);
            if let Err(error) = get::request_get(&op_manager, get_op, HashSet::new()).await {
                tracing::error!(%key, %error, "Failed getting the contract while previously trying to subscribe; bailing");
                return Err(error);
            }
        }
        Err(err) => {
            tracing::error!("{}", err);
            return Err(err);
        }
        Ok(()) => {
            return Ok(id);
        }
    }

    let timeout = tokio::time::timeout(TIMEOUT, async move {
        loop {
            // just start a new op to check if contract is present
            let op = subscribe::start_op(key);
            match subscribe::request_subscribe(&op_manager, op).await {
                Err(OpError::ContractError(ContractError::ContractNotFound(_))) => {
                    tracing::warn!("Still waiting for {key} contract");
                    tokio::time::sleep(Duration::from_secs(2)).await
                }
                Err(error) => {
                    tracing::error!(%key, %error, "Error while subscribing to contract");
                    break Err(error);
                }
                Ok(()) => {
                    tracing::debug!(%key,
                        "Got back the missing contract while subscribing"
                    );
                    tracing::debug!(%key, "Starting subscribe request");
                    break Ok(id);
                }
            }
        }
    });
    match timeout.await {
        Err(_) => {
            tracing::error!(%key, "Timeout while waiting for contract to start subscription");
            Err(OpError::OpNotPresent(id))
        }
        Ok(Err(error)) => {
            tracing::error!(%key, %error, "Error while subscribing to contract");
            Err(error)
        }
        Ok(Ok(op_id)) => {
            tracing::debug!(%key, "Started subscription to contract");
            Ok(op_id)
        }
    }
}

async fn handle_aborted_op(
    tx: Transaction,
    op_manager: &OpManager,
    gateways: &[PeerKeyLocation],
) -> Result<(), OpError> {
    use crate::util::IterExt;
    if let TransactionType::Connect = tx.transaction_type() {
        // attempt to establish a connection failed, this could be a fatal error since the node
        // is useless without connecting to the network, we will retry with exponential backoff
        // if necessary
        match op_manager.pop(&tx) {
            // only keep attempting to connect if the node hasn't got enough connections yet
            Ok(Some(OpEnum::Connect(op)))
                if op.has_backoff()
                    && op_manager.ring.open_connections()
                        < op_manager.ring.connection_manager.min_connections =>
            {
                let ConnectOp {
                    gateway, backoff, ..
                } = *op;
                if let Some(gateway) = gateway {
                    tracing::warn!("Retry connecting to gateway {}", gateway.peer);
                    connect::join_ring_request(backoff, &gateway, op_manager).await?;
                }
            }
            Ok(Some(OpEnum::Connect(_))) => {
                // if no connections were achieved just fail
                if op_manager.ring.open_connections() == 0 && op_manager.ring.is_gateway() {
                    tracing::warn!("Retrying joining the ring with an other gateway");
                    if let Some(gateway) = gateways.iter().shuffle().next() {
                        connect::join_ring_request(None, gateway, op_manager).await?
                    }
                }
            }
            _ => {}
        }
    }
    Ok(())
}

/// The identifier of a peer in the network is composed of its address and public key.
///
/// A regular peer will have its `PeerId` set when it connects to a gateway as it get's
/// its external address from the gateway.
///
/// A gateway will have its `PeerId` set when it is created since it will know its own address
/// from the start.
#[derive(Serialize, Deserialize, Eq, Clone)]
pub struct PeerId {
    pub addr: SocketAddr,
    pub pub_key: TransportPublicKey,
}

impl Hash for PeerId {
    fn hash<H: std::hash::Hasher>(&self, state: &mut H) {
        self.addr.hash(state);
    }
}

impl PartialEq<PeerId> for PeerId {
    fn eq(&self, other: &PeerId) -> bool {
        self.addr == other.addr
    }
}

impl Ord for PeerId {
    fn cmp(&self, other: &Self) -> std::cmp::Ordering {
        self.addr.cmp(&other.addr)
    }
}

impl PartialOrd for PeerId {
    fn partial_cmp(&self, other: &Self) -> Option<std::cmp::Ordering> {
        Some(self.cmp(other))
    }
}

impl PeerId {
    pub fn new(addr: SocketAddr, pub_key: TransportPublicKey) -> Self {
        Self { addr, pub_key }
    }
}

thread_local! {
    static PEER_ID: std::cell::RefCell<Option<TransportPublicKey>> = const { std::cell::RefCell::new(None) };
}

#[cfg(test)]
impl<'a> arbitrary::Arbitrary<'a> for PeerId {
    fn arbitrary(u: &mut arbitrary::Unstructured<'a>) -> arbitrary::Result<Self> {
        let addr: ([u8; 4], u16) = u.arbitrary()?;

        let pub_key = PEER_ID.with(|peer_id| {
            let mut peer_id = peer_id.borrow_mut();
            match &*peer_id {
                Some(k) => k.clone(),
                None => {
                    let key = TransportKeypair::new().public().clone();
                    peer_id.replace(key.clone());
                    key
                }
            }
        });

        Ok(Self {
            addr: addr.into(),
            pub_key,
        })
    }
}

impl PeerId {
    pub fn random() -> Self {
        use rand::Rng;
        let mut addr = [0; 4];
        rand::thread_rng().fill(&mut addr[..]);
        let port = crate::util::get_free_port().unwrap();

        let pub_key = PEER_ID.with(|peer_id| {
            let mut peer_id = peer_id.borrow_mut();
            match &*peer_id {
                Some(k) => k.clone(),
                None => {
                    let key = TransportKeypair::new().public().clone();
                    peer_id.replace(key.clone());
                    key
                }
            }
        });

        Self {
            addr: (addr, port).into(),
            pub_key,
        }
    }

    #[cfg(test)]
    pub fn to_bytes(self) -> Vec<u8> {
        bincode::serialize(&self).unwrap()
    }
}

impl std::fmt::Debug for PeerId {
    fn fmt(&self, f: &mut std::fmt::Formatter<'_>) -> std::fmt::Result {
        <Self as Display>::fmt(self, f)
    }
}

impl Display for PeerId {
    fn fmt(&self, f: &mut std::fmt::Formatter<'_>) -> std::fmt::Result {
        write!(f, "{:?}", self.pub_key)
    }
}

pub async fn run_local_node(
    mut executor: Executor,
    socket: WebsocketApiConfig,
) -> anyhow::Result<()> {
    match socket.address {
        IpAddr::V4(ip) if !ip.is_loopback() => {
            anyhow::bail!("invalid ip: {ip}, expecting localhost")
        }
        IpAddr::V6(ip) if !ip.is_loopback() => {
            anyhow::bail!("invalid ip: {ip}, expecting localhost")
        }
        _ => {}
    }

    let (mut gw, mut ws_proxy) = crate::server::serve_gateway_in(socket).await;

    // TODO: use combinator instead
    // let mut all_clients =
    //    ClientEventsCombinator::new([Box::new(ws_handle), Box::new(http_handle)]);
    enum Receiver {
        Ws,
        Gw,
    }
    let mut receiver;
    loop {
        let req = tokio::select! {
            req = ws_proxy.recv() => {
                receiver = Receiver::Ws;
                req?
            }
            req = gw.recv() => {
                receiver = Receiver::Gw;
                req?
            }
        };
        let OpenRequest {
            client_id: id,
            request,
            notification_channel,
            token,
            ..
        } = req;
        tracing::debug!(client_id = %id, ?token, "Received OpenRequest -> {request}");

        let res = match *request {
            ClientRequest::ContractOp(op) => {
                executor
                    .contract_requests(op, id, notification_channel)
                    .await
            }
            ClientRequest::DelegateOp(op) => {
                let attested_contract = token.and_then(|token| {
                    gw.attested_contracts
                        .read()
                        .ok()
                        .and_then(|guard| guard.get(&token).map(|(t, _)| *t))
                });
                let op_name = match op {
                    DelegateRequest::RegisterDelegate { .. } => "RegisterDelegate",
                    DelegateRequest::ApplicationMessages { .. } => "ApplicationMessages",
                    DelegateRequest::GetSecretRequest { .. } => "GetSecretRequest",
                    DelegateRequest::UnregisterDelegate(_) => "UnregisterDelegate",
                    _ => "Unknown",
                };
                tracing::debug!(
                    op_name = ?op_name,
                    ?attested_contract,
                    "Handling ClientRequest::DelegateOp"
                );
                executor.delegate_request(op, attested_contract.as_ref())
            }
            ClientRequest::Disconnect { cause } => {
                if let Some(cause) = cause {
                    tracing::info!("disconnecting cause: {cause}");
                }
                // FIXME: We're not removing tokens on disconnect to allow WebSocket connections
                // to use them for authentication. We should implement a proper token expiration
                // mechanism instead of keeping them forever or removing them immediately.
                // if let Ok(mut guard) = gw.attested_contracts.write() {
                //     if let Some(rm_token) = guard
                //         .iter()
                //         .find_map(|(k, (_, eid))| (eid == &id).then(|| k.clone()))
                //     {
                //         guard.remove(&rm_token);
                //     }
                // }
                continue;
            }
            _ => Err(ExecutorError::other(anyhow::anyhow!("not supported"))),
        };

        match res {
            Ok(res) => {
                match receiver {
                    Receiver::Ws => ws_proxy.send(id, Ok(res)).await?,
                    Receiver::Gw => gw.send(id, Ok(res)).await?,
                };
            }
            Err(err) if err.is_request() => {
                let err = ErrorKind::RequestError(err.unwrap_request());
                match receiver {
                    Receiver::Ws => {
                        ws_proxy.send(id, Err(err.into())).await?;
                    }
                    Receiver::Gw => {
                        gw.send(id, Err(err.into())).await?;
                    }
                };
            }
            Err(err) => {
                tracing::error!("{err}");
                let err = Err(ErrorKind::Unhandled {
                    cause: format!("{err}").into(),
                }
                .into());
                match receiver {
                    Receiver::Ws => {
                        ws_proxy.send(id, err).await?;
                    }
                    Receiver::Gw => {
                        gw.send(id, err).await?;
                    }
                };
            }
        }
    }
}

pub async fn run_network_node(mut node: Node) -> anyhow::Result<()> {
    tracing::info!("Starting node");

    let is_gateway = node.0.is_gateway;
    let location = if let Some(loc) = node.0.location {
        Some(loc)
    } else {
        is_gateway
            .then(|| {
                node.0
                    .peer_id
                    .clone()
                    .map(|id| Location::from_address(&id.addr))
            })
            .flatten()
    };

    if let Some(location) = location {
        tracing::info!("Setting initial location: {location}");
        node.update_location(location);
    }

    match node.run().await {
        Ok(_) => {
            if is_gateway {
                tracing::info!("Gateway finished");
            } else {
                tracing::info!("Node finished");
            }

            Ok(())
        }
        Err(e) => {
            tracing::error!("{e}");
            Err(e)
        }
    }
}

/// Trait to determine if an operation has completed, regardless of its specific type.
pub trait IsOperationCompleted {
    /// Returns true if the operation has completed (successfully or with error)
    fn is_completed(&self) -> bool;
}

impl IsOperationCompleted for OpEnum {
    fn is_completed(&self) -> bool {
        match self {
            OpEnum::Connect(op) => op.is_completed(),
            OpEnum::Put(op) => op.is_completed(),
            OpEnum::Get(op) => op.is_completed(),
            OpEnum::Subscribe(op) => op.is_completed(),
            OpEnum::Update(op) => op.is_completed(),
        }
    }
}

/// Check if an operation result indicates completion
pub fn is_operation_completed(op_result: &Result<Option<OpEnum>, OpError>) -> bool {
    match op_result {
        // If we got an OpEnum, check its specific completion status using the trait
        Ok(Some(op)) => op.is_completed(),
        _ => false,
    }
}

#[cfg(test)]
mod tests {
    use std::net::{Ipv4Addr, Ipv6Addr};

    use super::*;

    #[tokio::test]
    async fn test_hostname_resolution() {
        let addr = Address::Hostname("localhost".to_string());
        let socket_addr = NodeConfig::parse_socket_addr(&addr).await.unwrap();
        assert!(
            socket_addr.ip() == IpAddr::V4(Ipv4Addr::LOCALHOST)
                || socket_addr.ip() == IpAddr::V6(Ipv6Addr::LOCALHOST)
        );
        // Port should be in valid range
        assert!(socket_addr.port() > 1024); // Ensure we're using unprivileged ports

        let addr = Address::Hostname("google.com".to_string());
        let socket_addr = NodeConfig::parse_socket_addr(&addr).await.unwrap();
        // Port should be in valid range
        assert!(socket_addr.port() > 1024); // Ensure we're using unprivileged ports

        let addr = Address::Hostname("google.com:8080".to_string());
        let socket_addr = NodeConfig::parse_socket_addr(&addr).await.unwrap();
        assert_eq!(socket_addr.port(), 8080);
    }
}<|MERGE_RESOLUTION|>--- conflicted
+++ resolved
@@ -14,8 +14,6 @@
     client_api::{ClientRequest, ErrorKind},
     prelude::ContractKey,
 };
-use rsa::pkcs8::DecodePublicKey;
-use serde::{Deserialize, Serialize};
 use std::{
     borrow::Cow,
     fmt::Display,
@@ -27,10 +25,6 @@
     time::Duration,
 };
 use std::{collections::HashSet, convert::Infallible};
-<<<<<<< HEAD
-=======
-use tracing::Instrument;
->>>>>>> afec3f13
 
 use self::p2p_impl::NodeP2P;
 use crate::{
