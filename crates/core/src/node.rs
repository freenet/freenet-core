--- conflicted
+++ resolved
@@ -8,19 +8,13 @@
 //! - in-memory: a simplifying node used for emulation purposes mainly.
 //! - inter-process: similar to in-memory, but can be rana cross multiple processes, closer to the real p2p impl
 
-<<<<<<< HEAD
-use std::{fmt::Display, io::Write, net::IpAddr, str::FromStr, sync::Arc, time::Duration};
-=======
-use std::net::SocketAddr;
 use std::{
     fmt::Display,
     io::Write,
-    net::{IpAddr, Ipv4Addr},
-    path::PathBuf,
+    net::{IpAddr, SocketAddr},
     sync::Arc,
     time::Duration,
 };
->>>>>>> 097e9aa1
 
 use either::Either;
 use freenet_stdlib::{
@@ -32,7 +26,6 @@
 use tracing::Instrument;
 
 use self::p2p_impl::NodeP2P;
-use crate::message::{MessageStats, NetMessageV1};
 use crate::{
     client_events::{BoxedClient, ClientEventsProxy, ClientId, OpenRequest},
     config::GlobalExecutor,
@@ -50,6 +43,10 @@
     tracing::{EventRegister, NetEventLog, NetEventRegister},
     DynError,
 };
+use crate::{
+    config::Config,
+    message::{MessageStats, NetMessageV1},
+};
 
 use crate::operations::handle_op_request;
 pub use network_bridge::inter_process::InterProcessConnManager;
@@ -63,42 +60,6 @@
 mod op_state_manager;
 mod p2p_impl;
 pub(crate) mod testing_impl;
-
-<<<<<<< HEAD
-// #[derive(clap::Parser, Clone, Debug)]
-// pub struct PeerCliConfig {
-//     /// Node operation mode.
-//     #[clap(value_enum, default_value_t=OperationMode::Local)]
-//     pub mode: OperationMode,
-//     /// Overrides the default data directory where Freenet contract files are stored.
-//     pub node_data_dir: Option<PathBuf>,
-
-//     /// Address to bind to
-//     #[arg(long, short, default_value_t = IpAddr::V4(Ipv4Addr::LOCALHOST))]
-//     pub address: IpAddr,
-
-//     /// Port to expose api on
-//     #[arg(long, short, default_value_t = 50509)]
-//     pub port: u16,
-// }
-=======
-#[derive(clap::Parser, Clone, Debug)]
-pub struct PeerCliConfig {
-    /// Node operation mode.
-    #[clap(value_enum, default_value_t=OperationMode::Local)]
-    pub mode: OperationMode,
-    /// Overrides the default data directory where Freenet contract files are stored.
-    pub node_data_dir: Option<PathBuf>,
-
-    /// Address to bind to
-    #[arg(long, short, default_value_t = IpAddr::V4(Ipv4Addr::LOCALHOST))]
-    pub address: IpAddr,
-
-    /// Port to expose the websocket API on
-    #[arg(long, short, default_value_t = 50509)]
-    pub port: u16,
-}
->>>>>>> 097e9aa1
 
 pub struct Node(NodeP2P);
 
@@ -132,12 +93,8 @@
     pub local_ip: Option<IpAddr>,
     /// socket port to bind to the network listener.
     pub local_port: Option<u16>,
-<<<<<<< HEAD
     pub(crate) config: Arc<Config>,
     /// IP dialers should connect to
-=======
-    /// IP dialers should connect to, only set on gateways
->>>>>>> 097e9aa1
     pub(crate) public_ip: Option<IpAddr>,
     /// socket port dialers should connect to, only set on gateways
     pub(crate) public_port: Option<u16>,
@@ -155,12 +112,7 @@
 }
 
 impl NodeConfig {
-<<<<<<< HEAD
     pub fn new(config: Config) -> NodeConfig {
-        let local_key = config.local_peer_keypair().public().into();
-=======
-    pub fn new() -> NodeConfig {
->>>>>>> 097e9aa1
         NodeConfig {
             should_connect: true,
             is_gateway: false,
@@ -181,10 +133,10 @@
         }
     }
 
-<<<<<<< HEAD
     pub fn config(&self) -> &Config {
         &self.config
-=======
+    }
+
     pub fn is_gateway(&mut self) -> &mut Self {
         self.is_gateway = true;
         self
@@ -202,7 +154,6 @@
     pub fn with_should_connect(&mut self, should_connect: bool) -> &mut Self {
         self.should_connect = should_connect;
         self
->>>>>>> 097e9aa1
     }
 
     pub fn max_hops_to_live(&mut self, num_hops: usize) -> &mut Self {
@@ -293,11 +244,9 @@
         let gateways: Vec<PeerKeyLocation> = self
             .remote_nodes
             .iter()
-            .filter_map(|node| {
-                Some(PeerKeyLocation {
-                    peer: node.peer_id.clone(),
-                    location: Some(node.location),
-                })
+            .map(|node| PeerKeyLocation {
+                peer: node.peer_id.clone(),
+                location: Some(node.location),
             })
             .collect();
 
@@ -311,17 +260,14 @@
     }
 }
 
-<<<<<<< HEAD
-/// Gateway node to bootstrap the network.
-=======
-impl Default for NodeConfig {
-    fn default() -> Self {
-        Self::new()
-    }
-}
+// /// Gateway node to bootstrap the network.
+// impl Default for NodeConfig {
+//     fn default() -> Self {
+//         Self::new()
+//     }
+// }
 
 /// Gateway node to use for joining the network.
->>>>>>> 097e9aa1
 #[derive(Clone, Serialize, Deserialize, Debug)]
 pub struct InitPeerNode {
     peer_id: PeerId,
@@ -641,6 +587,7 @@
     }
 }
 
+#[allow(clippy::too_many_arguments)]
 async fn process_message_v1<CB>(
     tx: Option<Transaction>,
     msg: NetMessageV1,
