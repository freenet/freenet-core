use std::{
    collections::{HashMap, HashSet},
    fmt::Write,
    net::Ipv6Addr,
    num::NonZeroUsize,
    pin::Pin,
    sync::Arc,
    time::{Duration, Instant},
};

use either::Either;
use freenet_stdlib::prelude::*;
use futures::Future;
use itertools::Itertools;
use rand::seq::SliceRandom;
use tokio::sync::{mpsc, watch};
use tracing::{info, Instrument};

#[cfg(feature = "trace-ot")]
use crate::tracing::CombinedRegister;
use crate::{
    client_events::test::{MemoryEventsGen, RandomEventGenerator},
    config::{ConfigArgs, GlobalExecutor},
    contract::{
        self, ContractHandlerChannel, ExecutorToEventLoopChannel, NetworkEventListenerHalve,
        WaitingResolution,
    },
    message::{MessageStats, NetMessage, NetMessageV1, NodeEvent, Transaction},
    node::{InitPeerNode, NetEventRegister, NodeConfig},
    operations::connect,
    ring::{Distance, Location, PeerKeyLocation},
    tracing::TestEventListener,
};

mod in_memory;
mod inter_process;
mod network;

pub use self::inter_process::SimPeer;
pub use self::network::{NetworkPeer, PeerMessage, PeerStatus};

use super::{
    network_bridge::EventLoopNotificationsReceiver, ConnectionError, NetworkBridge, PeerId,
};

pub(crate) type EventId = u32;

#[derive(PartialEq, Eq, Hash, Clone, PartialOrd, Ord, Debug)]
pub struct NodeLabel(Arc<str>);

impl NodeLabel {
    fn gateway(id: usize) -> Self {
        Self(format!("gateway-{id}").into())
    }

    fn node(id: usize) -> Self {
        Self(format!("node-{id}").into())
    }

    fn is_gateway(&self) -> bool {
        self.0.starts_with("gateway")
    }

    pub fn is_node(&self) -> bool {
        self.0.starts_with("node")
    }

    pub fn number(&self) -> usize {
        let mut parts = self.0.split('-');
        assert!(parts.next().is_some());
        parts
            .next()
            .map(|s| s.parse::<usize>())
            .transpose()
            .expect("should be an usize")
            .expect("should have an other part")
    }
}

impl std::fmt::Display for NodeLabel {
    fn fmt(&self, f: &mut std::fmt::Formatter<'_>) -> std::fmt::Result {
        write!(f, "{}", self.0)
    }
}

impl std::ops::Deref for NodeLabel {
    type Target = str;

    fn deref(&self) -> &Self::Target {
        self.0.deref()
    }
}

impl<'a> From<&'a str> for NodeLabel {
    fn from(value: &'a str) -> Self {
        assert!(value.starts_with("gateway-") || value.starts_with("node-"));
        let mut parts = value.split('-');
        assert!(parts.next().is_some());
        assert!(parts
            .next()
            .map(|s| s.parse::<u16>())
            .transpose()
            .expect("should be an u16")
            .is_some());
        assert!(parts.next().is_none());
        Self(value.to_string().into())
    }
}

#[cfg(test)]
#[derive(Clone)]
pub(crate) struct NodeSpecification {
    pub owned_contracts: Vec<(ContractContainer, WrappedState, bool)>,
    pub events_to_generate: HashMap<EventId, freenet_stdlib::client_api::ClientRequest<'static>>,
    pub contract_subscribers: HashMap<ContractKey, Vec<PeerKeyLocation>>,
}

#[derive(Clone)]
struct GatewayConfig {
    label: NodeLabel,
    id: PeerId,
    location: Location,
}

pub struct EventChain<S = watch::Sender<(EventId, PeerId)>> {
    labels: Vec<(NodeLabel, PeerId)>,
    // user_ev_controller: Sender<(EventId, PeerId)>,
    user_ev_controller: S,
    total_events: u32,
    count: u32,
    rng: rand::rngs::SmallRng,
    clean_up_tmp_dirs: bool,
    choice: Option<PeerId>,
}

impl<S> EventChain<S> {
    pub fn new(
        labels: Vec<(NodeLabel, PeerId)>,
        user_ev_controller: S,
        total_events: u32,
        clean_up_tmp_dirs: bool,
    ) -> Self {
        const SEED: u64 = 0xdeadbeef;
        EventChain {
            labels,
            user_ev_controller,
            total_events,
            count: 0,
            rng: rand::rngs::SmallRng::seed_from_u64(SEED),
            clean_up_tmp_dirs,
            choice: None,
        }
    }

    fn increment_count(self: Pin<&mut Self>) {
        unsafe {
            // This is safe because we're not moving the EventChain, just modifying a field
            let this = self.get_unchecked_mut();
            this.count += 1;
        }
    }

    fn choose_peer(self: Pin<&mut Self>) -> PeerId {
        let this = unsafe {
            // This is safe because we're not moving the EventChain, just copying one inner valur
            self.get_unchecked_mut()
        };
        if let Some(id) = this.choice.take() {
            return id;
        }
        let rng = &mut this.rng;
        let labels = &mut this.labels;
        let (_, id) = labels.choose(rng).expect("not empty");
        id.clone()
    }

    fn set_choice(self: Pin<&mut Self>, id: PeerId) {
        let this = unsafe {
            // This is safe because we're not moving the EventChain, just copying one inner valur
            self.get_unchecked_mut()
        };
        this.choice = Some(id);
    }
}

trait EventSender {
    fn send(
        &self,
        cx: &mut std::task::Context<'_>,
        value: (EventId, PeerId),
    ) -> std::task::Poll<Result<(), ()>>;
}

impl EventSender for mpsc::Sender<(EventId, PeerId)> {
    fn send(
        &self,
        cx: &mut std::task::Context<'_>,
        value: (EventId, PeerId),
    ) -> std::task::Poll<Result<(), ()>> {
        let f = self.send(value);
        futures::pin_mut!(f);
        f.poll(cx).map(|r| r.map_err(|_| ()))
    }
}

impl EventSender for watch::Sender<(EventId, PeerId)> {
    fn send(
        &self,
        _cx: &mut std::task::Context<'_>,
        value: (EventId, PeerId),
    ) -> std::task::Poll<Result<(), ()>> {
        match self.send(value) {
            Ok(_) => std::task::Poll::Ready(Ok(())),
            Err(_) => std::task::Poll::Ready(Err(())),
        }
    }
}

impl<S: EventSender> futures::stream::Stream for EventChain<S> {
    type Item = EventId;

    fn poll_next(
        mut self: std::pin::Pin<&mut Self>,
        cx: &mut std::task::Context<'_>,
    ) -> std::task::Poll<Option<Self::Item>> {
        if self.count < self.total_events {
            let id = self.as_mut().choose_peer();
            match self
                .user_ev_controller
                .send(cx, (self.count, id.clone()))
                .map_err(|_| {
                    tracing::error!("peer controller should be alive, finishing event chain")
                }) {
                std::task::Poll::Ready(_) => {}
                std::task::Poll::Pending => {
                    self.as_mut().set_choice(id);
                    return std::task::Poll::Pending;
                }
            }
            self.as_mut().increment_count();
            std::task::Poll::Ready(Some(self.count))
        } else {
            std::task::Poll::Ready(None)
        }
    }
}

impl<S> Drop for EventChain<S> {
    fn drop(&mut self) {
        if self.clean_up_tmp_dirs {
            clean_up_tmp_dirs(&self.labels)
        }
    }
}

#[cfg(feature = "trace-ot")]
type DefaultRegistry = CombinedRegister<2>;

#[cfg(not(feature = "trace-ot"))]
type DefaultRegistry = TestEventListener;

pub(super) struct Builder<ER> {
    pub(super) peer_key: PeerId,
    config: NodeConfig,
    contract_handler_name: String,
    add_noise: bool,
    event_register: ER,
    contracts: Vec<(ContractContainer, WrappedState, bool)>,
    contract_subscribers: HashMap<ContractKey, Vec<PeerKeyLocation>>,
}

impl<ER: NetEventRegister> Builder<ER> {
    /// Buils an in-memory node. Does nothing upon construction,
    pub fn build(
        builder: NodeConfig,
        event_register: ER,
        contract_handler_name: String,
        add_noise: bool,
    ) -> Builder<ER> {
        let peer_key = builder.get_peer_id().unwrap();
        Builder {
            peer_key,
            config: builder.clone(),
            contract_handler_name,
            add_noise,
            event_register,
            contracts: Vec::new(),
            contract_subscribers: HashMap::new(),
        }
    }
}

/// A simulated in-memory network topology.
pub struct SimNetwork {
    name: String,
    clean_up_tmp_dirs: bool,
    labels: Vec<(NodeLabel, PeerId)>,
    pub(crate) event_listener: TestEventListener,
    user_ev_controller: Option<watch::Sender<(EventId, PeerId)>>,
    receiver_ch: watch::Receiver<(EventId, PeerId)>,
    number_of_gateways: usize,
    gateways: Vec<(Builder<DefaultRegistry>, GatewayConfig)>,
    number_of_nodes: usize,
    nodes: Vec<(Builder<DefaultRegistry>, NodeLabel)>,
    ring_max_htl: usize,
    rnd_if_htl_above: usize,
    max_connections: usize,
    min_connections: usize,
    start_backoff: Duration,
    add_noise: bool,
}

impl SimNetwork {
    pub async fn new(
        name: &str,
        gateways: usize,
        nodes: usize,
        ring_max_htl: usize,
        rnd_if_htl_above: usize,
        max_connections: usize,
        min_connections: usize,
    ) -> Self {
        assert!(nodes > 0);
        let (user_ev_controller, mut receiver_ch) = watch::channel((0, PeerId::random()));
        receiver_ch.borrow_and_update();
        let mut net = Self {
            name: name.into(),
            clean_up_tmp_dirs: true,
            event_listener: TestEventListener::new().await,
            labels: Vec::with_capacity(nodes + gateways),
            user_ev_controller: Some(user_ev_controller),
            receiver_ch,
            number_of_gateways: gateways,
            gateways: Vec::with_capacity(gateways),
            number_of_nodes: nodes,
            nodes: Vec::with_capacity(nodes),
            ring_max_htl,
            rnd_if_htl_above,
            max_connections,
            min_connections,
            start_backoff: Duration::from_millis(1),
            add_noise: false,
        };
        net.config_gateways(
            gateways
                .try_into()
                .expect("should have at least one gateway"),
        )
        .await;
        net.config_nodes(nodes).await;
        net
    }
}

impl SimNetwork {
    pub fn with_start_backoff(&mut self, value: Duration) {
        self.start_backoff = value;
    }

    /// Simulates network random behaviour, like messages arriving delayed or out of order, throttling etc.
    #[allow(unused)]
    pub fn with_noise(&mut self) {
        self.add_noise = true;
    }

    #[allow(unused)]
    pub fn debug(&mut self) {
        self.clean_up_tmp_dirs = false;
    }

    async fn config_gateways(&mut self, num: NonZeroUsize) {
        info!("Building {} gateways", num);
        let mut configs = Vec::with_capacity(num.into());
        for node_no in 0..num.into() {
            let label = NodeLabel::gateway(node_no);
            let port = crate::util::get_free_port().unwrap();
            let keypair = crate::transport::TransportKeypair::new();
            let id = PeerId::new((Ipv6Addr::LOCALHOST, port).into(), keypair.public.clone());
            let location = Location::random();

            let mut config = NodeConfig::new(ConfigArgs::default().build().unwrap());
            config
                .with_key_pair(keypair)
                .with_ip(Ipv6Addr::LOCALHOST)
                .with_port(port)
                .with_location(location)
                .max_hops_to_live(self.ring_max_htl)
                .max_number_of_connections(self.max_connections)
                .min_number_of_connections(self.min_connections)
                .is_gateway()
                .rnd_if_htl_above(self.rnd_if_htl_above);

            self.event_listener.add_node(label.clone(), id.clone());
            configs.push((
                config,
                GatewayConfig {
                    label,
                    id,
                    location,
                },
            ));
        }
        configs[0].0.should_connect = false;

        let gateways: Vec<_> = configs.iter().map(|(_, gw)| gw.clone()).collect();
        for (mut this_node, this_config) in configs {
            for GatewayConfig { id, location, .. } in gateways
                .iter()
                .filter(|config| this_config.label != config.label)
            {
                this_node.add_gateway(InitPeerNode::new(id.clone(), *location));
            }
            let event_listener = {
                #[cfg(feature = "trace-ot")]
                {
                    use crate::tracing::OTEventRegister;
                    CombinedRegister::new([
                        self.event_listener.trait_clone(),
                        Box::new(OTEventRegister::new()),
                    ])
                }
                #[cfg(not(feature = "trace-ot"))]
                {
                    self.event_listener.clone()
                }
            };
            let gateway = Builder::build(
                this_node,
                event_listener,
                format!("{}-{label}", self.name, label = this_config.label),
                self.add_noise,
            );
            self.gateways.push((gateway, this_config));
        }
    }

    async fn config_nodes(&mut self, num: usize) {
        info!("Building {} regular nodes", num);
        let gateways: Vec<_> = self
            .gateways
            .iter()
            .map(|(_node, config)| config)
            .cloned()
            .collect();

        for node_no in self.number_of_gateways..num + self.number_of_gateways {
            let label = NodeLabel::node(node_no);
            let peer = PeerId::random();
            let keypair: crate::dev_tool::TransportKeypair =
                crate::transport::TransportKeypair::new();

<<<<<<< HEAD
            let mut config = NodeConfig::new(ConfigArgs::default().build().unwrap());
=======
            let mut config = NodeConfig::new();
>>>>>>> 18b5e079
            for GatewayConfig { id, location, .. } in &gateways {
                config.add_gateway(InitPeerNode::new(id.clone(), *location));
            }
            config
                .max_hops_to_live(self.ring_max_htl)
                .rnd_if_htl_above(self.rnd_if_htl_above)
                .max_number_of_connections(self.max_connections)
                .with_key_pair(keypair)
                .with_ip(Ipv6Addr::LOCALHOST)
                .with_port(crate::util::get_free_port().unwrap());

            self.event_listener.add_node(label.clone(), peer);

            let event_listener = {
                #[cfg(feature = "trace-ot")]
                {
                    use crate::tracing::OTEventRegister;
                    CombinedRegister::new([
                        self.event_listener.trait_clone(),
                        Box::new(OTEventRegister::new()),
                    ])
                }
                #[cfg(not(feature = "trace-ot"))]
                {
                    self.event_listener.clone()
                }
            };
            let node = Builder::build(
                config,
                event_listener,
                format!("{}-{label}", self.name),
                self.add_noise,
            );
            self.nodes.push((node, label));
        }
    }

    #[cfg(test)]
    pub(crate) async fn start(&mut self) {
        self.start_with_spec(HashMap::new()).await
    }

    #[cfg(test)]
    pub(crate) async fn start_with_spec(
        &mut self,
        mut specs: HashMap<NodeLabel, NodeSpecification>,
    ) {
        let gw = self.gateways.drain(..).map(|(n, c)| (n, c.label));
        for (mut node, label) in gw.chain(self.nodes.drain(..)).collect::<Vec<_>>() {
            tracing::debug!(peer = %label, "initializing");
            let node_spec = specs.remove(&label);
            let mut user_events =
                MemoryEventsGen::new(self.receiver_ch.clone(), node.peer_key.clone());
            if let Some(specs) = node_spec.clone() {
                user_events.generate_events(specs.events_to_generate);
            }
            let span = if label.is_gateway() {
                tracing::info_span!("in_mem_gateway", %node.peer_key)
            } else {
                tracing::info_span!("in_mem_node", %node.peer_key)
            };
            if let Some(specs) = node_spec {
                node.append_contracts(specs.owned_contracts, specs.contract_subscribers);
            }
            self.labels.push((label, node.peer_key.clone()));

            let node_task = async move { node.run_node(user_events, span).await };
            GlobalExecutor::spawn(node_task);

            tokio::time::sleep(self.start_backoff).await;
        }
        self.labels.sort_by(|(a, _), (b, _)| a.cmp(b));
    }

    pub async fn start_with_rand_gen<R>(
        &mut self,
        seed: u64,
        max_contract_num: usize,
        iterations: usize,
    ) -> Vec<tokio::task::JoinHandle<Result<(), anyhow::Error>>>
    where
        R: RandomEventGenerator + Send + 'static,
    {
        let total_peer_num = self.gateways.len() + self.nodes.len();
        let gw = self.gateways.drain(..).map(|(n, c)| (n, c.label));
        let mut peers = vec![];
        for (node, label) in gw.chain(self.nodes.drain(..)).collect::<Vec<_>>() {
            tracing::debug!(peer = %label, "initializing");
            let mut user_events = MemoryEventsGen::<R>::new_with_seed(
                self.receiver_ch.clone(),
                node.peer_key.clone(),
                seed,
            );
            user_events.rng_params(label.number(), total_peer_num, max_contract_num, iterations);
            let span = if label.is_gateway() {
                tracing::info_span!("in_mem_gateway", %node.peer_key)
            } else {
                tracing::info_span!("in_mem_node", %node.peer_key)
            };
            self.labels.push((label, node.peer_key.clone()));

            let node_task = async move { node.run_node(user_events, span).await };
            let handle = GlobalExecutor::spawn(node_task);
            peers.push(handle);

            tokio::time::sleep(self.start_backoff).await;
        }
        self.labels.sort_by(|(a, _), (b, _)| a.cmp(b));
        peers
    }

    /// Builds peer nodes and returns the controller to trigger events.
    pub fn build_peers(&mut self) -> Vec<(NodeLabel, NodeConfig)> {
        let gw = self.gateways.drain(..).map(|(n, c)| (n, c.label));
        let mut peers = vec![];
        for (builder, label) in gw.chain(self.nodes.drain(..)).collect::<Vec<_>>() {
            self.labels.push((label.clone(), builder.peer_key));
            peers.push((label, builder.config));
        }
        self.labels.sort_by(|(a, _), (b, _)| a.cmp(b));
        peers.sort_by(|(a, _), (b, _)| a.cmp(b));
        peers
    }

    pub fn get_locations_by_node(&self) -> HashMap<NodeLabel, PeerKeyLocation> {
        let mut locations_by_node: HashMap<NodeLabel, PeerKeyLocation> = HashMap::new();

        // Get node and gateways location by label
        for (node, label) in &self.nodes {
            locations_by_node.insert(
                label.clone(),
                PeerKeyLocation {
                    peer: node.peer_key.clone(),
                    location: None,
                },
            );
        }
        for (node, config) in &self.gateways {
            locations_by_node.insert(
                config.label.clone(),
                PeerKeyLocation {
                    peer: node.peer_key.clone(),
                    location: config.location.into(),
                },
            );
        }
        locations_by_node
    }

    pub fn connected(&self, peer: &NodeLabel) -> bool {
        let pos = self
            .labels
            .binary_search_by(|(label, _)| label.cmp(peer))
            .expect("peer not found");
        self.event_listener.is_connected(&self.labels[pos].1)
    }

    pub fn has_put_contract(&self, peer: impl Into<NodeLabel>, key: &ContractKey) -> bool {
        let peer = peer.into();
        let pos = self
            .labels
            .binary_search_by(|(label, _)| label.cmp(&peer))
            .expect("peer not found");
        self.event_listener
            .has_put_contract(&self.labels[pos].1, key)
    }

    pub fn has_got_contract(&self, peer: impl Into<NodeLabel>, key: &ContractKey) -> bool {
        let peer = peer.into();
        let pos = self
            .labels
            .binary_search_by(|(label, _)| label.cmp(&peer))
            .expect("peer not found");
        self.event_listener
            .has_got_contract(&self.labels[pos].1, key)
    }

    pub fn is_subscribed_to_contract(&self, peer: impl Into<NodeLabel>, key: &ContractKey) -> bool {
        let peer = peer.into();
        let pos = self
            .labels
            .binary_search_by(|(label, _)| label.cmp(&peer))
            .expect("peer not found");
        self.event_listener
            .is_subscribed_to_contract(&self.labels[pos].1, key)
    }

    /// Builds an histogram of the distribution in the ring of each node relative to each other.
    pub fn ring_distribution(&self, scale: i32) -> Vec<(f64, usize)> {
        let mut all_dists = Vec::with_capacity(self.labels.len());
        for (.., key) in &self.labels {
            all_dists.push(self.event_listener.connections(key.clone()));
        }
        let mut dist_buckets = group_locations_in_buckets(
            all_dists.into_iter().flatten().map(|(_, l)| l.as_f64()),
            scale,
        )
        .collect::<Vec<_>>();
        dist_buckets
            .sort_by(|(d0, _), (d1, _)| d0.partial_cmp(d1).unwrap_or(std::cmp::Ordering::Equal));
        dist_buckets
    }

    /// Returns the connectivity in the network per peer (that is all the connections
    /// this peers has registered).
    pub fn node_connectivity(&self) -> HashMap<NodeLabel, (PeerId, HashMap<NodeLabel, Distance>)> {
        let mut peers_connections = HashMap::with_capacity(self.labels.len());
        let key_to_label: HashMap<_, _> = self.labels.iter().map(|(k, v)| (v, k)).collect();
        for (label, key) in &self.labels {
            let conns = self
                .event_listener
                .connections(key.clone())
                .map(|(k, d)| (key_to_label[&k].clone(), d))
                .collect::<HashMap<_, _>>();
            peers_connections.insert(label.clone(), (key.clone(), conns));
        }
        peers_connections
    }

    /// # Arguments
    ///
    /// - label: node for which to trigger the
    /// - event_id: which event to trigger
    /// - await_for: if set, wait for the duration before returning
    #[cfg(test)]
    pub(crate) async fn trigger_event(
        &self,
        label: impl Into<NodeLabel>,
        event_id: EventId,
        await_for: Option<Duration>,
    ) -> Result<(), anyhow::Error> {
        let label = label.into();
        let pos = self
            .labels
            .binary_search_by(|(other, _)| other.cmp(&label))
            .map_err(|_| anyhow::anyhow!("peer not found"))?;
        let (_, peer) = &self.labels[pos];
        self.user_ev_controller
            .as_ref()
            .expect("should be set")
            .send((event_id, peer.clone()))
            .expect("node listeners disconnected");
        if let Some(sleep_time) = await_for {
            tokio::time::sleep(sleep_time).await;
        }
        Ok(())
    }

    /// Start an event chain for this simulation. Allows passing a different controller for the peers.
    ///
    /// If done make sure you set the proper receiving side for the controller. For example in the
    /// nodes built through the [`build_peers`](`Self::build_peers`) method.
    pub fn event_chain(
        mut self,
        total_events: u32,
        controller: Option<watch::Sender<(EventId, PeerId)>>,
    ) -> EventChain {
        let user_ev_controller = controller.unwrap_or_else(|| {
            self.user_ev_controller
                .take()
                .expect("controller should be ser")
        });
        let labels = std::mem::take(&mut self.labels);
        let debug_val = self.clean_up_tmp_dirs;
        self.clean_up_tmp_dirs = false; // set to false to avoid cleaning up the tmp dirs
        EventChain::new(labels, user_ev_controller, total_events, debug_val)
    }

    /// Checks that all peers in the network have acquired at least one connection to any
    /// other peers.
    pub fn check_connectivity(&self, time_out: Duration) -> Result<(), anyhow::Error> {
        self.connectivity(time_out, 1.0)
    }

    /// Checks that a percentage (given as a float between 0 and 1) of the nodes has at least
    /// one connection to any other peers.
    pub fn check_partial_connectivity(
        &self,
        time_out: Duration,
        percent: f64,
    ) -> Result<(), anyhow::Error> {
        self.connectivity(time_out, percent)
    }

    fn connectivity(&self, time_out: Duration, percent: f64) -> Result<(), anyhow::Error> {
        let num_nodes = self.number_of_nodes;
        let mut connected = HashSet::new();
        let elapsed = Instant::now();
        while elapsed.elapsed() < time_out && (connected.len() as f64 / num_nodes as f64) < percent
        {
            for node in self.number_of_gateways..num_nodes + self.number_of_gateways {
                if !connected.contains(&node) && self.connected(&NodeLabel::node(node)) {
                    connected.insert(node);
                }
            }
        }

        let expected =
            HashSet::from_iter(self.number_of_gateways..num_nodes + self.number_of_gateways);
        let mut missing: Vec<_> = expected
            .difference(&connected)
            .map(|n| format!("node-{}", n))
            .collect();

        tracing::info!("Number of simulated nodes: {num_nodes}");

        let missing_percent = 1.0 - ((num_nodes - missing.len()) as f64 / num_nodes as f64);
        if missing_percent > (percent + 0.01/* 1% error tolerance */) {
            missing.sort();
            let show_max = missing.len().min(100);
            tracing::error!("Nodes without connection: {:?}(..)", &missing[..show_max],);
            tracing::error!(
                "Total nodes without connection: {:?},  ({}% > {}%)",
                missing.len(),
                missing_percent * 100.0,
                percent * 100.0
            );
            anyhow::bail!("found disconnected nodes");
        }

        tracing::info!(
            "Required time for connecting all peers: {} secs",
            elapsed.elapsed().as_secs()
        );

        Ok(())
    }

    pub fn print_network_connections(&self) {
        let node_connectivity = self.node_connectivity();
        let connections = pretty_print_connections(&node_connectivity);
        tracing::info!("{connections}");
    }

    pub fn print_ring_distribution(&self) {
        let hist = self.ring_distribution(1);
        tracing::info!("Ring distribution: {:?}", hist);
    }

    /// Recommended to calling after `check_connectivity` to ensure enough time
    /// elapsed for all peers to become connected.
    ///
    /// Checks that there is a good connectivity over the simulated network,
    /// meaning that:
    ///
    /// - at least 50% of the peers have more than the minimum connections
    /// - the average number of connections per peer is above the mean between max and min connections
    pub fn network_connectivity_quality(&self) -> Result<(), anyhow::Error> {
        const HIGHER_THAN_MIN_THRESHOLD: f64 = 0.5;
        let num_nodes = self.number_of_nodes;
        let min_connections_threshold = (num_nodes as f64 * HIGHER_THAN_MIN_THRESHOLD) as usize;
        let node_connectivity = self.node_connectivity();

        let mut connections_per_peer: Vec<_> = node_connectivity
            .iter()
            .map(|(k, v)| (k, v.1.len()))
            .filter(|&(k, _)| !k.is_gateway())
            .map(|(_, v)| v)
            .collect();

        // ensure at least "most" normal nodes have more than one connection
        connections_per_peer.sort_unstable_by_key(|num_conn| *num_conn);
        if connections_per_peer[min_connections_threshold] < self.min_connections {
            tracing::error!(
                "Low connectivity; more than {:.0}% of the nodes don't have more than minimum connections",
                HIGHER_THAN_MIN_THRESHOLD * 100.0
            );
            anyhow::bail!("low connectivity");
        } else {
            let idx = connections_per_peer[min_connections_threshold..]
                .iter()
                .position(|num_conn| *num_conn < self.min_connections)
                .unwrap_or_else(|| connections_per_peer[min_connections_threshold..].len() - 1)
                + (min_connections_threshold - 1);
            let percentile = idx as f64 / connections_per_peer.len() as f64 * 100.0;
            tracing::info!("{percentile:.0}% nodes have higher than required minimum connections");
        }

        // ensure the average number of connections per peer is above the mean between max and min connections
        let expected_avg_connections =
            ((self.max_connections - self.min_connections) / 2) + self.min_connections;
        let avg_connections: usize = connections_per_peer.iter().sum::<usize>() / num_nodes;
        if avg_connections < expected_avg_connections {
            tracing::warn!("Average number of connections ({avg_connections}) is low (< {expected_avg_connections})");
        }
        Ok(())
    }
}

#[cfg(any(debug_assertions, test))]
impl std::fmt::Debug for SimNetwork {
    fn fmt(&self, f: &mut std::fmt::Formatter<'_>) -> std::fmt::Result {
        f.debug_struct("SimNetwork")
            .field("name", &self.name)
            .field("labels", &self.labels)
            .field("number_of_gateways", &self.number_of_gateways)
            .field("number_of_nodes", &self.number_of_nodes)
            .field("ring_max_htl", &self.ring_max_htl)
            .field("rnd_if_htl_above", &self.rnd_if_htl_above)
            .field("max_connections", &self.max_connections)
            .field("min_connections", &self.min_connections)
            .field("init_backoff", &self.start_backoff)
            .field("add_noise", &self.add_noise)
            .finish()
    }
}

impl Drop for SimNetwork {
    fn drop(&mut self) {
        if self.clean_up_tmp_dirs {
            clean_up_tmp_dirs(&self.labels);
        }
    }
}

fn clean_up_tmp_dirs(labels: &[(NodeLabel, PeerId)]) {
    for (label, _) in labels {
        let p = std::env::temp_dir().join(format!(
            "freenet-executor-{sim}-{label}",
            sim = "sim",
            label = label
        ));
        let _ = std::fs::remove_dir_all(p);
    }
}

fn group_locations_in_buckets(
    locs: impl IntoIterator<Item = f64>,
    scale: i32,
) -> impl Iterator<Item = (f64, usize)> {
    let mut distances = HashMap::new();
    for (bucket, group) in &locs
        .into_iter()
        .group_by(|l| (l * (10.0f64).powi(scale)).floor() as u32)
    {
        let count = group.count();
        distances
            .entry(bucket)
            .and_modify(|c| *c += count)
            .or_insert(count);
    }
    distances
        .into_iter()
        .map(move |(k, v)| ((k as f64 / (10.0f64).powi(scale)), v))
}

fn pretty_print_connections(
    conns: &HashMap<NodeLabel, (PeerId, HashMap<NodeLabel, Distance>)>,
) -> String {
    let mut connections = String::from("Node connections:\n");
    let mut conns = conns.iter().collect::<Vec<_>>();
    conns.sort_by(|(a, _), (b, _)| a.cmp(b));
    for (peer, (key, conns)) in conns {
        writeln!(&mut connections, "{peer} ({key}):").unwrap();
        for (conn, dist) in conns {
            let dist = dist.as_f64();
            writeln!(&mut connections, "    {conn} (dist: {dist:.3})").unwrap();
        }
    }
    connections
}

#[test]
fn group_locations_test() -> Result<(), anyhow::Error> {
    let locations = vec![0.5356, 0.5435, 0.5468, 0.5597, 0.6745, 0.7309, 0.7412];

    let mut grouped: Vec<_> = group_locations_in_buckets(locations.clone(), 1).collect();
    grouped.sort_by(|a, b| a.0.partial_cmp(&b.0).unwrap());
    assert_eq!(grouped, vec![(0.5, 4), (0.6, 1), (0.7, 2)]);

    let mut grouped: Vec<_> = group_locations_in_buckets(locations, 2).collect();
    grouped.sort_by(|a, b| a.0.partial_cmp(&b.0).unwrap());
    assert_eq!(
        grouped,
        vec![
            (0.53, 1),
            (0.54, 2),
            (0.55, 1),
            (0.67, 1),
            (0.73, 1),
            (0.74, 1)
        ]
    );

    Ok(())
}

use super::op_state_manager::OpManager;
use crate::client_events::ClientEventsProxy;

pub(super) trait NetworkBridgeExt: Clone + 'static {
    fn recv(&mut self) -> impl Future<Output = Result<NetMessage, ConnectionError>> + Send;
}

struct RunnerConfig<NB, UsrEv>
where
    NB: NetworkBridge,
    UsrEv: ClientEventsProxy + Send + 'static,
{
    peer_key: PeerId,
    parent_span: Option<tracing::Span>,
    op_manager: Arc<OpManager>,
    conn_manager: NB,
    /// Set on creation, taken on run
    user_events: Option<UsrEv>,
    notification_channel: EventLoopNotificationsReceiver,
    event_register: Box<dyn NetEventRegister>,
    gateways: Vec<PeerKeyLocation>,
    executor_listener: ExecutorToEventLoopChannel<NetworkEventListenerHalve>,
    client_wait_for_transaction: ContractHandlerChannel<WaitingResolution>,
}

async fn run_node<NB, UsrEv>(mut config: RunnerConfig<NB, UsrEv>) -> Result<(), anyhow::Error>
where
    NB: NetworkBridge + NetworkBridgeExt,
    UsrEv: ClientEventsProxy + Send + 'static,
{
    connect::initial_join_procedure(
        config.op_manager.clone(),
        config.conn_manager.clone(),
        config.peer_key.pub_key.clone(),
        &config.gateways,
    )
    .await?;
    let (client_responses, cli_response_sender) = contract::client_responses_channel();
    let span = {
        config
            .parent_span
            .clone()
            .map(|parent_span| {
                tracing::info_span!(
                    parent: parent_span,
                    "client_event_handling",
                    peer = %config.peer_key.clone()
                )
            })
            .unwrap_or_else(
                || tracing::info_span!("client_event_handling", peer = %config.peer_key),
            )
    };
    let (node_controller_tx, node_controller_rx) = tokio::sync::mpsc::channel(1);
    GlobalExecutor::spawn(
        super::client_event_handling(
            config.op_manager.clone(),
            config.user_events.take().expect("should be set"),
            client_responses,
            node_controller_tx,
        )
        .instrument(span),
    );
    let parent_span: tracing::Span = config
        .parent_span
        .clone()
        .unwrap_or_else(|| tracing::info_span!("event_listener", peer = %config.peer_key));
    run_event_listener(cli_response_sender, node_controller_rx, config)
        .instrument(parent_span)
        .await
}

/// Starts listening to incoming events. Will attempt to join the ring if any gateways have been provided.
async fn run_event_listener<NB, UsrEv>(
    cli_response_sender: contract::ClientResponsesSender,
    mut node_controller_rx: tokio::sync::mpsc::Receiver<NodeEvent>,
    RunnerConfig {
        peer_key,
        gateways,
        parent_span,
        op_manager,
        mut conn_manager,
        mut notification_channel,
        mut event_register,
        mut executor_listener,
        client_wait_for_transaction: mut wait_for_event,
        ..
    }: RunnerConfig<NB, UsrEv>,
) -> Result<(), anyhow::Error>
where
    NB: NetworkBridge + NetworkBridgeExt,
    UsrEv: ClientEventsProxy + Send + 'static,
{
    // todo: this two containers need to be clean up on transaction time-out
    let mut pending_from_executor = HashSet::new();
    let mut tx_to_client: HashMap<Transaction, crate::client_events::ClientId> = HashMap::new();
    loop {
        let msg = tokio::select! {
            msg = conn_manager.recv() => { msg.map(Either::Left) }
            msg = notification_channel.recv() => {
                if let Some(msg) = msg {
                    Ok(msg)
                } else {
                    anyhow::bail!("notification channel shutdown, fatal error");
                }
            }
            msg = node_controller_rx.recv() => {
                if let Some(msg) = msg {
                    Ok(Either::Right(msg))
                } else {
                    anyhow::bail!("node controller channel shutdown, fatal error");
                }
            }
            event_id = wait_for_event.relay_transaction_result_to_client() => {
                if let Ok((client_id, transaction)) = event_id {
                   tx_to_client.insert(transaction, client_id);
                }
                continue;
            }
            id = executor_listener.transaction_from_executor() => {
                if let Ok(res) = id {
                    pending_from_executor.insert(res);
                }
                continue;
            }
        };

        if let Ok(Either::Left(NetMessage::V1(NetMessageV1::Aborted(tx)))) = msg {
            super::handle_aborted_op(
                tx,
                peer_key.pub_key.clone(),
                &op_manager,
                &mut conn_manager,
                &gateways,
            )
            .await?;
        }

        let msg = match msg {
            Ok(Either::Left(msg)) => msg,
            Ok(Either::Right(action)) => match action {
                NodeEvent::ShutdownNode => break Ok(()),
                NodeEvent::DropConnection(peer) => {
                    tracing::info!("Dropping connection to {peer}");
                    event_register
                        .register_events(Either::Left(crate::tracing::NetEventLog::disconnected(
                            &op_manager.ring,
                            &peer,
                        )))
                        .await;
                    op_manager.ring.prune_connection(peer).await;
                    continue;
                }
                NodeEvent::Disconnect { cause: Some(cause) } => {
                    tracing::info!(peer = %peer_key, "Shutting down node, reason: {cause}");
                    return Ok(());
                }
                NodeEvent::Disconnect { cause: None } => {
                    tracing::info!(peer = %peer_key, "Shutting down node");
                    return Ok(());
                }
            },
            Err(err) => {
                super::report_result(
                    None,
                    Err(err.into()),
                    &op_manager,
                    None,
                    None,
                    &mut *event_register as &mut _,
                )
                .await;
                continue;
            }
        };

        let op_manager = op_manager.clone();
        let event_listener = event_register.trait_clone();

        let span = {
            parent_span
                .clone()
                .map(|parent_span| {
                    tracing::info_span!(
                        parent: parent_span.clone(),
                        "process_network_message",
                        peer = %peer_key, transaction = %msg.id(),
                        tx_type = %msg.id().transaction_type()
                    )
                })
                .unwrap_or_else(|| {
                    tracing::info_span!(
                        "process_network_message",
                        peer = %peer_key, transaction = %msg.id(),
                        tx_type = %msg.id().transaction_type()
                    )
                })
        };

        let executor_callback = pending_from_executor
            .remove(msg.id())
            .then(|| executor_listener.callback());
        let pending_client_req = tx_to_client.get(msg.id()).copied();
        let client_req_handler_callback = if pending_client_req.is_some() {
            Some(cli_response_sender.clone())
        } else {
            None
        };

        let msg = super::process_message(
            msg,
            op_manager,
            conn_manager.clone(),
            event_listener,
            executor_callback,
            client_req_handler_callback,
            pending_client_req,
        )
        .instrument(span);
        GlobalExecutor::spawn(msg);
    }
}<|MERGE_RESOLUTION|>--- conflicted
+++ resolved
@@ -375,7 +375,7 @@
             let label = NodeLabel::gateway(node_no);
             let port = crate::util::get_free_port().unwrap();
             let keypair = crate::transport::TransportKeypair::new();
-            let id = PeerId::new((Ipv6Addr::LOCALHOST, port).into(), keypair.public.clone());
+            let id = PeerId::new((Ipv6Addr::LOCALHOST, port).into(), keypair.public().clone());
             let location = Location::random();
 
             let mut config = NodeConfig::new(ConfigArgs::default().build().unwrap());
@@ -449,11 +449,7 @@
             let keypair: crate::dev_tool::TransportKeypair =
                 crate::transport::TransportKeypair::new();
 
-<<<<<<< HEAD
             let mut config = NodeConfig::new(ConfigArgs::default().build().unwrap());
-=======
-            let mut config = NodeConfig::new();
->>>>>>> 18b5e079
             for GatewayConfig { id, location, .. } in &gateways {
                 config.add_gateway(InitPeerNode::new(id.clone(), *location));
             }
