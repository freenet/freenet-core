use std::net::{IpAddr, SocketAddr};
use std::{
    collections::{HashMap, HashSet},
    sync::Arc,
};

use anyhow::anyhow;
use dashmap::DashSet;
use either::{Either, Left, Right};
use futures::stream::FuturesUnordered;
use futures::{FutureExt, StreamExt};
use tokio::net::UdpSocket;
use tokio::sync::mpsc::{self, Receiver, Sender};
use tracing::Instrument;

use super::{ConnectionError, EventLoopNotificationsReceiver, NetworkBridge};
use crate::message::NetMessageV1;

use crate::node::PeerId;
use crate::operations::connect::{self, ConnectMsg, ConnectRequest, ConnectResponse};
use crate::transport::{
    create_connection_handler, OutboundConnectionHandler, PeerConnection, TransportError,
    TransportKeypair,
};
use crate::{
    client_events::ClientId,
    config::GlobalExecutor,
    contract::{
        ClientResponsesSender, ContractHandlerChannel, ExecutorToEventLoopChannel,
        NetworkEventListenerHalve, WaitingResolution,
    },
    message::{MessageStats, NetMessage, NodeEvent, Transaction},
    node::{
        handle_aborted_op, process_message, NetEventRegister, NodeConfig, OpManager,
        PeerId as FreenetPeerId,
    },
    ring::PeerKeyLocation,
    tracing::NetEventLog,
};

type P2pBridgeEvent = Either<(FreenetPeerId, Box<NetMessage>), NodeEvent>;

#[derive(Clone)]
pub(crate) struct P2pBridge {
    accepted_peers: Arc<DashSet<FreenetPeerId>>,
    ev_listener_tx: Sender<P2pBridgeEvent>,
    op_manager: Arc<OpManager>,
    log_register: Arc<dyn NetEventRegister>,
}

impl P2pBridge {
    fn new<EL>(
        sender: Sender<P2pBridgeEvent>,
        op_manager: Arc<OpManager>,
        event_register: EL,
    ) -> Self
    where
        EL: NetEventRegister,
    {
        Self {
            accepted_peers: Arc::new(DashSet::new()),
            ev_listener_tx: sender,
            op_manager,
            log_register: Arc::new(event_register),
        }
    }
}

impl NetworkBridge for P2pBridge {
    async fn drop_connection(&mut self, peer: &FreenetPeerId) -> super::ConnResult<()> {
        self.accepted_peers.remove(peer);
        self.ev_listener_tx
            .send(Right(NodeEvent::DropConnection(peer.clone())))
            .await
            .map_err(|_| ConnectionError::SendNotCompleted)?;
        self.log_register
            .register_events(Either::Left(NetEventLog::disconnected(
                &self.op_manager.ring,
                peer,
            )))
            .await;
        Ok(())
    }

    async fn send(&self, target: &FreenetPeerId, msg: NetMessage) -> super::ConnResult<()> {
        self.log_register
            .register_events(NetEventLog::from_outbound_msg(&msg, &self.op_manager.ring))
            .await;
        self.op_manager.sending_transaction(target, &msg);
        self.ev_listener_tx
            .send(Left((target.clone(), Box::new(msg))))
            .await
            .map_err(|_| ConnectionError::SendNotCompleted)?;
        Ok(())
    }
}

<<<<<<< HEAD
type PeerConnChannel = Sender<NetMessage>;
=======
type PeerConnChannelSender = Sender<Either<NetMessage, ConnMngrActions>>;
type PeerConnChannelRecv = Receiver<Either<NetMessage, ConnMngrActions>>;
>>>>>>> 18b5e079

pub(in crate::node) struct P2pConnManager {
    pub(in crate::node) gateways: Vec<PeerKeyLocation>,
    pub(in crate::node) bridge: P2pBridge,
    conn_bridge_rx: Receiver<P2pBridgeEvent>,
    event_listener: Box<dyn NetEventRegister>,
<<<<<<< HEAD
    connection: HashMap<PeerId, PeerConnChannel>,
=======
    connection: HashMap<PeerId, PeerConnChannelSender>,
>>>>>>> 18b5e079
    key_pair: TransportKeypair,
    listening_ip: IpAddr,
    listening_port: u16,
    is_gateway: bool,
<<<<<<< HEAD
=======
}

impl Drop for P2pConnManager {
    fn drop(&mut self) {
        tracing::info!(
            "This peer {:?} has active connections with peers: {:?}",
            self.bridge.op_manager.ring.get_peer_key().unwrap(),
            self.connection.keys().map(|p| &p.addr)
        );
    }
>>>>>>> 18b5e079
}

impl P2pConnManager {
    pub async fn build(
        config: &NodeConfig,
        op_manager: Arc<OpManager>,
        event_listener: impl NetEventRegister + Clone,
        private_key: TransportKeypair,
    ) -> Result<Self, anyhow::Error> {
        let listen_port = config
            .local_port
            .ok_or_else(|| anyhow::anyhow!("network listener port does not contain a port"))?;

        let listener_ip = config
            .local_ip
            .ok_or(anyhow!("network listener IP not set"))?;

        let (tx_bridge_cmd, rx_bridge_cmd) = mpsc::channel(100);
        let bridge = P2pBridge::new(tx_bridge_cmd, op_manager, event_listener.clone());

        let gateways = config.get_gateways()?;
        Ok(P2pConnManager {
            gateways,
            bridge,
            conn_bridge_rx: rx_bridge_cmd,
            event_listener: Box::new(event_listener),
            connection: HashMap::new(),
            key_pair: private_key,
            listening_ip: listener_ip,
            listening_port: listen_port,
            is_gateway: config.is_gateway,
        })
    }

<<<<<<< HEAD
    #[allow(clippy::too_many_arguments)]
=======
>>>>>>> 18b5e079
    #[tracing::instrument(name = "network_event_listener", fields(peer = ?self.bridge.op_manager.ring.get_peer_key()), skip_all)]
    pub async fn run_event_listener(
        mut self,
        op_manager: Arc<OpManager>,
        mut client_wait_for_transaction: ContractHandlerChannel<WaitingResolution>,
        mut notification_channel: EventLoopNotificationsReceiver,
        mut executor_listener: ExecutorToEventLoopChannel<NetworkEventListenerHalve>,
        cli_response_sender: ClientResponsesSender,
        mut node_controller: Receiver<NodeEvent>,
    ) -> Result<(), anyhow::Error> {
        use ConnMngrActions::*;

        let (mut outbound_conn_handler, mut inbound_conn_handler) =
            create_connection_handler::<UdpSocket>(
                self.key_pair.clone(),
                self.listening_ip,
                self.listening_port,
                self.is_gateway,
            )
            .await?;

        // FIXME: this two containers need to be clean up on transaction time-out
        let mut pending_from_executor = HashSet::new();
        let mut tx_to_client: HashMap<Transaction, ClientId> = HashMap::new();

        let mut peer_connections = FuturesUnordered::new();
        let mut outbound_conn_handler_2 = outbound_conn_handler.clone();
        let mut pending_outbound_conns = FuturesUnordered::new();
        let mut pending_inbound_gw_conns = HashMap::new();
<<<<<<< HEAD
        // TODO: test out if you got multiple instances in a single machine what happens, in theory they should be using multiple sockets
        let mut active_connections = HashSet::new();

        loop {
=======
        let mut pending_listening_gw_conns = FuturesUnordered::new();
        let mut gw_inbound_pending_connections = HashSet::new();

        loop {
            tracing::info!(
                "This peer {:?} has active connections with peers: {:?}",
                self.bridge.op_manager.ring.get_peer_key().unwrap(),
                gw_inbound_pending_connections
                    .iter()
                    .chain(self.connection.keys().map(|p| &p.addr))
                    .collect::<Vec<_>>()
            );

>>>>>>> 18b5e079
            let notification_msg = notification_channel.0.recv().map(|m| match m {
                None => Ok(Right(ClosedChannel)),
                Some(Left(msg)) => Ok(Left((msg, None))),
                Some(Right(action)) => Ok(Right(NodeAction(action))),
            });

            let bridge_msg = async {
                loop {
                    match self.conn_bridge_rx.recv().await {
                        Some(msg) => match msg {
                            Left((peer, msg)) => {
                                if let Right(new_conn) = self
                                    .handle_bridge_connection_message(
                                        peer,
                                        msg,
                                        &mut outbound_conn_handler,
<<<<<<< HEAD
=======
                                        &mut pending_inbound_gw_conns,
>>>>>>> 18b5e079
                                    )
                                    .await?
                                {
                                    break Ok::<_, anyhow::Error>(Left(new_conn));
                                }
                            }
                            Right(action) => break Ok(Right(NodeAction(action))),
                        },
                        None => break Ok(Right(ClosedChannel)),
                    }
                }
            };

<<<<<<< HEAD
            let new_incoming_connection = async {
                // TODO: add a separate code path for gateways for handling connection liveness
                // we must ensure that the peer stays connected long enough so an other peer has forwarded
                // or accepted a connection
=======
            let new_inbound_connection = async {
>>>>>>> 18b5e079
                match inbound_conn_handler.next_connection().await {
                    Some(peer_conn) => {
                        tracing::debug!(
                            remote = %peer_conn.remote_addr(),
                            "New inbound connection at gateway"
                        );
                        Ok(Right(GatewayConnection {
                            remote_addr: peer_conn.remote_addr(),
                            peer_conn,
                        }))
                    }
                    None => Ok(Right(ClosedChannel)),
<<<<<<< HEAD
                }
            };

            let msg: Result<_, ConnectionError> = tokio::select! {
                msg = peer_connections.next(), if !peer_connections.is_empty() => {
                    let PeerConnectionInbound { conn, rx, msg } = match msg {
                        Some(Ok(peer_conn)) => peer_conn,
                        Some(Err(err)) => {
                            tracing::error!("Error in peer connection: {err}");
                            // FIXME: clean up the remote connection from everywhere
                            continue;
                        }
                        None =>  {
                            tracing::error!("All peer connections closed");
                            continue;
                        }
                    };
                    if !active_connections.contains(&conn.remote_addr()) {
                        tracing::error!("Connection not found in active connections");
                        continue;
                    }
                    let remote_addr = conn.remote_addr();
                    let task = peer_connection_listener(rx, conn).boxed();
                    peer_connections.push(task);
                    Ok(Left((msg, Some(remote_addr))))
                }
                msg = pending_outbound_conns.next(), if !pending_outbound_conns.is_empty() => {
                    match msg {
                        Some((peer_conn, peer_id)) => {
                            match peer_conn {
                                Ok(peer_conn) => Ok(Right(ConnectionEstablished {
                                    peer: peer_id,
                                    peer_conn,
                                })),
                                Err(err) => {
                                    tracing::error!(remote = %peer_id, "Error while attempting connection: {err}");
                                    // in this case although theoretically the Connect request would have added a new connection
                                    // it failed, so we must free a spot reserved for this connection
                                    op_manager.ring.prune_connection(peer_id.clone()).await;
                                    continue;
                                }
                            }
                        },
                        None => {
                            tracing::error!("All outbound peer connections closed");
                            continue;
                        }
                    }
                }
                msg = notification_msg => { msg }
=======
                }
            };

            let msg: Result<_, ConnectionError> = tokio::select! {
                msg = peer_connections.next(), if !peer_connections.is_empty() => {
                    let PeerConnectionInbound { conn, rx, msg } = match msg {
                        Some(Ok(peer_conn)) => peer_conn,
                        Some(Err(err)) => {
                            tracing::error!("Error in peer connection: {err}");
                            // FIXME: clean up the remote connection from everywhere
                            continue;
                        }
                        None =>  {
                            tracing::error!("All peer connections closed");
                            continue;
                        }
                    };
                    let remote_addr = conn.remote_addr();
                    let task = peer_connection_listener(rx, conn).boxed();
                    peer_connections.push(task);
                    Ok(Left((msg, Some(remote_addr))))
                }
                msg = pending_listening_gw_conns.next(), if !pending_listening_gw_conns.is_empty() => {
                    let PeerConnectionInbound { conn, rx, msg } = match msg {
                        Some(Ok(gw_conn)) => gw_conn,
                        Some(Err(err)) => {
                            tracing::error!("Error in gateway connection: {err}");
                            continue;
                        }
                        None => {
                            tracing::error!("All gateway connections closed");
                            continue;
                        }
                    };
                    let remote_addr = conn.remote_addr();

                    if !pending_inbound_gw_conns.contains_key(&remote_addr) {
                        tracing::error!("Connection not found in pending gateway connections");
                        continue;
                    }
                    let remote_addr = conn.remote_addr();
                    let task = peer_connection_listener(rx, conn).boxed();
                    peer_connections.push(task);
                    Ok(Left((msg, Some(remote_addr))))
                }
                msg = pending_outbound_conns.next(), if !pending_outbound_conns.is_empty() => {
                    match msg {
                        Some((peer_conn, peer_id)) => {
                            match peer_conn {
                                Ok(peer_conn) => Ok(Right(ConnectionEstablished {
                                    peer: peer_id,
                                    peer_conn,
                                })),
                                Err(err) => {
                                    tracing::error!(remote = %peer_id, "Error while attempting connection: {err}");
                                    // in this case although theoretically the Connect request would have added a new connection
                                    // it failed, so we must free a spot reserved for this connection
                                    op_manager.ring.prune_connection(peer_id.clone()).await;
                                    continue;
                                }
                            }
                        },
                        None => {
                            tracing::error!("All outbound peer connections closed");
                            continue;
                        }
                    }
                }
                msg = notification_msg => {
                    msg.map(|maybe_net_msg| maybe_net_msg.map_left(|(msg, o)| (Some(msg), o)))
                }
>>>>>>> 18b5e079
                msg = bridge_msg => {
                    let msg = match msg {
                        Ok(msg) => msg,
                        Err(err) => {
                            tracing::error!("Error in bridge message: {err}");
                            continue;
                        }
                    };
                    match msg {
                        Left((peer, peer_conn)) => {
                            Ok(Right(ConnectionEstablished {
                                peer,
                                peer_conn,
                            }))
                        }
                        Right(action) => Ok(Right(action)),
                    }
                }
                msg = node_controller.recv() => {
                    if let Some(msg) = msg {
                        Ok(Right(NodeAction(msg)))
                    } else {
                        Ok(Right(ClosedChannel))
                    }
                }
<<<<<<< HEAD
                msg = new_incoming_connection => { msg }
                event_id = client_wait_for_transaction.relay_transaction_result_to_client() => {
                    let (client_id, transaction) = event_id.map_err(anyhow::Error::msg)?;
=======
                msg = new_inbound_connection => {
                    // this is an inbound message at the gateway
                    msg
                }
                event_id = client_wait_for_transaction.relay_transaction_result_to_client() => {
                    let (client_id, transaction) = event_id.map_err(|err| anyhow::Error::msg(err))?;
>>>>>>> 18b5e079
                    tx_to_client.insert(transaction, client_id);
                    continue;
                }
                id = executor_listener.transaction_from_executor() => {
<<<<<<< HEAD
                    let id = id.map_err(anyhow::Error::msg)?;
=======
                    let id = id.map_err(|err| anyhow::Error::msg(err))?;
>>>>>>> 18b5e079
                    pending_from_executor.insert(id);
                    continue;
                }
            };

            match msg {
                // This are either inbound messages or fast tracked by the event notifier
<<<<<<< HEAD
                Ok(Left((msg, maybe_socket))) => {
=======
                Ok(Left((Some(msg), maybe_socket))) => {
>>>>>>> 18b5e079
                    let cb = self.bridge.clone();
                    match msg {
                        NetMessage::V1(NetMessageV1::Aborted(tx)) => {
                            handle_aborted_op(
                                tx,
                                op_manager.ring.get_peer_pub_key(),
                                &op_manager,
                                &mut self.bridge,
                                &self.gateways,
                            )
                            .await?;
                            continue;
                        }
                        mut msg => {
                            if let NetMessage::V1(NetMessageV1::Connect(ConnectMsg::Response {
                                msg:
                                    ConnectResponse::AcceptedBy {
                                        accepted,
                                        acceptor,
                                        joiner,
                                    },
                                ..
                            })) = &msg
                            {
                                // this is the inbound response from the peer we want to connect to
                                // for the other peer returning this response, check handle_bridge_connection_message
                                let this_peer_id = op_manager
                                    .ring
                                    .set_peer_key(joiner.clone())
                                    .unwrap_or_else(|| joiner.clone());
                                if *accepted && &this_peer_id == joiner {
                                    tracing::debug!(remote = %acceptor.peer, "Connection accepted by target, attempting connection");
                                    // we need to start the process of connecting to the other peer
                                    let remote_peer = acceptor.peer.clone();
                                    let conn_fut = outbound_conn_handler_2
                                        .connect(acceptor.peer.pub_key.clone(), acceptor.peer.addr)
                                        .await
                                        .map(|peer_conn| (peer_conn, remote_peer));
                                    pending_outbound_conns.push(conn_fut);
                                } else if &this_peer_id == joiner {
<<<<<<< HEAD
                                    active_connections.remove(&acceptor.peer.addr());
=======
                                    tracing::debug!(remote = %acceptor.peer, "Connection rejected by target");
                                    gw_inbound_pending_connections.remove(&acceptor.peer.addr());
>>>>>>> 18b5e079
                                }
                            }

                            if let NetMessage::V1(NetMessageV1::Connect(ConnectMsg::Request {
                                msg:
                                    ConnectRequest::StartJoinReq {
                                        joiner,
                                        joiner_key,
                                        hops_to_live,
                                        max_hops_to_live,
                                        ..
                                    },
                                ..
                            })) = &mut msg
                            {
<<<<<<< HEAD
=======
                                tracing::debug!(?joiner, "Received connection request from peer",);
>>>>>>> 18b5e079
                                // this is a gateway forwarding a connection request
                                // in this case a real connection already exists and we just need to maintain it alive
                                // long enough so the request is forwarded
                                // this should be the first hop:
                                debug_assert_eq!(hops_to_live, max_hops_to_live);
                                // at this point the joiner is probably not yet set, so we need to update it
                                if let Some(remote_addr) = maybe_socket {
<<<<<<< HEAD
                                    if let Some(peer_conn) =
=======
                                    if let Some(msg_sender) =
>>>>>>> 18b5e079
                                        pending_inbound_gw_conns.remove(&remote_addr)
                                    {
                                        let peer_id = PeerId::new(remote_addr, joiner_key.clone());

                                        tracing::debug!(
                                            %remote_addr,
                                            "Established connection with peer",
                                        );
<<<<<<< HEAD
                                        active_connections.insert(remote_addr);

                                        let (tx, rx) = mpsc::channel(10);
                                        self.connection.insert(peer_id.clone(), tx);

                                        // Spawn a task to handle the connection messages (inbound and outbound)
                                        let task = peer_connection_listener(rx, peer_conn).boxed();
                                        peer_connections.push(task);
=======
                                        gw_inbound_pending_connections.insert(remote_addr);

                                        self.connection.insert(peer_id.clone(), msg_sender);
>>>>>>> 18b5e079
                                    } else if joiner.is_none() {
                                        tracing::error!(
                                            "Joiner unexpectedly not set for connection request."
                                        );
<<<<<<< HEAD
                                        continue;
=======
>>>>>>> 18b5e079
                                    }
                                }
                            }

                            if let NetMessage::V1(NetMessageV1::Connect(ConnectMsg::Request {
                                msg: ConnectRequest::CleanConnection { joiner },
                                ..
                            })) = &msg
                            {
<<<<<<< HEAD
                                // this is the clean up message for a gw connection that was not accepted
                                // in this case the joiner is connected to another peers, so we don't need to maintain the
                                // connection with the rejected gateway
                                active_connections.remove(&joiner.peer.addr());
=======
                                tracing::debug!(remote = %joiner, this_peer = ?op_manager.ring.get_peer_key().unwrap(), "Received clean connection message");
                                // this is the clean up message for a gw connection that was not accepted
                                // in this case the joiner is connected to another peers, so we don't need to maintain the
                                // connection with the rejected gateway
                                gw_inbound_pending_connections.remove(&joiner.peer.addr());
>>>>>>> 18b5e079
                                self.connection.remove(&joiner.peer);
                                op_manager.ring.prune_connection(joiner.peer.clone()).await;
                            }

                            let executor_callback = pending_from_executor
                                .remove(msg.id())
                                .then(|| executor_listener.callback());
                            let pending_client_req = tx_to_client.get(msg.id()).copied();
                            let client_req_handler_callback = if pending_client_req.is_some() {
                                Some(cli_response_sender.clone())
                            } else {
                                None
                            };
                            let parent_span = tracing::Span::current();
                            let span = tracing::info_span!(
                                parent: parent_span,
                                "process_network_message",
                                peer = ?self.bridge.op_manager.ring.get_peer_key(),
                                transaction = %msg.id(),
                                tx_type = %msg.id().transaction_type()
                            );
                            GlobalExecutor::spawn(
                                process_message(
                                    msg,
                                    op_manager.clone(),
                                    cb,
                                    self.event_listener.trait_clone(),
                                    executor_callback,
                                    client_req_handler_callback,
                                    pending_client_req,
                                )
                                .instrument(span),
                            );
                        }
                    }
                }
                Ok(Right(NodeAction(NodeEvent::ShutdownNode))) => {
                    tracing::info!("Shutting down message loop gracefully");
                    break;
                }
                Ok(Right(NodeAction(NodeEvent::Disconnect { cause }))) => {
                    match cause {
                        Some(cause) => tracing::warn!("Shutting down node: {cause}"),
                        None => tracing::warn!("Shutting down node"),
                    }
                    return Ok(());
                }
                Ok(Right(NodeAction(NodeEvent::DropConnection(peer_id)))) => {
<<<<<<< HEAD
                    active_connections.remove(&peer_id.addr());
=======
                    tracing::info!(remote = %peer_id, this_peer = ?op_manager.ring.get_peer_key().unwrap(), "Dropping connection");
                    gw_inbound_pending_connections.remove(&peer_id.addr());
>>>>>>> 18b5e079
                    op_manager.ring.prune_connection(peer_id.clone()).await;
                    self.connection.remove(&peer_id);
                    tracing::info!("Dropped connection with peer {}", peer_id);
                }
                Ok(Right(GatewayConnection {
                    remote_addr,
                    peer_conn,
                })) => {
<<<<<<< HEAD
                    pending_inbound_gw_conns.insert(remote_addr, peer_conn);
                }
                Ok(Right(ConnectionEstablished { peer, peer_conn })) => {
                    let addr = peer.addr;
                    tracing::debug!("Established connection with peer @ {}", addr);
                    active_connections.insert(addr);

=======
                    gw_inbound_pending_connections.insert(remote_addr);
                    let (tx, rx) = mpsc::channel(10);
                    pending_inbound_gw_conns.insert(remote_addr, tx);
                    let task = peer_connection_listener(rx, peer_conn).boxed();
                    pending_listening_gw_conns.push(task);
                }
                Ok(Right(ConnectionEstablished { peer, peer_conn })) => {
>>>>>>> 18b5e079
                    let (tx, rx) = mpsc::channel(10);
                    self.connection.insert(peer.clone(), tx);

                    // Spawn a task to handle the connection messages (inbound and outbound)
                    let task = peer_connection_listener(rx, peer_conn).boxed();
                    peer_connections.push(task);
                }
                Ok(Right(ClosedChannel)) => {
                    tracing::info!("Notification channel closed");
                    break;
                }
                Ok(Left((None, _))) => {
                    // the conn to the gw has been accepted, we can dismiss this
                    tracing::debug!("Connection accepted by gateway");
                }
                Ok(Right(AcceptConnection)) => {
                    unreachable!()
                }
                Err(err) => {
                    super::super::report_result(
                        None,
                        Err(err.into()),
                        &op_manager,
                        None,
                        None,
                        &mut *self.event_listener as &mut _,
                    )
                    .await;
                }
            }
        }
        Ok(())
    }

<<<<<<< HEAD
=======
    async fn establish_connection(
        outbound_conn_handler: &mut OutboundConnectionHandler,
        peer: &PeerId,
    ) -> Result<PeerConnection, ConnectionError> {
        let peer_conn = outbound_conn_handler
            .connect(peer.pub_key.clone(), peer.addr)
            .await
            .await?;
        tracing::debug!("Connection established with peer {}", peer.addr);
        Ok(peer_conn)
    }

>>>>>>> 18b5e079
    /// Outbound message from bridge handler
    async fn handle_bridge_connection_message(
        &mut self,
        peer: PeerId,
<<<<<<< HEAD
        net_msg: Box<NetMessage>,
        outbound_conn_handler: &mut OutboundConnectionHandler,
    ) -> Result<Either<(), (PeerId, PeerConnection)>, ConnectionError> {
        let mut connection = None;

        match &*net_msg {
            NetMessage::V1(NetMessageV1::Connect(ConnectMsg::Request {
                msg: connect::ConnectRequest::StartJoinReq { .. },
                ..
            })) => {
                if !self.connection.contains_key(&peer) {
                    let peer_conn = outbound_conn_handler
                        .connect(peer.pub_key.clone(), peer.addr)
                        .await
                        .await?;
                    tracing::debug!("Connection established with peer {}", peer.addr);
                    connection = Some((peer.clone(), peer_conn));
                } else {
                    tracing::error!("Connection already exists with gateway {}", peer.addr);
                    return Ok(Either::Left(()));
                }
            }
            NetMessage::V1(NetMessageV1::Connect(ConnectMsg::Response {
                msg:
                    ConnectResponse::AcceptedBy {
                        accepted: true,
                        acceptor,
                        joiner,
                    },
                ..
            })) => {
                if acceptor.peer
                    == self
                        .bridge
                        .op_manager
                        .ring
                        .get_peer_key()
                        .expect("should be set at this point")
                {
                    // In this case we are the acceptor, we need to establish a connection with the joiner
                    // this should only happen for the non-first peers in a Connect request, the first one
                    // should already be connected at this point, so check just in case
                    if !self.connection.contains_key(&acceptor.peer) {
                        let peer_conn = outbound_conn_handler
                            .connect(joiner.pub_key.clone(), joiner.addr)
                            .await
                            .await?;
                        tracing::debug!("Connection established with peer {}", joiner.addr.clone());
                        connection = Some((peer.clone(), peer_conn));
                    }
                }
            }
            _ => {}
        }

        if let Some((_, conn)) = &mut connection {
            conn.send(*net_msg)
                .await
                .map_err(|_| ConnectionError::SendNotCompleted)?;
        } else if let Some(conn) = self.connection.get(&peer) {
            tracing::debug!(target = %peer, %net_msg, "Sending outbound message");
            conn.send(*net_msg)
                .await
                .map_err(|_| ConnectionError::SendNotCompleted)?;
        } else {
            tracing::error!("Connection likely dropped");
            return Err(ConnectionError::SendNotCompleted);
        }

        Ok(connection.map(Either::Right).unwrap_or(Either::Left(())))
=======
        mut net_msg: Box<NetMessage>,
        outbound_conn_handler: &mut OutboundConnectionHandler,
        pending_inbound_gw_conns: &mut HashMap<SocketAddr, PeerConnChannelSender>,
    ) -> Result<Either<(), (PeerId, PeerConnection)>, ConnectionError> {
        let mut connection = None;
        let mut closing_gw_conn = None;

        tracing::debug!(target_peer = %peer, %net_msg, "Handling bridge connection message");
        match &mut *net_msg {
            NetMessage::V1(NetMessageV1::Connect(ConnectMsg::Request {
                msg:
                    connect::ConnectRequest::StartJoinReq {
                        joiner,
                        joiner_key,
                        skip_list,
                        ..
                    },
                ..
            })) => {
                if !self.connection.contains_key(&peer) {
                    // Establish a new connection with the peer
                    let peer_conn =
                        Self::establish_connection(outbound_conn_handler, &peer).await?;

                    // Set the local peer ID using the connection information
                    if self.bridge.op_manager.ring.get_peer_key().is_none() {
                        tracing::debug!("Setting peer key for the first time");
                        let my_address: SocketAddr = peer_conn.my_address().unwrap();
                        let own_peer_id = PeerId::new(my_address, joiner_key.clone());
                        self.bridge.op_manager.ring.set_peer_key(own_peer_id);
                    }
                    *joiner = self.bridge.op_manager.ring.get_peer_key();
                    *skip_list = self.connection.keys().cloned().collect();
                    connection = Some((peer.clone(), peer_conn));
                } else {
                    tracing::warn!("Connection already exists with gateway {}", peer.addr);
                    return Ok(Either::Left(()));
                }
            }
            NetMessage::V1(NetMessageV1::Connect(ConnectMsg::Request {
                msg: connect::ConnectRequest::FindOptimalPeer { skip_list, .. },
                ..
            })) => {
                *skip_list = self.connection.keys().cloned().collect();
            }
            NetMessage::V1(NetMessageV1::Connect(ConnectMsg::Response {
                msg:
                    ConnectResponse::AcceptedBy {
                        accepted,
                        acceptor,
                        joiner,
                    },
                ..
            })) => {
                if acceptor.peer
                    == self
                        .bridge
                        .op_manager
                        .ring
                        .get_peer_key()
                        .expect("should be set at this point")
                {
                    if *accepted {
                        // In this case we are the acceptor, we need to establish a connection with the joiner
                        // this should only happen for the non-first peers in a Connect request, the first one
                        // should already be connected at this point, so check just in case
                        if !self.is_gateway && !self.connection.contains_key(&acceptor.peer) {
                            let peer_conn =
                                Self::establish_connection(outbound_conn_handler, joiner).await?;
                            connection = Some((joiner.clone(), peer_conn));
                        }
                        tracing::debug!(this = %acceptor.peer, %joiner, "Connection accepted");
                        if let Some(tx) = pending_inbound_gw_conns.get(&peer.addr) {
                            // if this node is a gateway we need to signal that we accepted the connection
                            let _ = tx.send(Right(ConnMngrActions::AcceptConnection)).await.map_err(|_| {
                                tracing::debug!(remote = %peer.addr, "Couldn't signal to the connection that is accepted, likely dropped");
                            });
                        }
                        pending_inbound_gw_conns.remove(&peer.addr);
                    } else {
                        closing_gw_conn = pending_inbound_gw_conns.remove(&joiner.addr());
                    }
                }
            }
            _ => {}
        }

        if let Some(tx) = closing_gw_conn
            .as_ref()
            .map(Some)
            .unwrap_or_else(|| pending_inbound_gw_conns.get(&peer.addr()))
        {
            tx.send(Either::Left(*net_msg))
                .await
                .map_err(|_| ConnectionError::SendNotCompleted)?;
            if closing_gw_conn.is_some() {
                let _ = tx
                    .send(Either::Right(ConnMngrActions::ClosedChannel))
                    .await
                    .map_err(|_| {
                        tracing::warn!("failed to send closed action");
                    });
            }
            return Ok(connection
                .map(|conn| Either::Right(conn))
                .unwrap_or(Either::Left(())));
        }

        if let Some((_, conn)) = &mut connection {
            conn.send(net_msg)
                .await
                .map_err(|_| ConnectionError::SendNotCompleted)?;
        } else {
            if let Some(conn) = self.connection.get(&peer) {
                tracing::debug!(target = %peer, "Connection status: {}", conn.is_closed().then(|| "closed").unwrap_or("open"));
                conn.send(Either::Left(*net_msg))
                    .await
                    .map_err(|_| ConnectionError::SendNotCompleted)?;
            } else {
                tracing::error!(target = %peer, "Connection likely dropped");
                return Err(ConnectionError::SendNotCompleted);
            }
        }

        Ok(connection
            .map(|conn| Either::Right(conn))
            .unwrap_or(Either::Left(())))
>>>>>>> 18b5e079
    }
}

enum ConnMngrActions {
    /// Gateway connection
    GatewayConnection {
        remote_addr: SocketAddr,
        peer_conn: PeerConnection,
    },
    /// Received a new connection
    ConnectionEstablished {
        peer: FreenetPeerId,
        peer_conn: PeerConnection,
    },
<<<<<<< HEAD
=======
    /// Accept connection
    AcceptConnection,
>>>>>>> 18b5e079
    NodeAction(NodeEvent),
    ClosedChannel,
}

#[allow(dead_code)]
enum ProtocolStatus {
    Unconfirmed,
    Confirmed,
    Reported,
    Failed,
}

struct PeerConnectionInbound {
    conn: PeerConnection,
    /// Receiver for inbound messages for the peer connection
<<<<<<< HEAD
    rx: Receiver<NetMessage>,
    msg: NetMessage,
}

async fn peer_connection_listener(
    mut rx: mpsc::Receiver<NetMessage>,
=======
    rx: Receiver<Either<NetMessage, ConnMngrActions>>,
    msg: Option<NetMessage>,
}

async fn peer_connection_listener(
    mut rx: PeerConnChannelRecv,
>>>>>>> 18b5e079
    mut conn: PeerConnection,
) -> Result<PeerConnectionInbound, TransportError> {
    loop {
        tokio::select! {
            msg = rx.recv() => {
<<<<<<< HEAD
                let Some(msg) = msg else { break Err(TransportError::ConnectionClosed); };
                conn
                    .send(msg)
                    .await?;
            }
            msg = conn.recv() => {
                let msg = msg.unwrap();
                let net_message = decode_msg(&msg).unwrap();
                break Ok(PeerConnectionInbound { conn, rx, msg: net_message });
=======
                tracing::debug!(at=?conn.my_address(), from=%conn.remote_addr(), "Received message from channel");
                let Some(msg) = msg else { break Err(TransportError::ConnectionClosed); };
                match msg {
                    Left(msg) => {
                        tracing::debug!(at=?conn.my_address(), from=%conn.remote_addr() ,"Sending message to peer. Msg: {msg}");
                        conn
                            .send(msg)
                            .await?;
                    }
                    Right(action) => {
                        tracing::debug!(at=?conn.my_address(), from=%conn.remote_addr(), "Received action from channel");
                        match action {
                            ConnMngrActions::NodeAction(NodeEvent::DropConnection(_)) | ConnMngrActions::ClosedChannel => {
                                break Err(TransportError::ConnectionClosed);
                            }
                            ConnMngrActions::AcceptConnection => {
                                return Ok(PeerConnectionInbound { conn, rx, msg: None });
                            }
                            _ => {}
                        }
                    }
                }
            }
            msg = conn.recv() => {
                let Ok(msg) = msg.map_err(|error| {
                    tracing::error!(at=?conn.my_address(), from=%conn.remote_addr(), "Error while receiving message: {error}");
                }) else {
                     break Err(TransportError::ConnectionClosed);
                };
                let net_message = decode_msg(&msg).unwrap();
                tracing::debug!(at=?conn.my_address(), from=%conn.remote_addr() ,"Received message from peer. Msg: {net_message}");
                break Ok(PeerConnectionInbound { conn, rx, msg: Some(net_message) });
>>>>>>> 18b5e079
            }
        }
    }
}

#[inline(always)]
fn decode_msg(data: &[u8]) -> Result<NetMessage, ConnectionError> {
    bincode::deserialize(data).map_err(|err| ConnectionError::Serialization(Some(err)))
}<|MERGE_RESOLUTION|>--- conflicted
+++ resolved
@@ -95,29 +95,19 @@
     }
 }
 
-<<<<<<< HEAD
-type PeerConnChannel = Sender<NetMessage>;
-=======
 type PeerConnChannelSender = Sender<Either<NetMessage, ConnMngrActions>>;
 type PeerConnChannelRecv = Receiver<Either<NetMessage, ConnMngrActions>>;
->>>>>>> 18b5e079
 
 pub(in crate::node) struct P2pConnManager {
     pub(in crate::node) gateways: Vec<PeerKeyLocation>,
     pub(in crate::node) bridge: P2pBridge,
     conn_bridge_rx: Receiver<P2pBridgeEvent>,
     event_listener: Box<dyn NetEventRegister>,
-<<<<<<< HEAD
-    connection: HashMap<PeerId, PeerConnChannel>,
-=======
     connection: HashMap<PeerId, PeerConnChannelSender>,
->>>>>>> 18b5e079
     key_pair: TransportKeypair,
     listening_ip: IpAddr,
     listening_port: u16,
     is_gateway: bool,
-<<<<<<< HEAD
-=======
 }
 
 impl Drop for P2pConnManager {
@@ -128,7 +118,6 @@
             self.connection.keys().map(|p| &p.addr)
         );
     }
->>>>>>> 18b5e079
 }
 
 impl P2pConnManager {
@@ -163,10 +152,6 @@
         })
     }
 
-<<<<<<< HEAD
-    #[allow(clippy::too_many_arguments)]
-=======
->>>>>>> 18b5e079
     #[tracing::instrument(name = "network_event_listener", fields(peer = ?self.bridge.op_manager.ring.get_peer_key()), skip_all)]
     pub async fn run_event_listener(
         mut self,
@@ -196,12 +181,6 @@
         let mut outbound_conn_handler_2 = outbound_conn_handler.clone();
         let mut pending_outbound_conns = FuturesUnordered::new();
         let mut pending_inbound_gw_conns = HashMap::new();
-<<<<<<< HEAD
-        // TODO: test out if you got multiple instances in a single machine what happens, in theory they should be using multiple sockets
-        let mut active_connections = HashSet::new();
-
-        loop {
-=======
         let mut pending_listening_gw_conns = FuturesUnordered::new();
         let mut gw_inbound_pending_connections = HashSet::new();
 
@@ -215,7 +194,6 @@
                     .collect::<Vec<_>>()
             );
 
->>>>>>> 18b5e079
             let notification_msg = notification_channel.0.recv().map(|m| match m {
                 None => Ok(Right(ClosedChannel)),
                 Some(Left(msg)) => Ok(Left((msg, None))),
@@ -232,10 +210,7 @@
                                         peer,
                                         msg,
                                         &mut outbound_conn_handler,
-<<<<<<< HEAD
-=======
                                         &mut pending_inbound_gw_conns,
->>>>>>> 18b5e079
                                     )
                                     .await?
                                 {
@@ -249,14 +224,7 @@
                 }
             };
 
-<<<<<<< HEAD
-            let new_incoming_connection = async {
-                // TODO: add a separate code path for gateways for handling connection liveness
-                // we must ensure that the peer stays connected long enough so an other peer has forwarded
-                // or accepted a connection
-=======
             let new_inbound_connection = async {
->>>>>>> 18b5e079
                 match inbound_conn_handler.next_connection().await {
                     Some(peer_conn) => {
                         tracing::debug!(
@@ -269,7 +237,6 @@
                         }))
                     }
                     None => Ok(Right(ClosedChannel)),
-<<<<<<< HEAD
                 }
             };
 
@@ -287,8 +254,27 @@
                             continue;
                         }
                     };
-                    if !active_connections.contains(&conn.remote_addr()) {
-                        tracing::error!("Connection not found in active connections");
+                    let remote_addr = conn.remote_addr();
+                    let task = peer_connection_listener(rx, conn).boxed();
+                    peer_connections.push(task);
+                    Ok(Left((msg, Some(remote_addr))))
+                }
+                msg = pending_listening_gw_conns.next(), if !pending_listening_gw_conns.is_empty() => {
+                    let PeerConnectionInbound { conn, rx, msg } = match msg {
+                        Some(Ok(gw_conn)) => gw_conn,
+                        Some(Err(err)) => {
+                            tracing::error!("Error in gateway connection: {err}");
+                            continue;
+                        }
+                        None => {
+                            tracing::error!("All gateway connections closed");
+                            continue;
+                        }
+                    };
+                    let remote_addr = conn.remote_addr();
+
+                    if !pending_inbound_gw_conns.contains_key(&remote_addr) {
+                        tracing::error!("Connection not found in pending gateway connections");
                         continue;
                     }
                     let remote_addr = conn.remote_addr();
@@ -319,80 +305,9 @@
                         }
                     }
                 }
-                msg = notification_msg => { msg }
-=======
-                }
-            };
-
-            let msg: Result<_, ConnectionError> = tokio::select! {
-                msg = peer_connections.next(), if !peer_connections.is_empty() => {
-                    let PeerConnectionInbound { conn, rx, msg } = match msg {
-                        Some(Ok(peer_conn)) => peer_conn,
-                        Some(Err(err)) => {
-                            tracing::error!("Error in peer connection: {err}");
-                            // FIXME: clean up the remote connection from everywhere
-                            continue;
-                        }
-                        None =>  {
-                            tracing::error!("All peer connections closed");
-                            continue;
-                        }
-                    };
-                    let remote_addr = conn.remote_addr();
-                    let task = peer_connection_listener(rx, conn).boxed();
-                    peer_connections.push(task);
-                    Ok(Left((msg, Some(remote_addr))))
-                }
-                msg = pending_listening_gw_conns.next(), if !pending_listening_gw_conns.is_empty() => {
-                    let PeerConnectionInbound { conn, rx, msg } = match msg {
-                        Some(Ok(gw_conn)) => gw_conn,
-                        Some(Err(err)) => {
-                            tracing::error!("Error in gateway connection: {err}");
-                            continue;
-                        }
-                        None => {
-                            tracing::error!("All gateway connections closed");
-                            continue;
-                        }
-                    };
-                    let remote_addr = conn.remote_addr();
-
-                    if !pending_inbound_gw_conns.contains_key(&remote_addr) {
-                        tracing::error!("Connection not found in pending gateway connections");
-                        continue;
-                    }
-                    let remote_addr = conn.remote_addr();
-                    let task = peer_connection_listener(rx, conn).boxed();
-                    peer_connections.push(task);
-                    Ok(Left((msg, Some(remote_addr))))
-                }
-                msg = pending_outbound_conns.next(), if !pending_outbound_conns.is_empty() => {
-                    match msg {
-                        Some((peer_conn, peer_id)) => {
-                            match peer_conn {
-                                Ok(peer_conn) => Ok(Right(ConnectionEstablished {
-                                    peer: peer_id,
-                                    peer_conn,
-                                })),
-                                Err(err) => {
-                                    tracing::error!(remote = %peer_id, "Error while attempting connection: {err}");
-                                    // in this case although theoretically the Connect request would have added a new connection
-                                    // it failed, so we must free a spot reserved for this connection
-                                    op_manager.ring.prune_connection(peer_id.clone()).await;
-                                    continue;
-                                }
-                            }
-                        },
-                        None => {
-                            tracing::error!("All outbound peer connections closed");
-                            continue;
-                        }
-                    }
-                }
                 msg = notification_msg => {
                     msg.map(|maybe_net_msg| maybe_net_msg.map_left(|(msg, o)| (Some(msg), o)))
                 }
->>>>>>> 18b5e079
                 msg = bridge_msg => {
                     let msg = match msg {
                         Ok(msg) => msg,
@@ -418,27 +333,17 @@
                         Ok(Right(ClosedChannel))
                     }
                 }
-<<<<<<< HEAD
-                msg = new_incoming_connection => { msg }
-                event_id = client_wait_for_transaction.relay_transaction_result_to_client() => {
-                    let (client_id, transaction) = event_id.map_err(anyhow::Error::msg)?;
-=======
                 msg = new_inbound_connection => {
                     // this is an inbound message at the gateway
                     msg
                 }
                 event_id = client_wait_for_transaction.relay_transaction_result_to_client() => {
                     let (client_id, transaction) = event_id.map_err(|err| anyhow::Error::msg(err))?;
->>>>>>> 18b5e079
                     tx_to_client.insert(transaction, client_id);
                     continue;
                 }
                 id = executor_listener.transaction_from_executor() => {
-<<<<<<< HEAD
-                    let id = id.map_err(anyhow::Error::msg)?;
-=======
                     let id = id.map_err(|err| anyhow::Error::msg(err))?;
->>>>>>> 18b5e079
                     pending_from_executor.insert(id);
                     continue;
                 }
@@ -446,11 +351,7 @@
 
             match msg {
                 // This are either inbound messages or fast tracked by the event notifier
-<<<<<<< HEAD
-                Ok(Left((msg, maybe_socket))) => {
-=======
                 Ok(Left((Some(msg), maybe_socket))) => {
->>>>>>> 18b5e079
                     let cb = self.bridge.clone();
                     match msg {
                         NetMessage::V1(NetMessageV1::Aborted(tx)) => {
@@ -491,12 +392,8 @@
                                         .map(|peer_conn| (peer_conn, remote_peer));
                                     pending_outbound_conns.push(conn_fut);
                                 } else if &this_peer_id == joiner {
-<<<<<<< HEAD
-                                    active_connections.remove(&acceptor.peer.addr());
-=======
                                     tracing::debug!(remote = %acceptor.peer, "Connection rejected by target");
                                     gw_inbound_pending_connections.remove(&acceptor.peer.addr());
->>>>>>> 18b5e079
                                 }
                             }
 
@@ -512,10 +409,7 @@
                                 ..
                             })) = &mut msg
                             {
-<<<<<<< HEAD
-=======
                                 tracing::debug!(?joiner, "Received connection request from peer",);
->>>>>>> 18b5e079
                                 // this is a gateway forwarding a connection request
                                 // in this case a real connection already exists and we just need to maintain it alive
                                 // long enough so the request is forwarded
@@ -523,11 +417,7 @@
                                 debug_assert_eq!(hops_to_live, max_hops_to_live);
                                 // at this point the joiner is probably not yet set, so we need to update it
                                 if let Some(remote_addr) = maybe_socket {
-<<<<<<< HEAD
-                                    if let Some(peer_conn) =
-=======
                                     if let Some(msg_sender) =
->>>>>>> 18b5e079
                                         pending_inbound_gw_conns.remove(&remote_addr)
                                     {
                                         let peer_id = PeerId::new(remote_addr, joiner_key.clone());
@@ -536,28 +426,13 @@
                                             %remote_addr,
                                             "Established connection with peer",
                                         );
-<<<<<<< HEAD
-                                        active_connections.insert(remote_addr);
-
-                                        let (tx, rx) = mpsc::channel(10);
-                                        self.connection.insert(peer_id.clone(), tx);
-
-                                        // Spawn a task to handle the connection messages (inbound and outbound)
-                                        let task = peer_connection_listener(rx, peer_conn).boxed();
-                                        peer_connections.push(task);
-=======
                                         gw_inbound_pending_connections.insert(remote_addr);
 
                                         self.connection.insert(peer_id.clone(), msg_sender);
->>>>>>> 18b5e079
                                     } else if joiner.is_none() {
                                         tracing::error!(
                                             "Joiner unexpectedly not set for connection request."
                                         );
-<<<<<<< HEAD
-                                        continue;
-=======
->>>>>>> 18b5e079
                                     }
                                 }
                             }
@@ -567,18 +442,11 @@
                                 ..
                             })) = &msg
                             {
-<<<<<<< HEAD
-                                // this is the clean up message for a gw connection that was not accepted
-                                // in this case the joiner is connected to another peers, so we don't need to maintain the
-                                // connection with the rejected gateway
-                                active_connections.remove(&joiner.peer.addr());
-=======
                                 tracing::debug!(remote = %joiner, this_peer = ?op_manager.ring.get_peer_key().unwrap(), "Received clean connection message");
                                 // this is the clean up message for a gw connection that was not accepted
                                 // in this case the joiner is connected to another peers, so we don't need to maintain the
                                 // connection with the rejected gateway
                                 gw_inbound_pending_connections.remove(&joiner.peer.addr());
->>>>>>> 18b5e079
                                 self.connection.remove(&joiner.peer);
                                 op_manager.ring.prune_connection(joiner.peer.clone()).await;
                             }
@@ -627,12 +495,8 @@
                     return Ok(());
                 }
                 Ok(Right(NodeAction(NodeEvent::DropConnection(peer_id)))) => {
-<<<<<<< HEAD
-                    active_connections.remove(&peer_id.addr());
-=======
                     tracing::info!(remote = %peer_id, this_peer = ?op_manager.ring.get_peer_key().unwrap(), "Dropping connection");
                     gw_inbound_pending_connections.remove(&peer_id.addr());
->>>>>>> 18b5e079
                     op_manager.ring.prune_connection(peer_id.clone()).await;
                     self.connection.remove(&peer_id);
                     tracing::info!("Dropped connection with peer {}", peer_id);
@@ -641,15 +505,6 @@
                     remote_addr,
                     peer_conn,
                 })) => {
-<<<<<<< HEAD
-                    pending_inbound_gw_conns.insert(remote_addr, peer_conn);
-                }
-                Ok(Right(ConnectionEstablished { peer, peer_conn })) => {
-                    let addr = peer.addr;
-                    tracing::debug!("Established connection with peer @ {}", addr);
-                    active_connections.insert(addr);
-
-=======
                     gw_inbound_pending_connections.insert(remote_addr);
                     let (tx, rx) = mpsc::channel(10);
                     pending_inbound_gw_conns.insert(remote_addr, tx);
@@ -657,7 +512,6 @@
                     pending_listening_gw_conns.push(task);
                 }
                 Ok(Right(ConnectionEstablished { peer, peer_conn })) => {
->>>>>>> 18b5e079
                     let (tx, rx) = mpsc::channel(10);
                     self.connection.insert(peer.clone(), tx);
 
@@ -692,8 +546,6 @@
         Ok(())
     }
 
-<<<<<<< HEAD
-=======
     async fn establish_connection(
         outbound_conn_handler: &mut OutboundConnectionHandler,
         peer: &PeerId,
@@ -706,83 +558,10 @@
         Ok(peer_conn)
     }
 
->>>>>>> 18b5e079
     /// Outbound message from bridge handler
     async fn handle_bridge_connection_message(
         &mut self,
         peer: PeerId,
-<<<<<<< HEAD
-        net_msg: Box<NetMessage>,
-        outbound_conn_handler: &mut OutboundConnectionHandler,
-    ) -> Result<Either<(), (PeerId, PeerConnection)>, ConnectionError> {
-        let mut connection = None;
-
-        match &*net_msg {
-            NetMessage::V1(NetMessageV1::Connect(ConnectMsg::Request {
-                msg: connect::ConnectRequest::StartJoinReq { .. },
-                ..
-            })) => {
-                if !self.connection.contains_key(&peer) {
-                    let peer_conn = outbound_conn_handler
-                        .connect(peer.pub_key.clone(), peer.addr)
-                        .await
-                        .await?;
-                    tracing::debug!("Connection established with peer {}", peer.addr);
-                    connection = Some((peer.clone(), peer_conn));
-                } else {
-                    tracing::error!("Connection already exists with gateway {}", peer.addr);
-                    return Ok(Either::Left(()));
-                }
-            }
-            NetMessage::V1(NetMessageV1::Connect(ConnectMsg::Response {
-                msg:
-                    ConnectResponse::AcceptedBy {
-                        accepted: true,
-                        acceptor,
-                        joiner,
-                    },
-                ..
-            })) => {
-                if acceptor.peer
-                    == self
-                        .bridge
-                        .op_manager
-                        .ring
-                        .get_peer_key()
-                        .expect("should be set at this point")
-                {
-                    // In this case we are the acceptor, we need to establish a connection with the joiner
-                    // this should only happen for the non-first peers in a Connect request, the first one
-                    // should already be connected at this point, so check just in case
-                    if !self.connection.contains_key(&acceptor.peer) {
-                        let peer_conn = outbound_conn_handler
-                            .connect(joiner.pub_key.clone(), joiner.addr)
-                            .await
-                            .await?;
-                        tracing::debug!("Connection established with peer {}", joiner.addr.clone());
-                        connection = Some((peer.clone(), peer_conn));
-                    }
-                }
-            }
-            _ => {}
-        }
-
-        if let Some((_, conn)) = &mut connection {
-            conn.send(*net_msg)
-                .await
-                .map_err(|_| ConnectionError::SendNotCompleted)?;
-        } else if let Some(conn) = self.connection.get(&peer) {
-            tracing::debug!(target = %peer, %net_msg, "Sending outbound message");
-            conn.send(*net_msg)
-                .await
-                .map_err(|_| ConnectionError::SendNotCompleted)?;
-        } else {
-            tracing::error!("Connection likely dropped");
-            return Err(ConnectionError::SendNotCompleted);
-        }
-
-        Ok(connection.map(Either::Right).unwrap_or(Either::Left(())))
-=======
         mut net_msg: Box<NetMessage>,
         outbound_conn_handler: &mut OutboundConnectionHandler,
         pending_inbound_gw_conns: &mut HashMap<SocketAddr, PeerConnChannelSender>,
@@ -910,7 +689,6 @@
         Ok(connection
             .map(|conn| Either::Right(conn))
             .unwrap_or(Either::Left(())))
->>>>>>> 18b5e079
     }
 }
 
@@ -925,11 +703,8 @@
         peer: FreenetPeerId,
         peer_conn: PeerConnection,
     },
-<<<<<<< HEAD
-=======
     /// Accept connection
     AcceptConnection,
->>>>>>> 18b5e079
     NodeAction(NodeEvent),
     ClosedChannel,
 }
@@ -945,37 +720,17 @@
 struct PeerConnectionInbound {
     conn: PeerConnection,
     /// Receiver for inbound messages for the peer connection
-<<<<<<< HEAD
-    rx: Receiver<NetMessage>,
-    msg: NetMessage,
-}
-
-async fn peer_connection_listener(
-    mut rx: mpsc::Receiver<NetMessage>,
-=======
     rx: Receiver<Either<NetMessage, ConnMngrActions>>,
     msg: Option<NetMessage>,
 }
 
 async fn peer_connection_listener(
     mut rx: PeerConnChannelRecv,
->>>>>>> 18b5e079
     mut conn: PeerConnection,
 ) -> Result<PeerConnectionInbound, TransportError> {
     loop {
         tokio::select! {
             msg = rx.recv() => {
-<<<<<<< HEAD
-                let Some(msg) = msg else { break Err(TransportError::ConnectionClosed); };
-                conn
-                    .send(msg)
-                    .await?;
-            }
-            msg = conn.recv() => {
-                let msg = msg.unwrap();
-                let net_message = decode_msg(&msg).unwrap();
-                break Ok(PeerConnectionInbound { conn, rx, msg: net_message });
-=======
                 tracing::debug!(at=?conn.my_address(), from=%conn.remote_addr(), "Received message from channel");
                 let Some(msg) = msg else { break Err(TransportError::ConnectionClosed); };
                 match msg {
@@ -1008,7 +763,6 @@
                 let net_message = decode_msg(&msg).unwrap();
                 tracing::debug!(at=?conn.my_address(), from=%conn.remote_addr() ,"Received message from peer. Msg: {net_message}");
                 break Ok(PeerConnectionInbound { conn, rx, msg: Some(net_message) });
->>>>>>> 18b5e079
             }
         }
     }
