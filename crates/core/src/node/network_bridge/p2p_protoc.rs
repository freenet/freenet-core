use std::net::{IpAddr, SocketAddr};
use std::{
    collections::{HashMap, HashSet},
    sync::Arc,
};

use anyhow::anyhow;
use dashmap::DashSet;
use either::{Either, Left, Right};
use futures::stream::FuturesUnordered;
use futures::{FutureExt, StreamExt};
use tokio::net::UdpSocket;
use tokio::sync::mpsc::{self, Receiver, Sender};
use tracing::Instrument;

use super::{ConnectionError, EventLoopNotificationsReceiver, NetworkBridge};
use crate::message::NetMessageV1;

use crate::node::PeerId;
use crate::operations::connect::{self, ConnectMsg, ConnectRequest, ConnectResponse};
use crate::transport::{
    create_connection_handler, OutboundConnectionHandler, PeerConnection, TransportError,
    TransportKeypair,
};
use crate::{
    client_events::ClientId,
<<<<<<< HEAD
    config::{self, Config, GlobalExecutor},
=======
    config::GlobalExecutor,
>>>>>>> 097e9aa1
    contract::{
        ClientResponsesSender, ContractHandlerChannel, ExecutorToEventLoopChannel,
        NetworkEventListenerHalve, WaitingResolution,
    },
    message::{MessageStats, NetMessage, NodeEvent, Transaction},
    node::{
        handle_aborted_op, process_message, NetEventRegister, NodeConfig, OpManager,
        PeerId as FreenetPeerId,
    },
    ring::PeerKeyLocation,
    tracing::NetEventLog,
};

type P2pBridgeEvent = Either<(FreenetPeerId, Box<NetMessage>), NodeEvent>;

#[derive(Clone)]
pub(crate) struct P2pBridge {
    accepted_peers: Arc<DashSet<FreenetPeerId>>,
    ev_listener_tx: Sender<P2pBridgeEvent>,
    op_manager: Arc<OpManager>,
    log_register: Arc<dyn NetEventRegister>,
}

impl P2pBridge {
    fn new<EL>(
        sender: Sender<P2pBridgeEvent>,
        op_manager: Arc<OpManager>,
        event_register: EL,
    ) -> Self
    where
        EL: NetEventRegister,
    {
        Self {
            accepted_peers: Arc::new(DashSet::new()),
            ev_listener_tx: sender,
            op_manager,
            log_register: Arc::new(event_register),
        }
    }
}

impl NetworkBridge for P2pBridge {
    async fn drop_connection(&mut self, peer: &FreenetPeerId) -> super::ConnResult<()> {
        self.accepted_peers.remove(peer);
        self.ev_listener_tx
            .send(Right(NodeEvent::DropConnection(peer.clone())))
            .await
            .map_err(|_| ConnectionError::SendNotCompleted)?;
        self.log_register
            .register_events(Either::Left(NetEventLog::disconnected(
                &self.op_manager.ring,
                peer,
            )))
            .await;
        Ok(())
    }

    async fn send(&self, target: &FreenetPeerId, msg: NetMessage) -> super::ConnResult<()> {
        self.log_register
            .register_events(NetEventLog::from_outbound_msg(&msg, &self.op_manager.ring))
            .await;
        self.op_manager.sending_transaction(target, &msg);
        self.ev_listener_tx
            .send(Left((target.clone(), Box::new(msg))))
            .await
            .map_err(|_| ConnectionError::SendNotCompleted)?;
        Ok(())
    }
}

type PeerConnChannel = Sender<NetMessage>;

pub(in crate::node) struct P2pConnManager {
    pub(in crate::node) gateways: Vec<PeerKeyLocation>,
    pub(in crate::node) bridge: P2pBridge,
    conn_bridge_rx: Receiver<P2pBridgeEvent>,
    event_listener: Box<dyn NetEventRegister>,
    connection: HashMap<PeerId, PeerConnChannel>,
    key_pair: TransportKeypair,
    listening_ip: IpAddr,
    listening_port: u16,
    is_gateway: bool,
}

impl P2pConnManager {
    pub async fn build(
        config: &NodeConfig,
        op_manager: Arc<OpManager>,
        event_listener: impl NetEventRegister + Clone,
        private_key: TransportKeypair,
    ) -> Result<Self, anyhow::Error> {
        let listen_port = config
            .local_port
            .ok_or_else(|| anyhow::anyhow!("network listener port does not contain a port"))?;

        let listener_ip = config
            .local_ip
            .ok_or(anyhow!("network listener IP not set"))?;

        let (tx_bridge_cmd, rx_bridge_cmd) = mpsc::channel(100);
        let bridge = P2pBridge::new(tx_bridge_cmd, op_manager, event_listener.clone());

        let gateways = config.get_gateways()?;
        Ok(P2pConnManager {
            gateways,
            bridge,
            conn_bridge_rx: rx_bridge_cmd,
            event_listener: Box::new(event_listener),
            connection: HashMap::new(),
            key_pair: private_key,
            listening_ip: listener_ip,
            listening_port: listen_port,
            is_gateway: config.is_gateway,
        })
    }

<<<<<<< HEAD
    pub fn listen_on(&mut self) -> Result<(), anyhow::Error> {
        if let Some(listening_addr) = &self.listening_addr {
            self.swarm.listen_on(listening_addr.clone())?;
        }
        Ok(())
    }

    #[tracing::instrument(name = "network_event_listener", fields(peer = %self.bridge.op_manager.ring.peer_key), skip_all)]
    #[allow(clippy::too_many_arguments)]
=======
    #[tracing::instrument(name = "network_event_listener", fields(peer = ?self.bridge.op_manager.ring.get_peer_key()), skip_all)]
>>>>>>> 097e9aa1
    pub async fn run_event_listener(
        mut self,
        config: &Config,
        op_manager: Arc<OpManager>,
        mut client_wait_for_transaction: ContractHandlerChannel<WaitingResolution>,
        mut notification_channel: EventLoopNotificationsReceiver,
        mut executor_listener: ExecutorToEventLoopChannel<NetworkEventListenerHalve>,
        cli_response_sender: ClientResponsesSender,
        mut node_controller: Receiver<NodeEvent>,
    ) -> Result<(), anyhow::Error> {
        use ConnMngrActions::*;

        let (mut outbound_conn_handler, mut inbound_conn_handler) =
            create_connection_handler::<UdpSocket>(
                self.key_pair.clone(),
                self.listening_ip,
                self.listening_port,
                self.is_gateway,
            )
            .await?;

        // FIXME: this two containers need to be clean up on transaction time-out
        let mut pending_from_executor = HashSet::new();
        let mut tx_to_client: HashMap<Transaction, ClientId> = HashMap::new();

<<<<<<< HEAD
        let this_peer = FreenetPeerId::from(config.local_peer_keypair().public().to_peer_id());
=======
        let mut peer_connections = FuturesUnordered::new();
        let mut outbound_conn_handler_2 = outbound_conn_handler.clone();
        let mut pending_outbound_conns = FuturesUnordered::new();
        let mut pending_inbound_gw_conns = HashMap::new();
        // TODO: test out if you got multiple instances in a single machine what happens, in theory they should be using multiple sockets
        let mut active_connections = HashSet::new();
>>>>>>> 097e9aa1

        loop {
            let notification_msg = notification_channel.0.recv().map(|m| match m {
                None => Ok(Right(ClosedChannel)),
                Some(Left(msg)) => Ok(Left((msg, None))),
                Some(Right(action)) => Ok(Right(NodeAction(action))),
            });

            let bridge_msg = async {
                loop {
                    match self.conn_bridge_rx.recv().await {
                        Some(msg) => match msg {
                            Left((peer, msg)) => {
                                if let Right(new_conn) = self
                                    .handle_bridge_connection_message(
                                        peer,
                                        msg,
                                        &mut outbound_conn_handler,
                                    )
                                    .await?
                                {
                                    break Ok::<_, anyhow::Error>(Left(new_conn));
                                }
                            }
                            Right(action) => break Ok(Right(NodeAction(action))),
                        },
                        None => break Ok(Right(ClosedChannel)),
                    }
                }
            };

            let new_incoming_connection = async {
                // TODO: add a separate code path for gateways for handling connection liveness
                // we must ensure that the peer stays connected long enough so an other peer has forwarded
                // or accepted a connection
                match inbound_conn_handler.next_connection().await {
                    Some(peer_conn) => {
                        tracing::debug!(
                            remote = %peer_conn.remote_addr(),
                            "New inbound connection at gateway"
                        );
                        Ok(Right(GatewayConnection {
                            remote_addr: peer_conn.remote_addr(),
                            peer_conn,
                        }))
                    }
                    None => Ok(Right(ClosedChannel)),
                }
            };

            let msg: Result<_, ConnectionError> = tokio::select! {
                msg = peer_connections.next(), if !peer_connections.is_empty() => {
                    let PeerConnectionInbound { conn, rx, msg } = match msg {
                        Some(Ok(peer_conn)) => peer_conn,
                        Some(Err(err)) => {
                            tracing::error!("Error in peer connection: {err}");
                            // FIXME: clean up the remote connection from everywhere
                            continue;
                        }
                        None =>  {
                            tracing::error!("All peer connections closed");
                            continue;
                        }
                    };
                    if !active_connections.contains(&conn.remote_addr()) {
                        tracing::error!("Connection not found in active connections");
                        continue;
                    }
                    let remote_addr = conn.remote_addr();
                    let task = peer_connection_listener(rx, conn).boxed();
                    peer_connections.push(task);
                    Ok(Left((msg, Some(remote_addr))))
                }
                msg = pending_outbound_conns.next(), if !pending_outbound_conns.is_empty() => {
                    match msg {
                        Some((peer_conn, peer_id)) => {
                            match peer_conn {
                                Ok(peer_conn) => Ok(Right(ConnectionEstablished {
                                    peer: peer_id,
                                    peer_conn,
                                })),
                                Err(err) => {
                                    tracing::error!(remote = %peer_id, "Error while attempting connection: {err}");
                                    // in this case although theoretically the Connect request would have added a new connection
                                    // it failed, so we must free a spot reserved for this connection
                                    op_manager.ring.prune_connection(peer_id.clone()).await;
                                    continue;
                                }
                            }
                        },
                        None => {
                            tracing::error!("All outbound peer connections closed");
                            continue;
                        }
                    }
                }
                msg = notification_msg => { msg }
                msg = bridge_msg => {
                    let msg = match msg {
                        Ok(msg) => msg,
                        Err(err) => {
                            tracing::error!("Error in bridge message: {err}");
                            continue;
                        }
                    };
                    match msg {
                        Left((peer, peer_conn)) => {
                            Ok(Right(ConnectionEstablished {
                                peer,
                                peer_conn,
                            }))
                        }
                        Right(action) => Ok(Right(action)),
                    }
                }
                msg = node_controller.recv() => {
                    if let Some(msg) = msg {
                        Ok(Right(NodeAction(msg)))
                    } else {
                        Ok(Right(ClosedChannel))
                    }
                }
                msg = new_incoming_connection => { msg }
                event_id = client_wait_for_transaction.relay_transaction_result_to_client() => {
                    let (client_id, transaction) = event_id.map_err(|err| anyhow::Error::msg(err))?;
                    tx_to_client.insert(transaction, client_id);
                    continue;
                }
                id = executor_listener.transaction_from_executor() => {
                    let id = id.map_err(|err| anyhow::Error::msg(err))?;
                    pending_from_executor.insert(id);
                    continue;
                }
            };

            match msg {
                // This are either inbound messages or fast tracked by the event notifier
                Ok(Left((msg, maybe_socket))) => {
                    let cb = self.bridge.clone();
                    match msg {
                        NetMessage::V1(NetMessageV1::Aborted(tx)) => {
                            handle_aborted_op(
                                tx,
                                op_manager.ring.get_peer_pub_key(),
                                &op_manager,
                                &mut self.bridge,
                                &self.gateways,
                            )
                            .await?;
                            continue;
                        }
                        mut msg => {
                            if let NetMessage::V1(NetMessageV1::Connect(ConnectMsg::Response {
                                msg:
                                    ConnectResponse::AcceptedBy {
                                        accepted,
                                        acceptor,
                                        joiner,
                                    },
                                ..
                            })) = &msg
                            {
                                // this is the inbound response from the peer we want to connect to
                                // for the other peer returning this response, check handle_bridge_connection_message
                                let this_peer_id = op_manager
                                    .ring
                                    .set_peer_key(joiner.clone())
                                    .unwrap_or_else(|| joiner.clone());
                                if *accepted && &this_peer_id == joiner {
                                    tracing::debug!(remote = %acceptor.peer, "Connection accepted by target, attempting connection");
                                    // we need to start the process of connecting to the other peer
                                    let remote_peer = acceptor.peer.clone();
                                    let conn_fut = outbound_conn_handler_2
                                        .connect(acceptor.peer.pub_key.clone(), acceptor.peer.addr)
                                        .await
                                        .map(|peer_conn| (peer_conn, remote_peer));
                                    pending_outbound_conns.push(conn_fut);
                                } else if &this_peer_id == joiner {
                                    active_connections.remove(&acceptor.peer.addr());
                                }
                            }

                            if let NetMessage::V1(NetMessageV1::Connect(ConnectMsg::Request {
                                msg:
                                    ConnectRequest::StartJoinReq {
                                        joiner,
                                        joiner_key,
                                        hops_to_live,
                                        max_hops_to_live,
                                        ..
                                    },
                                ..
                            })) = &mut msg
                            {
                                // this is a gateway forwarding a connection request
                                // in this case a real connection already exists and we just need to maintain it alive
                                // long enough so the request is forwarded
                                // this should be the first hop:
                                debug_assert_eq!(hops_to_live, max_hops_to_live);
                                // at this point the joiner is probably not yet set, so we need to update it
                                if let Some(remote_addr) = maybe_socket {
                                    if let Some(peer_conn) =
                                        pending_inbound_gw_conns.remove(&remote_addr)
                                    {
                                        let peer_id = PeerId::new(remote_addr, joiner_key.clone());

                                        tracing::debug!(
                                            %remote_addr,
                                            "Established connection with peer",
                                        );
                                        active_connections.insert(remote_addr);

                                        let (tx, rx) = mpsc::channel(10);
                                        self.connection.insert(peer_id.clone(), tx);

                                        // Spawn a task to handle the connection messages (inbound and outbound)
                                        let task = peer_connection_listener(rx, peer_conn).boxed();
                                        peer_connections.push(task);
                                    } else if joiner.is_none() {
                                        tracing::error!(
                                            "Joiner unexpectedly not set for connection request."
                                        );
                                        continue;
                                    }
                                }
                            }

                            if let NetMessage::V1(NetMessageV1::Connect(ConnectMsg::Request {
                                msg: ConnectRequest::CleanConnection { joiner },
                                ..
                            })) = &msg
                            {
                                // this is the clean up message for a gw connection that was not accepted
                                // in this case the joiner is connected to another peers, so we don't need to maintain the
                                // connection with the rejected gateway
                                active_connections.remove(&joiner.peer.addr());
                                self.connection.remove(&joiner.peer);
                                op_manager.ring.prune_connection(joiner.peer.clone()).await;
                            }

                            let executor_callback = pending_from_executor
                                .remove(msg.id())
                                .then(|| executor_listener.callback());
                            let pending_client_req = tx_to_client.get(msg.id()).copied();
                            let client_req_handler_callback = if pending_client_req.is_some() {
                                Some(cli_response_sender.clone())
                            } else {
                                None
                            };
                            let parent_span = tracing::Span::current();
                            let span = tracing::info_span!(
                                parent: parent_span,
                                "process_network_message",
                                peer = ?self.bridge.op_manager.ring.get_peer_key(),
                                transaction = %msg.id(),
                                tx_type = %msg.id().transaction_type()
                            );
                            GlobalExecutor::spawn(
                                process_message(
                                    msg,
                                    op_manager.clone(),
                                    cb,
                                    self.event_listener.trait_clone(),
                                    executor_callback,
                                    client_req_handler_callback,
                                    pending_client_req,
                                )
                                .instrument(span),
                            );
                        }
                    }
                }
                Ok(Right(NodeAction(NodeEvent::ShutdownNode))) => {
                    tracing::info!("Shutting down message loop gracefully");
                    break;
                }
                Ok(Right(NodeAction(NodeEvent::Disconnect { cause }))) => {
                    match cause {
                        Some(cause) => tracing::warn!("Shutting down node: {cause}"),
                        None => tracing::warn!("Shutting down node"),
                    }
                    return Ok(());
                }
                Ok(Right(NodeAction(NodeEvent::DropConnection(peer_id)))) => {
                    active_connections.remove(&peer_id.addr());
                    op_manager.ring.prune_connection(peer_id.clone()).await;
                    self.connection.remove(&peer_id);
                    tracing::info!("Dropped connection with peer {}", peer_id);
                }
                Ok(Right(GatewayConnection {
                    remote_addr,
                    peer_conn,
                })) => {
                    pending_inbound_gw_conns.insert(remote_addr, peer_conn);
                }
                Ok(Right(ConnectionEstablished { peer, peer_conn })) => {
                    let addr = peer.addr.clone();
                    tracing::debug!("Established connection with peer @ {}", addr);
                    active_connections.insert(addr);

                    let (tx, rx) = mpsc::channel(10);
                    self.connection.insert(peer.clone(), tx);

                    // Spawn a task to handle the connection messages (inbound and outbound)
                    let task = peer_connection_listener(rx, peer_conn).boxed();
                    peer_connections.push(task);
                }
                Ok(Right(ClosedChannel)) => {
                    tracing::info!("Notification channel closed");
                    break;
                }
                Err(err) => {
                    super::super::report_result(
                        None,
                        Err(err.into()),
                        &op_manager,
                        None,
                        None,
                        &mut *self.event_listener as &mut _,
                    )
                    .await;
                }
            }
        }
        Ok(())
    }

    /// Outbound message from bridge handler
    async fn handle_bridge_connection_message(
        &mut self,
        peer: PeerId,
        net_msg: Box<NetMessage>,
        outbound_conn_handler: &mut OutboundConnectionHandler,
    ) -> Result<Either<(), (PeerId, PeerConnection)>, ConnectionError> {
        let mut connection = None;

        match &*net_msg {
            NetMessage::V1(NetMessageV1::Connect(ConnectMsg::Request {
                msg: connect::ConnectRequest::StartJoinReq { .. },
                ..
            })) => {
                if !self.connection.contains_key(&peer) {
                    let peer_conn = outbound_conn_handler
                        .connect(peer.pub_key.clone(), peer.addr)
                        .await
                        .await?;
                    tracing::debug!("Connection established with peer {}", peer.addr);
                    connection = Some((peer.clone(), peer_conn));
                } else {
                    tracing::error!("Connection already exists with gateway {}", peer.addr);
                    return Ok(Either::Left(()));
                }
            }
            NetMessage::V1(NetMessageV1::Connect(ConnectMsg::Response {
                msg:
                    ConnectResponse::AcceptedBy {
                        accepted: true,
                        acceptor,
                        joiner,
                    },
                ..
            })) => {
                if acceptor.peer
                    == self
                        .bridge
                        .op_manager
                        .ring
                        .get_peer_key()
                        .expect("should be set at this point")
                {
                    // In this case we are the acceptor, we need to establish a connection with the joiner
                    // this should only happen for the non-first peers in a Connect request, the first one
                    // should already be connected at this point, so check just in case
                    if !self.connection.contains_key(&acceptor.peer) {
                        let peer_conn = outbound_conn_handler
                            .connect(joiner.pub_key.clone(), joiner.addr)
                            .await
                            .await?;
                        tracing::debug!("Connection established with peer {}", joiner.addr.clone());
                        connection = Some((peer.clone(), peer_conn));
                    }
                }
            }
            _ => {}
        }

        if let Some((_, conn)) = &mut connection {
            conn.send(*net_msg)
                .await
                .map_err(|_| ConnectionError::SendNotCompleted)?;
        } else {
            if let Some(conn) = self.connection.get(&peer) {
                tracing::debug!(target = %peer, %net_msg, "Sending outbound message");
                conn.send(*net_msg)
                    .await
                    .map_err(|_| ConnectionError::SendNotCompleted)?;
            } else {
                tracing::error!("Connection likely dropped");
                return Err(ConnectionError::SendNotCompleted);
            }
        }

        Ok(connection
            .map(|conn| Either::Right(conn))
            .unwrap_or(Either::Left(())))
    }
}

enum ConnMngrActions {
    /// Gateway connection
    GatewayConnection {
        remote_addr: SocketAddr,
        peer_conn: PeerConnection,
    },
    /// Received a new connection
    ConnectionEstablished {
        peer: FreenetPeerId,
        peer_conn: PeerConnection,
    },
    NodeAction(NodeEvent),
    ClosedChannel,
}

#[allow(dead_code)]
enum ProtocolStatus {
    Unconfirmed,
    Confirmed,
    Reported,
    Failed,
}

struct PeerConnectionInbound {
    conn: PeerConnection,
    /// Receiver for inbound messages for the peer connection
    rx: Receiver<NetMessage>,
    msg: NetMessage,
}

async fn peer_connection_listener(
    mut rx: mpsc::Receiver<NetMessage>,
    mut conn: PeerConnection,
) -> Result<PeerConnectionInbound, TransportError> {
    loop {
        tokio::select! {
            msg = rx.recv() => {
                let Some(msg) = msg else { break Err(TransportError::ConnectionClosed); };
                conn
                    .send(msg)
                    .await?;
            }
            msg = conn.recv() => {
                let msg = msg.unwrap();
                let net_message = decode_msg(&msg).unwrap();
                break Ok(PeerConnectionInbound { conn, rx, msg: net_message });
            }
        }
    }
}

#[inline(always)]
fn decode_msg(data: &[u8]) -> Result<NetMessage, ConnectionError> {
    bincode::deserialize(data).map_err(|err| ConnectionError::Serialization(Some(err)))
}<|MERGE_RESOLUTION|>--- conflicted
+++ resolved
@@ -24,11 +24,7 @@
 };
 use crate::{
     client_events::ClientId,
-<<<<<<< HEAD
-    config::{self, Config, GlobalExecutor},
-=======
     config::GlobalExecutor,
->>>>>>> 097e9aa1
     contract::{
         ClientResponsesSender, ContractHandlerChannel, ExecutorToEventLoopChannel,
         NetworkEventListenerHalve, WaitingResolution,
@@ -145,22 +141,10 @@
         })
     }
 
-<<<<<<< HEAD
-    pub fn listen_on(&mut self) -> Result<(), anyhow::Error> {
-        if let Some(listening_addr) = &self.listening_addr {
-            self.swarm.listen_on(listening_addr.clone())?;
-        }
-        Ok(())
-    }
-
-    #[tracing::instrument(name = "network_event_listener", fields(peer = %self.bridge.op_manager.ring.peer_key), skip_all)]
     #[allow(clippy::too_many_arguments)]
-=======
     #[tracing::instrument(name = "network_event_listener", fields(peer = ?self.bridge.op_manager.ring.get_peer_key()), skip_all)]
->>>>>>> 097e9aa1
     pub async fn run_event_listener(
         mut self,
-        config: &Config,
         op_manager: Arc<OpManager>,
         mut client_wait_for_transaction: ContractHandlerChannel<WaitingResolution>,
         mut notification_channel: EventLoopNotificationsReceiver,
@@ -183,16 +167,12 @@
         let mut pending_from_executor = HashSet::new();
         let mut tx_to_client: HashMap<Transaction, ClientId> = HashMap::new();
 
-<<<<<<< HEAD
-        let this_peer = FreenetPeerId::from(config.local_peer_keypair().public().to_peer_id());
-=======
         let mut peer_connections = FuturesUnordered::new();
         let mut outbound_conn_handler_2 = outbound_conn_handler.clone();
         let mut pending_outbound_conns = FuturesUnordered::new();
         let mut pending_inbound_gw_conns = HashMap::new();
         // TODO: test out if you got multiple instances in a single machine what happens, in theory they should be using multiple sockets
         let mut active_connections = HashSet::new();
->>>>>>> 097e9aa1
 
         loop {
             let notification_msg = notification_channel.0.recv().map(|m| match m {
@@ -317,12 +297,12 @@
                 }
                 msg = new_incoming_connection => { msg }
                 event_id = client_wait_for_transaction.relay_transaction_result_to_client() => {
-                    let (client_id, transaction) = event_id.map_err(|err| anyhow::Error::msg(err))?;
+                    let (client_id, transaction) = event_id.map_err(anyhow::Error::msg)?;
                     tx_to_client.insert(transaction, client_id);
                     continue;
                 }
                 id = executor_listener.transaction_from_executor() => {
-                    let id = id.map_err(|err| anyhow::Error::msg(err))?;
+                    let id = id.map_err(anyhow::Error::msg)?;
                     pending_from_executor.insert(id);
                     continue;
                 }
@@ -489,7 +469,7 @@
                     pending_inbound_gw_conns.insert(remote_addr, peer_conn);
                 }
                 Ok(Right(ConnectionEstablished { peer, peer_conn })) => {
-                    let addr = peer.addr.clone();
+                    let addr = peer.addr;
                     tracing::debug!("Established connection with peer @ {}", addr);
                     active_connections.insert(addr);
 
@@ -583,21 +563,17 @@
             conn.send(*net_msg)
                 .await
                 .map_err(|_| ConnectionError::SendNotCompleted)?;
+        } else if let Some(conn) = self.connection.get(&peer) {
+            tracing::debug!(target = %peer, %net_msg, "Sending outbound message");
+            conn.send(*net_msg)
+                .await
+                .map_err(|_| ConnectionError::SendNotCompleted)?;
         } else {
-            if let Some(conn) = self.connection.get(&peer) {
-                tracing::debug!(target = %peer, %net_msg, "Sending outbound message");
-                conn.send(*net_msg)
-                    .await
-                    .map_err(|_| ConnectionError::SendNotCompleted)?;
-            } else {
-                tracing::error!("Connection likely dropped");
-                return Err(ConnectionError::SendNotCompleted);
-            }
+            tracing::error!("Connection likely dropped");
+            return Err(ConnectionError::SendNotCompleted);
         }
 
-        Ok(connection
-            .map(|conn| Either::Right(conn))
-            .unwrap_or(Either::Left(())))
+        Ok(connection.map(Either::Right).unwrap_or(Either::Left(())))
     }
 }
 
