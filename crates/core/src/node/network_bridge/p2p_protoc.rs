use dashmap::DashSet;
use either::{Either, Left, Right};
use futures::future::BoxFuture;
use futures::stream::FuturesUnordered;
use futures::FutureExt;
use futures::StreamExt;
use std::convert::Infallible;
use std::future::Future;
use std::net::{IpAddr, Ipv4Addr, SocketAddr};
use std::pin::Pin;
use std::time::Duration;
use std::{
    collections::{HashMap, HashSet},
    sync::Arc,
};
use tokio::net::UdpSocket;
use tokio::sync::mpsc::{self, error::TryRecvError, Receiver, Sender};
<<<<<<< HEAD
=======
use tokio::sync::oneshot::{self};
>>>>>>> 73aa6343
use tokio::time::timeout;
use tracing::Instrument;

use super::{ConnectionError, EventLoopNotificationsReceiver, NetworkBridge};
use crate::contract::{ContractHandlerEvent, WaitingTransaction};
use crate::message::{NetMessageV1, QueryResult};
use crate::node::network_bridge::handshake::{
    Command as HandshakeCommand, CommandSender as HandshakeCommandSender, Event as HandshakeEvent,
    HandshakeHandler,
};
use crate::node::network_bridge::priority_select;
use crate::node::subscribe::SubscribeMsg;
use crate::node::{MessageProcessor, PeerId};
use crate::operations::{connect::ConnectMsg, get::GetMsg, put::PutMsg, update::UpdateMsg};
use crate::ring::Location;
use crate::transport::{
    create_connection_handler, OutboundConnectionHandler, PeerConnection, TransportError,
    TransportKeypair, TransportPublicKey,
};
use crate::{
    client_events::ClientId,
    config::GlobalExecutor,
    contract::{
        ContractHandlerChannel, ExecutorToEventLoopChannel, NetworkEventListenerHalve,
        WaitingResolution,
    },
    message::{MessageStats, NetMessage, NodeEvent, Transaction},
    node::{handle_aborted_op, process_message_decoupled, NetEventRegister, NodeConfig, OpManager},
    ring::PeerKeyLocation,
    tracing::NetEventLog,
};
use freenet_stdlib::client_api::{ContractResponse, HostResponse};

type P2pBridgeEvent = Either<(PeerId, Box<NetMessage>), NodeEvent>;

#[derive(Clone)]
pub(crate) struct P2pBridge {
    accepted_peers: Arc<DashSet<PeerId>>,
    ev_listener_tx: Sender<P2pBridgeEvent>,
    op_manager: Arc<OpManager>,
    log_register: Arc<dyn NetEventRegister>,
}

impl P2pBridge {
    fn new<EL>(
        sender: Sender<P2pBridgeEvent>,
        op_manager: Arc<OpManager>,
        event_register: EL,
    ) -> Self
    where
        EL: NetEventRegister,
    {
        Self {
            accepted_peers: Arc::new(DashSet::new()),
            ev_listener_tx: sender,
            op_manager,
            log_register: Arc::new(event_register),
        }
    }
}

impl NetworkBridge for P2pBridge {
    async fn drop_connection(&mut self, peer: &PeerId) -> super::ConnResult<()> {
        self.accepted_peers.remove(peer);
        self.ev_listener_tx
            .send(Right(NodeEvent::DropConnection(peer.clone())))
            .await
            .map_err(|_| ConnectionError::SendNotCompleted(peer.clone()))?;
        self.log_register
            .register_events(Either::Left(NetEventLog::disconnected(
                &self.op_manager.ring,
                peer,
            )))
            .await;
        Ok(())
    }

    async fn send(&self, target: &PeerId, msg: NetMessage) -> super::ConnResult<()> {
        self.log_register
            .register_events(NetEventLog::from_outbound_msg(&msg, &self.op_manager.ring))
            .await;
        self.op_manager.sending_transaction(target, &msg);
        self.ev_listener_tx
            .send(Left((target.clone(), Box::new(msg))))
            .await
            .map_err(|_| ConnectionError::SendNotCompleted(target.clone()))?;
        Ok(())
    }
}

type PeerConnChannelSender = Sender<Either<NetMessage, ConnEvent>>;
type PeerConnChannelRecv = Receiver<Either<NetMessage, ConnEvent>>;

pub(in crate::node) struct P2pConnManager {
    pub(in crate::node) gateways: Vec<PeerKeyLocation>,
    pub(in crate::node) bridge: P2pBridge,
    conn_bridge_rx: Receiver<P2pBridgeEvent>,
    event_listener: Box<dyn NetEventRegister>,
    connections: HashMap<PeerId, PeerConnChannelSender>,
    key_pair: TransportKeypair,
    listening_ip: IpAddr,
    listening_port: u16,
    is_gateway: bool,
    /// If set, will sent the location over network messages.
    ///
    /// It will also determine whether to trust the location of peers sent in network messages or derive them from IP.
    ///
    /// This is used for testing deterministically with given location. In production this should always be none
    /// and locations should be derived from IP addresses.
    this_location: Option<Location>,
    check_version: bool,
    bandwidth_limit: Option<usize>,
    blocked_addresses: Option<HashSet<SocketAddr>>,
    /// MessageProcessor for clean client handling separation
    message_processor: Arc<MessageProcessor>,
}

impl P2pConnManager {
    pub async fn build(
        config: &NodeConfig,
        op_manager: Arc<OpManager>,
        event_listener: impl NetEventRegister + Clone,
        message_processor: Arc<MessageProcessor>,
    ) -> anyhow::Result<Self> {
        let listen_port = config.network_listener_port;
        let listener_ip = config.network_listener_ip;

        let (tx_bridge_cmd, rx_bridge_cmd) = mpsc::channel(100);
        let bridge = P2pBridge::new(tx_bridge_cmd, op_manager, event_listener.clone());

        let gateways = config.get_gateways()?;
        let key_pair = config.key_pair.clone();

        // Initialize our peer identity before any connection attempts so join requests can
        // reference the correct address.
        let advertised_addr = {
            let advertised_ip = config
                .peer_id
                .as_ref()
                .map(|peer| peer.addr.ip())
                .or(config.config.network_api.public_address)
                .unwrap_or_else(|| {
                    if listener_ip.is_unspecified() {
                        IpAddr::V4(Ipv4Addr::LOCALHOST)
                    } else {
                        listener_ip
                    }
                });
            let advertised_port = config
                .peer_id
                .as_ref()
                .map(|peer| peer.addr.port())
                .or(config.config.network_api.public_port)
                .unwrap_or(listen_port);
            SocketAddr::new(advertised_ip, advertised_port)
        };
        bridge
            .op_manager
            .ring
            .connection_manager
            .try_set_peer_key(advertised_addr);

        Ok(P2pConnManager {
            gateways,
            bridge,
            conn_bridge_rx: rx_bridge_cmd,
            event_listener: Box::new(event_listener),
            connections: HashMap::new(),
            key_pair,
            listening_ip: listener_ip,
            listening_port: listen_port,
            is_gateway: config.is_gateway,
            this_location: config.location,
            check_version: !config.config.network_api.ignore_protocol_version,
            bandwidth_limit: config.config.network_api.bandwidth_limit,
            blocked_addresses: config.blocked_addresses.clone(),
            message_processor,
        })
    }

    #[allow(clippy::too_many_arguments)]
    #[tracing::instrument(name = "network_event_listener", fields(peer = %self.bridge.op_manager.ring.connection_manager.pub_key), skip_all)]
    pub async fn run_event_listener(
        self,
        op_manager: Arc<OpManager>,
        client_wait_for_transaction: ContractHandlerChannel<WaitingResolution>,
        notification_channel: EventLoopNotificationsReceiver,
        executor_listener: ExecutorToEventLoopChannel<NetworkEventListenerHalve>,
        node_controller: Receiver<NodeEvent>,
    ) -> anyhow::Result<Infallible> {
        // Destructure self to avoid partial move issues
        let P2pConnManager {
            gateways,
            bridge,
            conn_bridge_rx,
            event_listener,
            connections,
            key_pair,
            listening_ip,
            listening_port,
            is_gateway,
            this_location,
            check_version,
            bandwidth_limit,
            blocked_addresses,
            message_processor,
        } = self;

        let (outbound_conn_handler, inbound_conn_handler) = create_connection_handler::<UdpSocket>(
            key_pair.clone(),
            listening_ip,
            listening_port,
            is_gateway,
            bandwidth_limit,
            if is_gateway { &[] } else { &gateways },
        )
        .await?;

        tracing::info!(
            %listening_port,
            %listening_ip,
            %is_gateway,
            key = %key_pair.public(),
            "Opening network listener - will receive from channel"
        );

        let mut state = EventListenerState::new(outbound_conn_handler.clone());

        // Separate peer_connections to allow independent borrowing by the stream
        let peer_connections: FuturesUnordered<
            BoxFuture<'static, Result<PeerConnectionInbound, TransportError>>,
        > = FuturesUnordered::new();

        // For non-gateway peers, pass the peer_ready flag so it can be set after first handshake
        // For gateways, pass None (they're always ready)
        let peer_ready = if !is_gateway {
            Some(bridge.op_manager.peer_ready.clone())
        } else {
            None
        };

        let (handshake_handler, handshake_cmd_sender) = HandshakeHandler::new(
            inbound_conn_handler,
            outbound_conn_handler.clone(),
            bridge.op_manager.ring.connection_manager.clone(),
            bridge.op_manager.ring.router.clone(),
            this_location,
            is_gateway,
            peer_ready,
        );

        let select_stream = priority_select::ProductionPrioritySelectStream::new(
            notification_channel.notifications_receiver,
            notification_channel.op_execution_receiver,
            conn_bridge_rx,
            handshake_handler,
            node_controller,
            client_wait_for_transaction,
            executor_listener,
            peer_connections,
        );

        // Pin the stream on the stack
        tokio::pin!(select_stream);

        // Reconstruct a P2pConnManager-like structure for use in the loop
        // We can't use the original self because we moved conn_bridge_rx
        let mut ctx = P2pConnManager {
            gateways,
            bridge,
            conn_bridge_rx: tokio::sync::mpsc::channel(1).1, // Dummy, won't be used
            event_listener,
            connections,
            key_pair,
            listening_ip,
            listening_port,
            is_gateway,
            this_location,
            check_version,
            bandwidth_limit,
            blocked_addresses,
            message_processor,
        };

        while let Some(result) = select_stream.as_mut().next().await {
            // Process the result using the existing handler
            let event = ctx
                .process_select_result(
                    result,
                    &mut state,
                    &mut select_stream,
                    &handshake_cmd_sender,
                )
                .await?;

            match event {
                EventResult::Continue => continue,
                EventResult::Event(event) => {
                    match *event {
                        ConnEvent::InboundMessage(msg) => {
                            tracing::info!(
                                tx = %msg.id(),
                                msg_type = %msg,
                                peer = %ctx.bridge.op_manager.ring.connection_manager.get_peer_key().unwrap(),
                                "Received inbound message from peer - processing"
                            );
                            ctx.handle_inbound_message(msg, &op_manager, &mut state)
                                .await?;
                        }
                        ConnEvent::OutboundMessage(NetMessage::V1(NetMessageV1::Aborted(tx))) => {
                            // TODO: handle aborted transaction as internal message
                            tracing::error!(%tx, "Aborted transaction");
                        }
                        ConnEvent::OutboundMessage(msg) => {
                            let Some(target_peer) = msg.target() else {
                                let id = *msg.id();
                                tracing::error!(%id, %msg, "Target peer not set, must be set for connection outbound message");
                                ctx.bridge.op_manager.completed(id);
                                continue;
                            };

                            // Check if message targets self - if so, process locally instead of sending over network
                            let self_peer_id = ctx
                                .bridge
                                .op_manager
                                .ring
                                .connection_manager
                                .get_peer_key()
                                .unwrap();
                            if target_peer.peer == self_peer_id {
                                tracing::error!(
                                    tx = %msg.id(),
                                    msg_type = %msg,
                                    target_peer = %target_peer,
                                    self_peer = %self_peer_id,
                                    "BUG: OutboundMessage targets self! This indicates a routing logic error - messages should not reach OutboundMessage handler if they target self"
                                );
                                // Convert to InboundMessage and process locally
                                ctx.handle_inbound_message(msg, &op_manager, &mut state)
                                    .await?;
                                continue;
                            }

                            tracing::info!(
                                tx = %msg.id(),
                                msg_type = %msg,
                                target_peer = %target_peer,
                                "Sending outbound message to peer"
                            );
                            // IMPORTANT: Use a single get() call to avoid TOCTOU race
                            // between contains_key() and get(). The connection can be
                            // removed by another task between those two calls.
                            let peer_connection = ctx
                                .connections
                                .get(&target_peer.peer)
                                .or_else(|| {
                                    if target_peer.peer.addr.ip().is_unspecified() {
                                        ctx.connection_entry_by_pub_key(&target_peer.peer.pub_key)
                                            .map(|(existing_peer, sender)| {
                                                tracing::info!(
                                                    tx = %msg.id(),
                                                    target_peer = %target_peer.peer,
                                                    resolved_addr = %existing_peer.addr,
                                                    "Resolved outbound connection using peer public key due to unspecified address"
                                                );
                                                sender
                                            })
                                    } else {
                                        None
                                    }
                                });
                            tracing::debug!(
                                tx = %msg.id(),
                                self_peer = %ctx.bridge.op_manager.ring.connection_manager.pub_key,
                                target = %target_peer.peer,
                                conn_map_size = ctx.connections.len(),
                                has_connection = peer_connection.is_some(),
                                "[CONN_TRACK] LOOKUP: Checking for existing connection in HashMap"
                            );
                            match peer_connection {
                                Some(peer_connection) => {
                                    if let Err(e) = peer_connection.send(Left(msg.clone())).await {
                                        tracing::error!(
                                            tx = %msg.id(),
                                            "Failed to send message to peer: {}", e
                                        );
                                    } else {
                                        tracing::info!(
                                            tx = %msg.id(),
                                            target_peer = %target_peer,
                                            "Message successfully sent to peer connection"
                                        );
                                    }
                                }
                                None => {
                                    tracing::warn!(
                                        id = %msg.id(),
                                        target = %target_peer.peer,
                                        "No existing outbound connection, establishing connection first"
                                    );

                                    // Queue the message for sending after connection is established
                                    let tx = *msg.id();
                                    let (callback, mut result) = tokio::sync::mpsc::channel(10);
                                    let target_peer_id = target_peer.peer.clone();
                                    let msg_clone = msg.clone();
                                    let bridge_sender = ctx.bridge.ev_listener_tx.clone();
                                    let self_peer_id = ctx
                                        .bridge
                                        .op_manager
                                        .ring
                                        .connection_manager
                                        .get_peer_key();

                                    // Initiate connection to the peer
                                    ctx.bridge
                                        .ev_listener_tx
                                        .send(Right(NodeEvent::ConnectPeer {
                                            peer: target_peer.peer.clone(),
                                            tx,
                                            callback,
                                            is_gw: false,
                                        }))
                                        .await?;

                                    tracing::info!(
                                        tx = %tx,
                                        target = %target_peer_id,
                                        "connect_peer: dispatched connect request, waiting asynchronously"
                                    );

                                    tokio::spawn(async move {
                                        match timeout(Duration::from_secs(20), result.recv()).await
                                        {
                                            Ok(Some(Ok(_))) => {
                                                tracing::info!(
                                                    tx = %tx,
                                                    target = %target_peer_id,
                                                    self_peer = ?self_peer_id,
                                                    "connect_peer: connection established, rescheduling message send"
                                                );
                                                if let Err(e) = bridge_sender
                                                    .send(Left((
                                                        target_peer_id.clone(),
                                                        Box::new(msg_clone),
                                                    )))
                                                    .await
                                                {
                                                    tracing::error!(
                                                        tx = %tx,
                                                        target = %target_peer_id,
                                                        "connect_peer: failed to reschedule message after connection: {:?}",
                                                        e
                                                    );
                                                }
                                            }
                                            Ok(Some(Err(e))) => {
                                                tracing::error!(
                                                    tx = %tx,
                                                    target = %target_peer_id,
                                                    "connect_peer: connection attempt returned error: {:?}",
                                                    e
                                                );
                                            }
                                            Ok(None) => {
                                                tracing::error!(
                                                    tx = %tx,
                                                    target = %target_peer_id,
                                                    "connect_peer: response channel closed before connection result"
                                                );
                                            }
                                            Err(_) => {
                                                tracing::error!(
                                                    tx = %tx,
                                                    target = %target_peer_id,
                                                    "connect_peer: timeout waiting for connection result"
                                                );
                                            }
                                        }
                                    });
                                }
                            }
                        }
                        ConnEvent::ClosedChannel(reason) => {
                            match reason {
                                ChannelCloseReason::Bridge
                                | ChannelCloseReason::Controller
                                | ChannelCloseReason::Notification
                                | ChannelCloseReason::OpExecution => {
                                    // All ClosedChannel events are critical - the transport is unable to establish
                                    // more connections, rendering this peer useless. Perform cleanup and shutdown.
                                    tracing::error!(
                                        ?reason,
                                        is_gateway = ctx.bridge.op_manager.ring.is_gateway(),
                                        num_connections = ctx.connections.len(),
                                        "Critical channel closed - performing cleanup and shutting down"
                                    );

                                    // Clean up all active connections
                                    let peers_to_cleanup: Vec<_> =
                                        ctx.connections.keys().cloned().collect();
                                    for peer in peers_to_cleanup {
                                        tracing::debug!(%peer, "Cleaning up active connection due to critical channel closure");

                                        // Clean up ring state
                                        ctx.bridge
                                            .op_manager
                                            .ring
                                            .prune_connection(peer.clone())
                                            .await;

                                        // Remove from connection map
                                        tracing::debug!(self_peer = %ctx.bridge.op_manager.ring.connection_manager.pub_key, %peer, conn_map_size = ctx.connections.len(), "[CONN_TRACK] REMOVE: ClosedChannel cleanup - removing from connections HashMap");
                                        ctx.connections.remove(&peer);

                                        // Notify handshake handler to clean up
                                        if let Err(error) = handshake_cmd_sender
                                            .send(HandshakeCommand::DropConnection {
                                                peer: peer.clone(),
                                            })
                                            .await
                                        {
                                            tracing::warn!(
                                                %peer,
                                                ?error,
                                                "Failed to drop connection during cleanup"
                                            );
                                        }
                                    }

                                    // Clean up reservations for in-progress connections
                                    // These are connections that started handshake but haven't completed yet
                                    // Notifying the callbacks will trigger the calling code to clean up reservations
                                    tracing::debug!(
                                        awaiting_count = state.awaiting_connection.len(),
                                        "Cleaning up in-progress connection reservations"
                                    );

                                    for (addr, mut callbacks) in state.awaiting_connection.drain() {
                                        tracing::debug!(%addr, callbacks = callbacks.len(), "Notifying awaiting connection of shutdown");
                                        // Best effort notification - ignore errors since we're shutting down anyway
                                        // The callback sender will handle cleanup on their side
                                        for mut callback in callbacks.drain(..) {
                                            let _ = callback.send_result(Err(())).await;
                                        }
                                    }

                                    tracing::info!("Cleanup complete, exiting event loop");
                                    break;
                                }
                            }
                        }
                        ConnEvent::NodeAction(action) => match action {
                            NodeEvent::DropConnection(peer) => {
                                tracing::debug!(self_peer = %ctx.bridge.op_manager.ring.connection_manager.pub_key, %peer, conn_map_size = ctx.connections.len(), "[CONN_TRACK] REMOVE: DropConnection event - removing from connections HashMap");
                                if let Err(error) = handshake_cmd_sender
                                    .send(HandshakeCommand::DropConnection { peer: peer.clone() })
                                    .await
                                {
                                    tracing::warn!(
                                        %peer,
                                        ?error,
                                        "Failed to enqueue DropConnection command"
                                    );
                                }
                                if let Some(conn) = ctx.connections.remove(&peer) {
                                    // TODO: review: this could potentially leave garbage tasks in the background with peer listener
                                    match timeout(
                                        Duration::from_secs(1),
                                        conn.send(Right(ConnEvent::NodeAction(
                                            NodeEvent::DropConnection(peer),
                                        ))),
                                    )
                                    .await
                                    {
                                        Ok(Ok(())) => {}
                                        Ok(Err(send_error)) => {
                                            tracing::error!(
                                                ?send_error,
                                                "Failed to send drop connection message"
                                            );
                                        }
                                        Err(elapsed) => {
                                            tracing::error!(
                                                ?elapsed,
                                                "Timeout while sending drop connection message"
                                            );
                                        }
                                    }
                                }
                            }
                            NodeEvent::ConnectPeer {
                                peer,
                                tx,
                                callback,
                                is_gw: courtesy,
                            } => {
                                tracing::info!(
                                    tx = %tx,
                                    remote = %peer,
                                    remote_addr = %peer.addr,
                                    courtesy,
                                    "NodeEvent::ConnectPeer received"
                                );
                                ctx.handle_connect_peer(
                                    peer,
                                    Box::new(callback),
                                    tx,
                                    &handshake_cmd_sender,
                                    &mut state,
                                    courtesy,
                                )
                                .await?;
                            }
                            NodeEvent::ExpectPeerConnection { peer } => {
                                tracing::debug!(%peer, "ExpectPeerConnection event received; registering inbound expectation via handshake driver");
                                state.outbound_handler.expect_incoming(peer.addr);
                                if let Err(error) = handshake_cmd_sender
                                    .send(HandshakeCommand::ExpectInbound {
                                        peer: peer.clone(),
                                        transaction: None,
                                        courtesy: false,
                                    })
                                    .await
                                {
                                    tracing::warn!(
                                        %peer,
                                        ?error,
                                        "Failed to enqueue ExpectInbound command; inbound connection may be dropped"
                                    );
                                }
                            }
                            NodeEvent::QueryConnections { callback } => {
                                let connections = ctx.connections.keys().cloned().collect();
                                match timeout(
                                    Duration::from_secs(1),
                                    callback.send(QueryResult::Connections(connections)),
                                )
                                .await
                                {
                                    Ok(Ok(())) => {}
                                    Ok(Err(send_error)) => {
                                        tracing::error!(
                                            ?send_error,
                                            "Failed to send connections query result"
                                        );
                                    }
                                    Err(elapsed) => {
                                        tracing::error!(
                                            ?elapsed,
                                            "Timeout while sending connections query result"
                                        );
                                    }
                                }
                            }
                            NodeEvent::QuerySubscriptions { callback } => {
                                // Get network subscriptions from OpManager
                                let network_subs = op_manager.get_network_subscriptions();

                                // Get application subscriptions from contract executor
                                // For now, we'll send a query to the contract handler
                                let (tx, mut rx) = tokio::sync::mpsc::channel(1);

                                op_manager
                                    .notify_contract_handler(
                                        ContractHandlerEvent::QuerySubscriptions { callback: tx },
                                    )
                                    .await?;

                                let app_subscriptions =
                                    match timeout(Duration::from_secs(1), rx.recv()).await {
                                        Ok(Some(QueryResult::NetworkDebug(info))) => {
                                            info.application_subscriptions
                                        }
                                        _ => Vec::new(),
                                    };

                                // Log network subscription details for debugging
                                for (contract_key, peers) in &network_subs {
                                    if !peers.is_empty() {
                                        tracing::debug!(
                                            %contract_key,
                                            peer_count = peers.len(),
                                            peers = ?peers,
                                            "Found network subscription"
                                        );
                                    }
                                }

                                let connections = ctx.connections.keys().cloned().collect();
                                let debug_info = crate::message::NetworkDebugInfo {
                                    application_subscriptions: app_subscriptions,
                                    network_subscriptions: network_subs,
                                    connected_peers: connections,
                                };

                                match timeout(
                                    Duration::from_secs(1),
                                    callback.send(QueryResult::NetworkDebug(debug_info)),
                                )
                                .await
                                {
                                    Ok(Ok(())) => {}
                                    Ok(Err(send_error)) => {
                                        tracing::error!(
                                            ?send_error,
                                            "Failed to send subscriptions query result"
                                        );
                                    }
                                    Err(elapsed) => {
                                        tracing::error!(
                                            ?elapsed,
                                            "Timeout while sending subscriptions query result"
                                        );
                                    }
                                }
                            }
                            NodeEvent::QueryNodeDiagnostics { config, callback } => {
                                use freenet_stdlib::client_api::{
                                    ContractState, NetworkInfo, NodeDiagnosticsResponse, NodeInfo,
                                    SystemMetrics,
                                };
                                use std::collections::HashMap;

                                let mut response = NodeDiagnosticsResponse {
                                    node_info: None,
                                    network_info: None,
                                    subscriptions: Vec::new(),
                                    contract_states: HashMap::new(),
                                    system_metrics: None,
                                    connected_peers_detailed: Vec::new(),
                                };

                                // Collect node information
                                if config.include_node_info {
                                    // Calculate location and adress if is set
                                    let (addr, location) = if let Some(peer_id) =
                                        op_manager.ring.connection_manager.get_peer_key()
                                    {
                                        let location = Location::from_address(&peer_id.addr);
                                        (Some(peer_id.addr), Some(location))
                                    } else {
                                        (None, None)
                                    };

                                    // Always include basic node info, but only include address/location if available
                                    response.node_info = Some(NodeInfo {
                                        peer_id: ctx.key_pair.public().to_string(),
                                        is_gateway: self.is_gateway,
                                        location: location.map(|loc| format!("{:.6}", loc.0)),
                                        listening_address: addr
                                            .map(|peer_addr| peer_addr.to_string()),
                                        uptime_seconds: 0, // TODO: implement actual uptime tracking
                                    });
                                }

                                // Collect network information
                                if config.include_network_info {
                                    let connected_peers: Vec<_> = ctx
                                        .connections
                                        .keys()
                                        .map(|p| (p.to_string(), p.addr.to_string()))
                                        .collect();

                                    response.network_info = Some(NetworkInfo {
                                        connected_peers,
                                        active_connections: ctx.connections.len(),
                                    });
                                }

                                // Collect subscription information
                                if config.include_subscriptions {
                                    // Get network subscriptions from OpManager
                                    let _network_subs = op_manager.get_network_subscriptions();

                                    // Get application subscriptions from contract executor
                                    let (tx, mut rx) = tokio::sync::mpsc::channel(1);
                                    if op_manager
                                        .notify_contract_handler(
                                            ContractHandlerEvent::QuerySubscriptions {
                                                callback: tx,
                                            },
                                        )
                                        .await
                                        .is_ok()
                                    {
                                        let app_subscriptions = match timeout(
                                            Duration::from_secs(1),
                                            rx.recv(),
                                        )
                                        .await
                                        {
                                            Ok(Some(QueryResult::NetworkDebug(info))) => {
                                                info.application_subscriptions
                                            }
                                            _ => Vec::new(),
                                        };

                                        response.subscriptions = app_subscriptions
                                            .into_iter()
                                            .map(|sub| {
                                                freenet_stdlib::client_api::SubscriptionInfo {
                                                    contract_key: sub.contract_key,
                                                    client_id: sub.client_id.into(),
                                                }
                                            })
                                            .collect();
                                    }
                                }

                                // Collect contract states for specified contracts
                                if !config.contract_keys.is_empty() {
                                    for contract_key in &config.contract_keys {
                                        // Get actual subscriber information from OpManager
                                        let subscribers_info =
                                            op_manager.ring.subscribers_of(contract_key);
                                        let subscriber_count = subscribers_info
                                            .as_ref()
                                            .map(|s| s.value().len())
                                            .unwrap_or(0);
                                        let subscriber_peer_ids: Vec<String> =
                                            if config.include_subscriber_peer_ids {
                                                subscribers_info
                                                    .as_ref()
                                                    .map(|s| {
                                                        s.value()
                                                            .iter()
                                                            .map(|pk| pk.peer.to_string())
                                                            .collect()
                                                    })
                                                    .unwrap_or_default()
                                            } else {
                                                Vec::new()
                                            };

                                        response.contract_states.insert(
                                            *contract_key,
                                            ContractState {
                                                subscribers: subscriber_count as u32,
                                                subscriber_peer_ids,
                                            },
                                        );
                                    }
                                }

                                // Collect system metrics
                                if config.include_system_metrics {
                                    let seeding_contracts =
                                        op_manager.ring.all_network_subscriptions().len() as u32;
                                    response.system_metrics = Some(SystemMetrics {
                                        active_connections: ctx.connections.len() as u32,
                                        seeding_contracts,
                                    });
                                }

                                // Collect detailed peer information if requested
                                if config.include_detailed_peer_info {
                                    use freenet_stdlib::client_api::ConnectedPeerInfo;
                                    // Populate detailed peer information from actual connections
                                    for peer in ctx.connections.keys() {
                                        response.connected_peers_detailed.push(ConnectedPeerInfo {
                                            peer_id: peer.to_string(),
                                            address: peer.addr.to_string(),
                                        });
                                    }
                                }

                                match timeout(
                                    Duration::from_secs(2),
                                    callback.send(QueryResult::NodeDiagnostics(response)),
                                )
                                .await
                                {
                                    Ok(Ok(())) => {}
                                    Ok(Err(send_error)) => {
                                        tracing::error!(
                                            ?send_error,
                                            "Failed to send node diagnostics query result"
                                        );
                                    }
                                    Err(elapsed) => {
                                        tracing::error!(
                                            ?elapsed,
                                            "Timeout while sending node diagnostics query result"
                                        );
                                    }
                                }
                            }
                            NodeEvent::TransactionTimedOut(tx) => {
                                // Clean up client subscription to prevent memory leak
                                // Clients are not notified - transactions simply expire silently
                                if let Some(clients) = state.tx_to_client.remove(&tx) {
                                    tracing::debug!("Cleaned up {} client subscriptions for timed out transaction: {}", clients.len(), tx);
                                }
                            }
                            NodeEvent::TransactionCompleted(tx) => {
                                // Clean up client subscription after successful completion
                                state.tx_to_client.remove(&tx);
                            }
                            NodeEvent::LocalSubscribeComplete {
                                tx,
                                key,
                                subscribed,
                            } => {
                                tracing::debug!(%tx, %key, "local subscribe complete");

                                if !op_manager.is_sub_operation(tx) {
                                    let response = Ok(HostResponse::ContractResponse(
                                        ContractResponse::SubscribeResponse { key, subscribed },
                                    ));

                                    match op_manager.result_router_tx.send((tx, response)).await {
                                        Ok(()) => {
                                            tracing::debug!(%tx, "sent subscribe response to client");
                                            if let Some(clients) = state.tx_to_client.remove(&tx) {
                                                tracing::debug!(
                                                    "LocalSubscribeComplete removed {} waiting clients for transaction {}",
                                                    clients.len(),
                                                    tx
                                                );
                                            } else if let Some(pos) = state
                                                .client_waiting_transaction
                                                .iter()
                                                .position(|(waiting, _)| match waiting {
                                                    WaitingTransaction::Subscription {
                                                        contract_key,
                                                    } => contract_key == key.id(),
                                                    _ => false,
                                                })
                                            {
                                                let (_, clients) =
                                                    state.client_waiting_transaction.remove(pos);
                                                tracing::debug!(
                                                    "LocalSubscribeComplete for {} matched {} subscription waiters via contract {}",
                                                    tx,
                                                    clients.len(),
                                                    key
                                                );
                                            } else {
                                                tracing::warn!(
                                                    "LocalSubscribeComplete for {} found no waiting clients",
                                                    tx
                                                );
                                            }
                                        }
                                        Err(e) => {
                                            tracing::error!(%tx, error = %e, "failed to send subscribe response")
                                        }
                                    }
                                }
                            }
                            NodeEvent::Disconnect { cause } => {
                                tracing::info!(
                                    "Disconnecting from network{}",
                                    cause.map(|c| format!(": {c}")).unwrap_or_default()
                                );
                                break;
                            }
                        },
                    }
                }
            }
        }
        Err(anyhow::anyhow!("Network event stream ended unexpectedly"))
    }

    /// Process a SelectResult from the priority select stream
    async fn process_select_result(
        &mut self,
        result: priority_select::SelectResult,
        state: &mut EventListenerState,
        select_stream: &mut priority_select::ProductionPrioritySelectStream,
        handshake_commands: &HandshakeCommandSender,
    ) -> anyhow::Result<EventResult> {
        let peer_id = &self.bridge.op_manager.ring.connection_manager.pub_key;

        use priority_select::SelectResult;
        match result {
            SelectResult::Notification(msg) => {
                tracing::debug!(
                    peer = %peer_id,
                    msg_present = msg.is_some(),
                    "PrioritySelect: notifications_receiver READY"
                );
                Ok(self.handle_notification_msg(msg))
            }
            SelectResult::OpExecution(msg) => {
                tracing::debug!(
                    peer = %peer_id,
                    "PrioritySelect: op_execution_receiver READY"
                );
                Ok(self.handle_op_execution(msg, state))
            }
            SelectResult::PeerConnection(msg) => {
                tracing::debug!(
                    peer = %peer_id,
                    "PrioritySelect: peer_connections READY"
                );
                self.handle_peer_connection_msg(msg, state, select_stream, handshake_commands)
                    .await
            }
            SelectResult::ConnBridge(msg) => {
                tracing::debug!(
                    peer = %peer_id,
                    "PrioritySelect: conn_bridge_rx READY"
                );
                Ok(self.handle_bridge_msg(msg))
            }
            SelectResult::Handshake(result) => {
                tracing::debug!(
                    peer = %peer_id,
                    "PrioritySelect: handshake event READY"
                );
                match result {
                    Some(event) => {
                        self.handle_handshake_action(event, state, select_stream)
                            .await?;
                        Ok(EventResult::Continue)
                    }
                    None => {
                        tracing::warn!(
                            "Handshake handler stream closed; notifying pending callbacks"
                        );
                        self.handle_handshake_stream_closed(state).await?;
                        Ok(EventResult::Continue)
                    }
                }
            }
            SelectResult::NodeController(msg) => {
                tracing::debug!(
                    peer = %peer_id,
                    "PrioritySelect: node_controller READY"
                );
                Ok(self.handle_node_controller_msg(msg))
            }
            SelectResult::ClientTransaction(event_id) => {
                tracing::debug!(
                    peer = %peer_id,
                    "PrioritySelect: client_wait_for_transaction READY"
                );
                Ok(self.handle_client_transaction_subscription(event_id, state))
            }
            SelectResult::ExecutorTransaction(id) => {
                tracing::debug!(
                    peer = %peer_id,
                    "PrioritySelect: executor_listener READY"
                );
                Ok(self.handle_executor_transaction(id, state))
            }
        }
    }

    async fn handle_inbound_message(
        &self,
        msg: NetMessage,
        op_manager: &Arc<OpManager>,
        state: &mut EventListenerState,
    ) -> anyhow::Result<()> {
        let tx = *msg.id();
        tracing::debug!(
            %tx,
            tx_type = ?tx.transaction_type(),
            "Handling inbound NetMessage at event loop"
        );
        match msg {
            NetMessage::V1(NetMessageV1::Aborted(tx)) => {
                handle_aborted_op(tx, op_manager, &self.gateways).await?;
            }
            msg => {
                self.process_message(msg, op_manager, None, state).await;
            }
        }
        Ok(())
    }

    async fn process_message(
        &self,
        msg: NetMessage,
        op_manager: &Arc<OpManager>,
        executor_callback_opt: Option<ExecutorToEventLoopChannel<crate::contract::Callback>>,
        state: &mut EventListenerState,
    ) {
        tracing::info!(
            tx = %msg.id(),
            tx_type = ?msg.id().transaction_type(),
            msg_type = %msg,
            peer = %op_manager.ring.connection_manager.get_peer_key().unwrap(),
            "process_message called - processing network message"
        );

        // Only use the callback if this message was initiated by the executor
        let executor_callback_opt = if state.pending_from_executor.remove(msg.id()) {
            executor_callback_opt
        } else {
            None
        };

        let span = tracing::info_span!(
            "process_network_message",
            transaction = %msg.id(),
            tx_type = %msg.id().transaction_type()
        );

        let pending_op_result = state.pending_op_results.get(msg.id()).cloned();

        // Use MessageProcessor for clean client handling separation
        tracing::debug!(
            "Using PURE network processing - zero client types in network layer for transaction {}",
            msg.id()
        );
        GlobalExecutor::spawn(
            process_message_decoupled(
                msg,
                op_manager.clone(),
                self.bridge.clone(),
                self.event_listener.trait_clone(),
                executor_callback_opt,
                self.message_processor.clone(),
                pending_op_result,
            )
            .instrument(span),
        );
    }

    fn connection_entry_by_pub_key(
        &self,
        pub_key: &TransportPublicKey,
    ) -> Option<(&PeerId, &PeerConnChannelSender)> {
        self.connections
            .iter()
            .find(|(peer_id, _)| peer_id.pub_key == *pub_key)
    }

    async fn handle_connect_peer(
        &mut self,
        peer: PeerId,
        mut callback: Box<dyn ConnectResultSender>,
        tx: Transaction,
        handshake_commands: &HandshakeCommandSender,
        state: &mut EventListenerState,
        courtesy: bool,
    ) -> anyhow::Result<()> {
        let mut peer = peer;
        let mut peer_addr = peer.addr;

        if peer_addr.ip().is_unspecified() {
            if let Some((existing_peer, _)) = self.connection_entry_by_pub_key(&peer.pub_key) {
                peer_addr = existing_peer.addr;
                peer.addr = existing_peer.addr;
                tracing::info!(
                    tx = %tx,
                    remote = %peer,
                    fallback_addr = %peer_addr,
                    courtesy,
                    "ConnectPeer provided unspecified address; using existing connection address"
                );
            } else {
                tracing::debug!(
                    tx = %tx,
                    courtesy,
                    "ConnectPeer received unspecified address without existing connection reference"
                );
            }
        }

        tracing::info!(
            tx = %tx,
            remote = %peer,
            remote_addr = %peer_addr,
            courtesy,
            "Connecting to peer"
        );
        if let Some(blocked_addrs) = &self.blocked_addresses {
            if blocked_addrs.contains(&peer.addr) {
                tracing::info!(
                    tx = %tx,
                    remote = %peer.addr,
                    "Outgoing connection to peer blocked by local policy"
                );
                callback
                    .send_result(Err(()))
                    .await
                    .inspect_err(|error| {
                        tracing::debug!(
                            remote = %peer.addr,
                            ?error,
                            "Failed to notify caller about blocked connection"
                        );
                    })
                    .ok();
                return Ok(());
            }
            tracing::debug!(
                tx = %tx,
                "Blocked addresses: {:?}, peer addr: {}",
                blocked_addrs,
                peer.addr
            );
        }

        match state.awaiting_connection.entry(peer_addr) {
            std::collections::hash_map::Entry::Occupied(mut callbacks) => {
                let txs_entry = state.awaiting_connection_txs.entry(peer_addr).or_default();
                if !txs_entry.contains(&tx) {
                    txs_entry.push(tx);
                }
                tracing::debug!(
                    tx = %tx,
                    remote = %peer_addr,
                    pending = callbacks.get().len(),
                    courtesy,
                    "Connection already pending, queuing additional requester"
                );
                callbacks.get_mut().push(callback);
                tracing::info!(
                    tx = %tx,
                    remote = %peer_addr,
                    pending = callbacks.get().len(),
                    pending_txs = ?txs_entry,
                    courtesy,
                    "connect_peer: connection already pending, queued callback"
                );
                return Ok(());
            }
            std::collections::hash_map::Entry::Vacant(entry) => {
                let txs_entry = state.awaiting_connection_txs.entry(peer_addr).or_default();
                txs_entry.push(tx);
                tracing::debug!(
                        tx = %tx,
                    remote = %peer_addr,
                    courtesy,
                    "connect_peer: registering new pending connection"
                );
                entry.insert(vec![callback]);
                tracing::info!(
                tx = %tx,
                remote = %peer_addr,
                pending = 1,
                    pending_txs = ?txs_entry,
                    courtesy,
                    "connect_peer: registered new pending connection"
                );
                state.outbound_handler.expect_incoming(peer_addr);
            }
        }

        if let Err(error) = handshake_commands
            .send(HandshakeCommand::Connect {
                peer: peer.clone(),
                transaction: tx,
                courtesy,
            })
            .await
        {
            tracing::warn!(
                tx = %tx,
                remote = %peer.addr,
                courtesy,
                ?error,
                "Failed to enqueue connect command"
            );
            self.bridge
                .op_manager
                .ring
                .connection_manager
                .prune_in_transit_connection(&peer);
            let pending_txs = state.awaiting_connection_txs.remove(&peer_addr);
            if let Some(callbacks) = state.awaiting_connection.remove(&peer_addr) {
                tracing::debug!(
                    tx = %tx,
                    remote = %peer_addr,
                    callbacks = callbacks.len(),
                    courtesy,
                    "Cleaning up callbacks after connect command failure"
                );
                for mut cb in callbacks {
                    cb.send_result(Err(()))
                        .await
                        .inspect_err(|send_err| {
                            tracing::debug!(
                                remote = %peer_addr,
                                ?send_err,
                                "Failed to deliver connect command failure to awaiting callback"
                            );
                        })
                        .ok();
                }
            }
            if let Some(pending_txs) = pending_txs {
                tracing::debug!(
                    remote = %peer_addr,
                    pending_txs = ?pending_txs,
                    "Removed pending transactions after connect command failure"
                );
            }
        } else {
            tracing::debug!(
                tx = %tx,
                remote = %peer_addr,
                courtesy,
                "connect_peer: handshake command dispatched"
            );
        }

        Ok(())
    }

    async fn handle_handshake_action(
        &mut self,
        event: HandshakeEvent,
        state: &mut EventListenerState,
        select_stream: &mut priority_select::ProductionPrioritySelectStream,
    ) -> anyhow::Result<()> {
        tracing::info!(?event, "handle_handshake_action: received handshake event");
        match event {
            HandshakeEvent::InboundConnection {
                transaction,
                peer,
                connection,
                courtesy,
            } => {
                let remote_addr = connection.remote_addr();

                if let Some(blocked_addrs) = &self.blocked_addresses {
                    if blocked_addrs.contains(&remote_addr) {
                        tracing::info!(
                            remote = %remote_addr,
                            courtesy,
                            transaction = ?transaction,
                            "Inbound connection blocked by local policy"
                        );
                        return Ok(());
                    }
                }

                let peer_id = peer.unwrap_or_else(|| {
                    tracing::info!(
                        remote = %remote_addr,
                        courtesy,
                        transaction = ?transaction,
                        "Inbound connection arrived without matching expectation; accepting provisionally"
                    );
                    PeerId::new(
                        remote_addr,
                        (*self
                            .bridge
                            .op_manager
                            .ring
                            .connection_manager
                            .pub_key)
                            .clone(),
                    )
                });

                tracing::info!(
                    remote = %peer_id.addr,
                    courtesy,
                    transaction = ?transaction,
                    "Inbound connection established"
                );

                self.handle_successful_connection(peer_id, connection, state, select_stream, None)
                    .await?;
            }
            HandshakeEvent::OutboundEstablished {
                transaction,
                peer,
                connection,
                courtesy,
            } => {
                tracing::info!(
                    remote = %peer.addr,
                    courtesy,
                    transaction = %transaction,
                    "Outbound connection established"
                );
                self.handle_successful_connection(peer, connection, state, select_stream, None)
                    .await?;
            }
            HandshakeEvent::OutboundFailed {
                transaction,
                peer,
                error,
                courtesy,
            } => {
                tracing::info!(
                    remote = %peer.addr,
                    courtesy,
                    transaction = %transaction,
                    ?error,
                    "Outbound connection failed"
                );

                self.bridge
                    .op_manager
                    .ring
                    .connection_manager
                    .prune_in_transit_connection(&peer);

                let pending_txs = state
                    .awaiting_connection_txs
                    .remove(&peer.addr)
                    .unwrap_or_default();

                if let Some(callbacks) = state.awaiting_connection.remove(&peer.addr) {
                    tracing::debug!(
                        remote = %peer.addr,
                        callbacks = callbacks.len(),
                        pending_txs = ?pending_txs,
                        courtesy,
                        "Notifying callbacks after outbound failure"
                    );

                    let mut callbacks = callbacks.into_iter();
                    if let Some(mut cb) = callbacks.next() {
                        cb.send_result(Err(()))
                            .await
                            .inspect_err(|err| {
                                tracing::debug!(
                                    remote = %peer.addr,
                                    ?err,
                                    "Failed to deliver outbound failure notification"
                                );
                            })
                            .ok();
                    }
                    for mut cb in callbacks {
                        cb.send_result(Err(()))
                            .await
                            .inspect_err(|err| {
                                tracing::debug!(
                                    remote = %peer.addr,
                                    ?err,
                                    "Failed to deliver secondary outbound failure notification"
                                );
                            })
                            .ok();
                    }
                }
            }
        }
        Ok(())
    }

    async fn handle_handshake_stream_closed(
        &mut self,
        state: &mut EventListenerState,
    ) -> anyhow::Result<()> {
        if state.awaiting_connection.is_empty() {
            return Ok(());
        }

        tracing::warn!(
            awaiting = state.awaiting_connection.len(),
            "Handshake driver closed; notifying pending callbacks"
        );

        let awaiting = std::mem::take(&mut state.awaiting_connection);
        let awaiting_txs = std::mem::take(&mut state.awaiting_connection_txs);

        for (addr, callbacks) in awaiting {
            let pending_txs = awaiting_txs.get(&addr).cloned().unwrap_or_default();
            tracing::debug!(
                remote = %addr,
                callbacks = callbacks.len(),
                pending_txs = ?pending_txs,
                "Delivering handshake driver shutdown notification"
            );
            for mut cb in callbacks {
                cb.send_result(Err(()))
                    .await
                    .inspect_err(|err| {
                        tracing::debug!(
                            remote = %addr,
                            ?err,
                            "Failed to deliver handshake driver shutdown notification"
                        );
                    })
                    .ok();
            }
        }

        Ok(())
    }

    async fn handle_successful_connection(
        &mut self,
        peer_id: PeerId,
        connection: PeerConnection,
        state: &mut EventListenerState,
        select_stream: &mut priority_select::ProductionPrioritySelectStream,
        remaining_checks: Option<usize>,
    ) -> anyhow::Result<()> {
        let pending_txs = state
            .awaiting_connection_txs
            .remove(&peer_id.addr)
            .unwrap_or_default();
        if let Some(callbacks) = state.awaiting_connection.remove(&peer_id.addr) {
            let connection_manager = &self.bridge.op_manager.ring.connection_manager;
            let resolved_peer_id = if let Some(peer_id) = connection_manager.get_peer_key() {
                peer_id
            } else {
                let self_addr = connection
                    .my_address()
                    .ok_or_else(|| anyhow::anyhow!("self addr should be set"))?;
                connection_manager.try_set_peer_key(self_addr);
                connection_manager
                    .get_peer_key()
                    .expect("peer key should be set after try_set_peer_key")
            };
            tracing::debug!(
                remote = %peer_id.addr,
                callbacks = callbacks.len(),
                "handle_successful_connection: notifying waiting callbacks"
            );
            tracing::info!(
                remote = %peer_id.addr,
                callbacks = callbacks.len(),
                pending_txs = ?pending_txs,
                remaining_checks = ?remaining_checks,
                "handle_successful_connection: connection established"
            );
            for mut cb in callbacks {
                match timeout(
                    Duration::from_secs(60),
                    cb.send_result(Ok((resolved_peer_id.clone(), remaining_checks))),
                )
                .await
                {
                    Ok(Ok(())) => {}
                    Ok(Err(())) => {
                        tracing::debug!(
                            remote = %peer_id.addr,
                            "Callback dropped before receiving connection result"
                        );
                    }
                    Err(error) => {
                        tracing::error!(
                            remote = %peer_id.addr,
                            ?error,
                            "Failed to deliver connection result"
                        );
                    }
                }
            }
        } else {
            tracing::warn!(
                %peer_id,
                pending_txs = ?pending_txs,
                "No callback for connection established"
            );
        }

        // Only insert if connection doesn't already exist to avoid dropping existing channel
        let mut newly_inserted = false;
        if !self.connections.contains_key(&peer_id) {
            let (tx, rx) = mpsc::channel(10);
            tracing::debug!(self_peer = %self.bridge.op_manager.ring.connection_manager.pub_key, %peer_id, conn_map_size = self.connections.len(), "[CONN_TRACK] INSERT: OutboundConnectionSuccessful - adding to connections HashMap");
            self.connections.insert(peer_id.clone(), tx);
            let task = peer_connection_listener(rx, connection).boxed();
            select_stream.push_peer_connection(task);
            newly_inserted = true;
        } else {
            tracing::debug!(self_peer = %self.bridge.op_manager.ring.connection_manager.pub_key, %peer_id, conn_map_size = self.connections.len(), "[CONN_TRACK] SKIP INSERT: OutboundConnectionSuccessful - connection already exists in HashMap");
        }

        if newly_inserted {
            let pending_loc = self
                .bridge
                .op_manager
                .ring
                .connection_manager
                .prune_in_transit_connection(&peer_id);
            let loc = pending_loc.unwrap_or_else(|| Location::from_address(&peer_id.addr));
            self.bridge
                .op_manager
                .ring
                .add_connection(loc, peer_id.clone(), false)
                .await;
        }
        Ok(())
    }

    async fn handle_peer_connection_msg(
        &mut self,
        msg: Option<Result<PeerConnectionInbound, TransportError>>,
        state: &mut EventListenerState,
        select_stream: &mut priority_select::ProductionPrioritySelectStream,
        handshake_commands: &HandshakeCommandSender,
    ) -> anyhow::Result<EventResult> {
        match msg {
            Some(Ok(peer_conn)) => {
                let mut peer_conn = peer_conn;
                // Get the remote address from the connection
                let remote_addr = peer_conn.conn.remote_addr();
                let tx = *peer_conn.msg.id();
<<<<<<< HEAD

                if let Some(sender_peer) = extract_sender_from_message(&peer_conn.msg) {
                    if sender_peer.peer.addr == remote_addr
                        || sender_peer.peer.addr.ip().is_unspecified()
                    {
                        let mut new_peer_id = sender_peer.peer.clone();
                        if new_peer_id.addr.ip().is_unspecified() {
                            new_peer_id.addr = remote_addr;
                            if let Some(sender_mut) =
                                extract_sender_from_message_mut(&mut peer_conn.msg)
                            {
                                if sender_mut.peer.addr.ip().is_unspecified() {
                                    sender_mut.peer.addr = remote_addr;
                                }
                            }
                        }
                        if let Some(existing_key) = self
                            .connections
                            .keys()
                            .find(|peer| {
                                peer.addr == remote_addr && peer.pub_key != new_peer_id.pub_key
                            })
                            .cloned()
                        {
                            if let Some(channel) = self.connections.remove(&existing_key) {
                                tracing::info!(
                                    remote = %remote_addr,
                                    old_peer = %existing_key,
                                    new_peer = %new_peer_id,
                                    "Updating provisional peer identity after inbound message"
                                );
                                self.bridge
                                    .op_manager
                                    .ring
                                    .update_connection_identity(&existing_key, new_peer_id.clone());
                                self.connections.insert(new_peer_id, channel);
                            }
                        }
                    }
                }
=======
>>>>>>> 73aa6343

                // Check if we need to establish a connection back to the sender
                let should_connect = !self.connections.keys().any(|peer| peer.addr == remote_addr)
                    && !state.awaiting_connection.contains_key(&remote_addr);

                if should_connect {
                    // Try to extract sender information from the message to establish connection
                    if let Some(sender_peer) = extract_sender_from_message(&peer_conn.msg) {
                        tracing::info!(
                            "Received message from unconnected peer {}, establishing connection proactively",
                            sender_peer.peer
                        );

                        let tx = Transaction::new::<crate::operations::connect::ConnectMsg>();
                        let (callback, _rx) = tokio::sync::mpsc::channel(10);

                        // Don't await - let it happen in the background
                        let _ = self
                            .handle_connect_peer(
                                sender_peer.peer.clone(),
                                Box::new(callback),
                                tx,
                                handshake_commands,
                                state,
                                false, // not a courtesy connection
                            )
                            .await;
                    }
                }

                tracing::debug!(
                    peer_addr = %remote_addr,
                    %tx,
                    tx_type = ?tx.transaction_type(),
                    "Queueing inbound NetMessage from peer connection"
                );
                let task = peer_connection_listener(peer_conn.rx, peer_conn.conn).boxed();
                select_stream.push_peer_connection(task);
                Ok(EventResult::Event(
                    ConnEvent::InboundMessage(peer_conn.msg).into(),
                ))
            }
            Some(Err(err)) => {
                if let TransportError::ConnectionClosed(socket_addr) = err {
                    if let Some(peer) = self
                        .connections
                        .keys()
                        .find_map(|k| (k.addr == socket_addr).then(|| k.clone()))
                    {
                        tracing::debug!(self_peer = %self.bridge.op_manager.ring.connection_manager.pub_key, %peer, socket_addr = %socket_addr, conn_map_size = self.connections.len(), "[CONN_TRACK] REMOVE: TransportError::ConnectionClosed - removing from connections HashMap");
                        self.bridge
                            .op_manager
                            .ring
                            .prune_connection(peer.clone())
                            .await;
                        self.connections.remove(&peer);
                        if let Err(error) = handshake_commands
                            .send(HandshakeCommand::DropConnection { peer: peer.clone() })
                            .await
                        {
                            tracing::warn!(
                                remote = %socket_addr,
                                ?error,
                                "Failed to notify handshake driver about dropped connection"
                            );
                        }
                    }
                }
                Ok(EventResult::Continue)
            }
            None => {
                tracing::error!("All peer connections closed");
                Ok(EventResult::Continue)
            }
        }
    }

    fn handle_notification_msg(&self, msg: Option<Either<NetMessage, NodeEvent>>) -> EventResult {
        match msg {
            Some(Left(msg)) => {
                // Check if message has a target peer - if so, route as outbound, otherwise process locally
                if let Some(target) = msg.target() {
                    let self_peer = self
                        .bridge
                        .op_manager
                        .ring
                        .connection_manager
                        .get_peer_key()
                        .unwrap();

                    tracing::debug!(
                        tx = %msg.id(),
                        msg_type = %msg,
                        target_peer = %target,
                        self_peer = %self_peer,
                        target_equals_self = (target.peer == self_peer),
                        "[ROUTING] handle_notification_msg: Checking if message targets self"
                    );

                    if target.peer != self_peer {
                        // Message targets another peer - send as outbound
                        tracing::info!(
                            tx = %msg.id(),
                            msg_type = %msg,
                            target_peer = %target,
                            "handle_notification_msg: Message has target peer, routing as OutboundMessage"
                        );
                        return EventResult::Event(ConnEvent::OutboundMessage(msg).into());
                    }
                }

                // Message targets self or has no target - process locally
                tracing::debug!(
                    tx = %msg.id(),
                    msg_type = %msg,
                    "handle_notification_msg: Received NetMessage notification, converting to InboundMessage"
                );
                EventResult::Event(ConnEvent::InboundMessage(msg).into())
            }
            Some(Right(action)) => {
                tracing::info!(
                    event = %action,
                    "handle_notification_msg: Received NodeEvent notification"
                );
                EventResult::Event(ConnEvent::NodeAction(action).into())
            }
            None => EventResult::Event(
                ConnEvent::ClosedChannel(ChannelCloseReason::Notification).into(),
            ),
        }
    }

    fn handle_op_execution(
        &self,
        msg: Option<(Sender<NetMessage>, NetMessage)>,
        state: &mut EventListenerState,
    ) -> EventResult {
        match msg {
            Some((callback, msg)) => {
                state.pending_op_results.insert(*msg.id(), callback);
                EventResult::Event(ConnEvent::InboundMessage(msg).into())
            }
            None => {
                EventResult::Event(ConnEvent::ClosedChannel(ChannelCloseReason::OpExecution).into())
            }
        }
    }

    fn handle_bridge_msg(&self, msg: Option<P2pBridgeEvent>) -> EventResult {
        match msg {
            Some(Left((_target, msg))) => {
                EventResult::Event(ConnEvent::OutboundMessage(*msg).into())
            }
            Some(Right(action)) => EventResult::Event(ConnEvent::NodeAction(action).into()),
            None => EventResult::Event(ConnEvent::ClosedChannel(ChannelCloseReason::Bridge).into()),
        }
    }

    fn handle_node_controller_msg(&self, msg: Option<NodeEvent>) -> EventResult {
        match msg {
            Some(msg) => EventResult::Event(ConnEvent::NodeAction(msg).into()),
            None => {
                EventResult::Event(ConnEvent::ClosedChannel(ChannelCloseReason::Controller).into())
            }
        }
    }

    // Removed handle_handshake_msg as it's integrated into wait_for_event

    fn handle_client_transaction_subscription(
        &self,
        event_id: Result<(ClientId, WaitingTransaction), anyhow::Error>,
        state: &mut EventListenerState,
    ) -> EventResult {
        let Ok((client_id, transaction)) = event_id.inspect_err(|e| {
            tracing::error!("Error while receiving client transaction result: {:?}", e);
        }) else {
            return EventResult::Continue;
        };
        match transaction {
            WaitingTransaction::Transaction(tx) => {
                tracing::debug!(%tx, %client_id, "Subscribing client to transaction results");
                let entry = state.tx_to_client.entry(tx).or_default();
                let inserted = entry.insert(client_id);
                tracing::debug!(
                    "tx_to_client: tx={} client={} inserted={} total_waiting_clients={}",
                    tx,
                    client_id,
                    inserted,
                    entry.len()
                );
            }
            WaitingTransaction::Subscription { contract_key } => {
                tracing::debug!(%client_id, %contract_key, "Client waiting for subscription");
                if let Some(clients) =
                    state
                        .client_waiting_transaction
                        .iter_mut()
                        .find_map(|(tx, clients)| {
                            if let WaitingTransaction::Subscription { contract_key: key } = tx {
                                return (key == &contract_key).then_some(clients);
                            }
                            None
                        })
                {
                    clients.insert(client_id);
                } else {
                    state.client_waiting_transaction.push((
                        WaitingTransaction::Subscription { contract_key },
                        HashSet::from_iter([client_id]),
                    ));
                }
            }
        }
        EventResult::Continue
    }

    fn handle_executor_transaction(
        &self,
        id: Result<Transaction, anyhow::Error>,
        state: &mut EventListenerState,
    ) -> EventResult {
        let Ok(id) = id.map_err(|err| {
            tracing::error!("Error while receiving transaction from executor: {:?}", err);
        }) else {
            return EventResult::Continue;
        };
        state.pending_from_executor.insert(id);
        EventResult::Continue
    }
}

trait ConnectResultSender {
    fn send_result(
        &mut self,
        result: Result<(PeerId, Option<usize>), ()>,
    ) -> Pin<Box<dyn Future<Output = Result<(), ()>> + Send + '_>>;
}

impl ConnectResultSender for mpsc::Sender<Result<(PeerId, Option<usize>), ()>> {
    fn send_result(
        &mut self,
        result: Result<(PeerId, Option<usize>), ()>,
    ) -> Pin<Box<dyn Future<Output = Result<(), ()>> + Send + '_>> {
        async move { self.send(result).await.map_err(|_| ()) }.boxed()
    }
}

struct EventListenerState {
    outbound_handler: OutboundConnectionHandler,
    // Note: peer_connections has been moved out to allow separate borrowing by the stream
    pending_from_executor: HashSet<Transaction>,
    // FIXME: we are potentially leaving trash here when transacrions are completed
    tx_to_client: HashMap<Transaction, HashSet<ClientId>>,
    client_waiting_transaction: Vec<(WaitingTransaction, HashSet<ClientId>)>,
    awaiting_connection: HashMap<SocketAddr, Vec<Box<dyn ConnectResultSender>>>,
    awaiting_connection_txs: HashMap<SocketAddr, Vec<Transaction>>,
    pending_op_results: HashMap<Transaction, Sender<NetMessage>>,
}

impl EventListenerState {
    fn new(outbound_handler: OutboundConnectionHandler) -> Self {
        Self {
            outbound_handler,
            pending_from_executor: HashSet::new(),
            tx_to_client: HashMap::new(),
            client_waiting_transaction: Vec::new(),
            awaiting_connection: HashMap::new(),
            pending_op_results: HashMap::new(),
            awaiting_connection_txs: HashMap::new(),
        }
    }
}

enum EventResult {
    Continue,
    Event(Box<ConnEvent>),
}

#[derive(Debug)]
pub(super) enum ConnEvent {
    InboundMessage(NetMessage),
    OutboundMessage(NetMessage),
    NodeAction(NodeEvent),
    ClosedChannel(ChannelCloseReason),
}

#[derive(Debug)]
pub(super) enum ChannelCloseReason {
    /// Internal bridge channel closed - critical, must shutdown gracefully
    Bridge,
    /// Node controller channel closed - critical, must shutdown gracefully
    Controller,
    /// Notification channel closed - critical, must shutdown gracefully
    Notification,
    /// Op execution channel closed - critical, must shutdown gracefully
    OpExecution,
}

#[allow(dead_code)]
enum ProtocolStatus {
    Unconfirmed,
    Confirmed,
    Reported,
    Failed,
}

#[derive(Debug)]
pub(super) struct PeerConnectionInbound {
    pub conn: PeerConnection,
    /// Receiver for inbound messages for the peer connection
    pub rx: Receiver<Either<NetMessage, ConnEvent>>,
    pub msg: NetMessage,
}

async fn handle_peer_channel_message(
    conn: &mut PeerConnection,
    msg: Either<NetMessage, ConnEvent>,
) -> Result<(), TransportError> {
    match msg {
        Left(msg) => {
            tracing::debug!(to=%conn.remote_addr() ,"Sending message to peer. Msg: {msg}");
            if let Err(error) = conn.send(msg).await {
                tracing::error!(
                    to = %conn.remote_addr(),
                    ?error,
                    "[CONN_LIFECYCLE] Failed to send message to peer"
                );
                return Err(error);
            }
            tracing::debug!(
                to = %conn.remote_addr(),
                "[CONN_LIFECYCLE] Message enqueued on transport socket"
            );
        }
        Right(action) => {
            tracing::debug!(to=%conn.remote_addr(), "Received action from channel");
            match action {
                ConnEvent::NodeAction(NodeEvent::DropConnection(peer)) => {
                    tracing::info!(
                        to = %conn.remote_addr(),
                        peer = %peer,
                        "[CONN_LIFECYCLE] Closing connection per DropConnection action"
                    );
                    return Err(TransportError::ConnectionClosed(conn.remote_addr()));
                }
                ConnEvent::ClosedChannel(reason) => {
                    tracing::info!(
                        to = %conn.remote_addr(),
                        reason = ?reason,
                        "[CONN_LIFECYCLE] Closing connection due to ClosedChannel action"
                    );
                    return Err(TransportError::ConnectionClosed(conn.remote_addr()));
                }
                other => {
                    unreachable!(
                        "Unexpected action from peer_connection_listener channel: {:?}",
                        other
                    );
                }
            }
        }
    }
    Ok(())
}

async fn peer_connection_listener(
    mut rx: PeerConnChannelRecv,
    mut conn: PeerConnection,
) -> Result<PeerConnectionInbound, TransportError> {
    const MAX_IMMEDIATE_SENDS: usize = 32;
    loop {
        let mut drained = 0;
        loop {
            match rx.try_recv() {
                Ok(msg) => {
                    handle_peer_channel_message(&mut conn, msg).await?;
                    drained += 1;
                    if drained >= MAX_IMMEDIATE_SENDS {
                        break;
                    }
                }
                Err(TryRecvError::Empty) => break,
                Err(TryRecvError::Disconnected) => {
                    tracing::warn!(
                        to = %conn.remote_addr(),
                        "[CONN_LIFECYCLE] peer_connection_listener channel closed without explicit DropConnection"
                    );
                    return Err(TransportError::ConnectionClosed(conn.remote_addr()));
                }
            }
        }

        tokio::select! {
            msg = rx.recv() => {
                let Some(msg) = msg else {
                    tracing::warn!(
                        to = %conn.remote_addr(),
                        "[CONN_LIFECYCLE] peer_connection_listener channel closed without explicit DropConnection"
                    );
                    break Err(TransportError::ConnectionClosed(conn.remote_addr()));
                };
                handle_peer_channel_message(&mut conn, msg).await?;
            }
            msg = conn.recv() => {
                let Ok(msg) = msg
                    .inspect_err(|error| {
                        tracing::error!(from=%conn.remote_addr(), "Error while receiving message: {error}");
                    })
                else {
                    tracing::debug!(
                        from = %conn.remote_addr(),
                        "[CONN_LIFECYCLE] peer_connection_listener terminating after recv error"
                    );
                    break Err(TransportError::ConnectionClosed(conn.remote_addr()));
                };
                let net_message = decode_msg(&msg).unwrap();
                let tx = *net_message.id();
                tracing::debug!(
                    from = %conn.remote_addr(),
                    %tx,
                    tx_type = ?tx.transaction_type(),
                    msg_type = %net_message,
                    "[CONN_LIFECYCLE] Received inbound NetMessage from peer"
                );
                break Ok(PeerConnectionInbound { conn, rx, msg: net_message });
            }
        }
    }
}

#[inline(always)]
fn decode_msg(data: &[u8]) -> Result<NetMessage, ConnectionError> {
    bincode::deserialize(data).map_err(|err| ConnectionError::Serialization(Some(err)))
}

/// Extract sender information from various message types
fn extract_sender_from_message(msg: &NetMessage) -> Option<PeerKeyLocation> {
    match msg {
        NetMessage::V1(msg_v1) => match msg_v1 {
            NetMessageV1::Connect(connect_msg) => match connect_msg {
                ConnectMsg::Response { sender, .. } => Some(sender.clone()),
                ConnectMsg::Request { from, .. } => Some(from.clone()),
                ConnectMsg::ObservedAddress { target, .. } => Some(target.clone()),
            },
            // Get messages have sender in some variants
            NetMessageV1::Get(get_msg) => match get_msg {
                GetMsg::SeekNode { sender, .. } => Some(sender.clone()),
                GetMsg::ReturnGet { sender, .. } => Some(sender.clone()),
                _ => None,
            },
            // Put messages have sender in some variants
            NetMessageV1::Put(put_msg) => match put_msg {
                PutMsg::SeekNode { sender, .. } => Some(sender.clone()),
                PutMsg::SuccessfulPut { sender, .. } => Some(sender.clone()),
                PutMsg::PutForward { sender, .. } => Some(sender.clone()),
                _ => None,
            },
            // Update messages have sender in some variants
            NetMessageV1::Update(update_msg) => match update_msg {
                UpdateMsg::SeekNode { sender, .. } => Some(sender.clone()),
                UpdateMsg::Broadcasting { sender, .. } => Some(sender.clone()),
                UpdateMsg::BroadcastTo { sender, .. } => Some(sender.clone()),
                _ => None,
            },
            // Subscribe messages
            NetMessageV1::Subscribe(subscribe_msg) => match subscribe_msg {
                SubscribeMsg::SeekNode { subscriber, .. } => Some(subscriber.clone()),
                SubscribeMsg::ReturnSub { sender, .. } => Some(sender.clone()),
                _ => None,
            },
            // Other message types don't have sender info
            _ => None,
        },
    }
}

fn extract_sender_from_message_mut(msg: &mut NetMessage) -> Option<&mut PeerKeyLocation> {
    match msg {
        NetMessage::V1(msg_v1) => match msg_v1 {
            NetMessageV1::Connect(connect_msg) => match connect_msg {
                ConnectMsg::Response { sender, .. } => Some(sender),
                ConnectMsg::Request { from, .. } => Some(from),
                ConnectMsg::ObservedAddress { target, .. } => Some(target),
            },
            NetMessageV1::Get(get_msg) => match get_msg {
                GetMsg::SeekNode { sender, .. } => Some(sender),
                GetMsg::ReturnGet { sender, .. } => Some(sender),
                _ => None,
            },
            NetMessageV1::Put(put_msg) => match put_msg {
                PutMsg::SeekNode { sender, .. } => Some(sender),
                PutMsg::SuccessfulPut { sender, .. } => Some(sender),
                PutMsg::PutForward { sender, .. } => Some(sender),
                _ => None,
            },
            NetMessageV1::Update(update_msg) => match update_msg {
                UpdateMsg::SeekNode { sender, .. } => Some(sender),
                UpdateMsg::Broadcasting { sender, .. } => Some(sender),
                UpdateMsg::BroadcastTo { sender, .. } => Some(sender),
                _ => None,
            },
            NetMessageV1::Subscribe(subscribe_msg) => match subscribe_msg {
                SubscribeMsg::SeekNode { subscriber, .. } => Some(subscriber),
                SubscribeMsg::ReturnSub { sender, .. } => Some(sender),
                _ => None,
            },
            _ => None,
        },
    }
}

// TODO: add testing for the network loop, now it should be possible to do since we don't depend upon having real connections<|MERGE_RESOLUTION|>--- conflicted
+++ resolved
@@ -15,10 +15,6 @@
 };
 use tokio::net::UdpSocket;
 use tokio::sync::mpsc::{self, error::TryRecvError, Receiver, Sender};
-<<<<<<< HEAD
-=======
-use tokio::sync::oneshot::{self};
->>>>>>> 73aa6343
 use tokio::time::timeout;
 use tracing::Instrument;
 
@@ -1615,8 +1611,6 @@
                 // Get the remote address from the connection
                 let remote_addr = peer_conn.conn.remote_addr();
                 let tx = *peer_conn.msg.id();
-<<<<<<< HEAD
-
                 if let Some(sender_peer) = extract_sender_from_message(&peer_conn.msg) {
                     if sender_peer.peer.addr == remote_addr
                         || sender_peer.peer.addr.ip().is_unspecified()
@@ -1656,8 +1650,6 @@
                         }
                     }
                 }
-=======
->>>>>>> 73aa6343
 
                 // Check if we need to establish a connection back to the sender
                 let should_connect = !self.connections.keys().any(|peer| peer.addr == remote_addr)
