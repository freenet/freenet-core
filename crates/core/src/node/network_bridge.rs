//! Types and definitions to handle all inter-peer communication.

use std::future::Future;
use std::ops::{Deref, DerefMut};

use either::Either;
use serde::{Deserialize, Serialize};
use tokio::sync::mpsc::{self, Receiver, Sender};

use super::PeerId;
use crate::message::{NetMessage, NodeEvent};

pub(crate) mod in_memory;
pub(crate) mod inter_process;
pub(crate) mod p2p_protoc;

// TODO: use this constants when we do real net i/o
// const PING_EVERY: Duration = Duration::from_secs(30);
// const DROP_CONN_AFTER: Duration = Duration::from_secs(30 * 10);

pub(crate) type ConnResult<T> = std::result::Result<T, ConnectionError>;

/// Allows handling of connections to the network as well as sending messages
/// to other peers in the network with whom connection has been established.
pub(crate) trait NetworkBridge: Send + Sync {
    fn drop_connection(&mut self, peer: &PeerId) -> impl Future<Output = ConnResult<()>> + Send;

    fn send(&self, target: &PeerId, msg: NetMessage)
        -> impl Future<Output = ConnResult<()>> + Send;
}

#[derive(Debug, thiserror::Error, Serialize, Deserialize)]
pub(crate) enum ConnectionError {
    #[error("location unknown for this node")]
    LocationUnknown,
    #[error("unable to send message")]
    SendNotCompleted,
    #[error("Unexpected connection req")]
    UnexpectedReq,
    #[error("error while de/serializing message")]
    #[serde(skip)]
    Serialization(#[from] Option<Box<bincode::ErrorKind>>),
    #[error("{0}")]
    TransportError(String),
<<<<<<< HEAD
=======
    #[error("unwanted connection")]
    FailedConnectOp,
>>>>>>> 18b5e079

    // errors produced while handling the connection:
    #[error("IO error: {0}")]
    IOError(String),
    #[error("timeout error while waiting for a message")]
    Timeout,
}

impl From<std::io::Error> for ConnectionError {
    fn from(err: std::io::Error) -> Self {
        Self::IOError(format!("{err}"))
    }
}

impl From<crate::transport::TransportError> for ConnectionError {
    fn from(err: crate::transport::TransportError) -> Self {
        Self::TransportError(err.to_string())
    }
}

impl Clone for ConnectionError {
    fn clone(&self) -> Self {
        match self {
            Self::LocationUnknown => Self::LocationUnknown,
            Self::Serialization(_) => Self::Serialization(None),
            Self::SendNotCompleted => Self::SendNotCompleted,
            Self::IOError(err) => Self::IOError(err.clone()),
            Self::Timeout => Self::Timeout,
            Self::UnexpectedReq => Self::UnexpectedReq,
            Self::TransportError(err) => Self::TransportError(err.clone()),
<<<<<<< HEAD
=======
            Self::FailedConnectOp => Self::FailedConnectOp,
>>>>>>> 18b5e079
        }
    }
}

pub(crate) fn event_loop_notification_channel(
) -> (EventLoopNotificationsReceiver, EventLoopNotificationsSender) {
    let (notification_tx, notification_rx) = mpsc::channel(100);
    (
        EventLoopNotificationsReceiver(notification_rx),
        EventLoopNotificationsSender(notification_tx),
    )
}
pub(crate) struct EventLoopNotificationsReceiver(Receiver<Either<NetMessage, NodeEvent>>);

impl Deref for EventLoopNotificationsReceiver {
    type Target = Receiver<Either<NetMessage, NodeEvent>>;

    fn deref(&self) -> &Self::Target {
        &self.0
    }
}

impl DerefMut for EventLoopNotificationsReceiver {
    fn deref_mut(&mut self) -> &mut Self::Target {
        &mut self.0
    }
}

#[derive(Clone)]
pub(crate) struct EventLoopNotificationsSender(Sender<Either<NetMessage, NodeEvent>>);

impl Deref for EventLoopNotificationsSender {
    type Target = Sender<Either<NetMessage, NodeEvent>>;

    fn deref(&self) -> &Self::Target {
        &self.0
    }
}<|MERGE_RESOLUTION|>--- conflicted
+++ resolved
@@ -42,11 +42,8 @@
     Serialization(#[from] Option<Box<bincode::ErrorKind>>),
     #[error("{0}")]
     TransportError(String),
-<<<<<<< HEAD
-=======
     #[error("unwanted connection")]
     FailedConnectOp,
->>>>>>> 18b5e079
 
     // errors produced while handling the connection:
     #[error("IO error: {0}")]
@@ -77,10 +74,7 @@
             Self::Timeout => Self::Timeout,
             Self::UnexpectedReq => Self::UnexpectedReq,
             Self::TransportError(err) => Self::TransportError(err.clone()),
-<<<<<<< HEAD
-=======
             Self::FailedConnectOp => Self::FailedConnectOp,
->>>>>>> 18b5e079
         }
     }
 }
