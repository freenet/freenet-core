--- conflicted
+++ resolved
@@ -72,16 +72,9 @@
         CH: ContractHandler + Send + 'static,
         ER: NetEventRegister + Clone,
     {
-<<<<<<< HEAD
         let keypair = config.key_pair.clone().unwrap_or_default();
-=======
-        let keypair = config
-            .key_pair
-            .clone()
-            .unwrap_or_else(|| TransportKeypair::new());
->>>>>>> 18b5e079
         // FIXME: pass downn this keypair to the network listener
-        let peer_pub_key = keypair.public.clone();
+        let peer_pub_key = keypair.public().clone();
 
         let (notification_channel, notification_tx) = event_loop_notification_channel();
         let (ch_outbound, ch_inbound, wait_for_event) = contract::contract_handler_channel();
