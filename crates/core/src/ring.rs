--- conflicted
+++ resolved
@@ -22,10 +22,7 @@
 use dashmap::{mapref::one::Ref as DmRef, DashMap};
 use either::Either;
 use freenet_stdlib::prelude::{ContractInstanceId, ContractKey};
-<<<<<<< HEAD
-=======
 use itertools::Itertools;
->>>>>>> 18b5e079
 use parking_lot::{Mutex, RwLock};
 use rand::seq::SliceRandom;
 use rand::Rng;
@@ -91,11 +88,7 @@
     }
 }
 
-<<<<<<< HEAD
-#[derive(Clone)]
-=======
 #[derive(Clone, Debug)]
->>>>>>> 18b5e079
 pub(crate) struct Connection {
     location: PeerKeyLocation,
     open_at: Instant,
@@ -267,7 +260,7 @@
         let peer_pub_key = config
             .key_pair
             .as_ref()
-            .map(|kp| kp.public.clone())
+            .map(|kp| kp.public().clone())
             .ok_or(anyhow::anyhow!("Key pair should be set at this point"))?;
         let peer_key = config.get_peer_id();
 
@@ -512,26 +505,17 @@
     /// # Panic
     /// Will panic if the node checking for this condition has no location assigned.
     pub fn should_accept(&self, location: Location, peer: Option<&PeerId>) -> bool {
-<<<<<<< HEAD
-=======
         tracing::debug!("Checking if should accept connection");
->>>>>>> 18b5e079
         let open_conn = self
             .open_connections
             .fetch_add(1, std::sync::atomic::Ordering::SeqCst);
 
         if let Some(peer_id) = peer {
             if self.location_for_peer.read().get(peer_id).is_some() {
-<<<<<<< HEAD
-                // avoid connecting mroe than once to the same peer
-                self.open_connections
-                    .fetch_sub(1, std::sync::atomic::Ordering::SeqCst);
-=======
                 // avoid connecting more than once to the same peer
                 self.open_connections
                     .fetch_sub(1, std::sync::atomic::Ordering::SeqCst);
                 tracing::debug!(%peer_id, "Peer already connected");
->>>>>>> 18b5e079
                 return false;
             }
         }
@@ -562,12 +546,10 @@
         if !accepted {
             self.open_connections
                 .fetch_sub(1, std::sync::atomic::Ordering::SeqCst);
-        } else {
-            if let Some(peer_id) = peer {
-                self.location_for_peer
-                    .write()
-                    .insert(peer_id.clone(), location);
-            }
+        } else if let Some(peer_id) = peer {
+            self.location_for_peer
+                .write()
+                .insert(peer_id.clone(), location);
         }
         accepted
     }
@@ -659,11 +641,7 @@
     pub fn routing_finished(&self, event: crate::router::RouteEvent) {
         self.topology_manager
             .write()
-<<<<<<< HEAD
-            .report_outbound_request(event.peer.clone(), event.contract_location);
-=======
             .report_outbound_request(event.peer.clone(), event.contract_location.clone());
->>>>>>> 18b5e079
         self.router.write().add_event(event);
     }
 
@@ -778,12 +756,6 @@
     ) -> Option<PeerKeyLocation> {
         self.connections_by_location
             .read()
-<<<<<<< HEAD
-            .range(..location)
-            .filter_map(|(_, conns)| {
-                let conn = conns.choose(&mut rand::thread_rng()).unwrap();
-                (!skip_list.contains(&conn.location.peer)).then_some(conn.location.clone())
-=======
             .iter()
             .sorted_by(|(loc_a, _), (loc_b, _)| {
                 loc_a.distance(location).cmp(&loc_b.distance(location))
@@ -798,7 +770,6 @@
                     }
                 }
                 None
->>>>>>> 18b5e079
             })
     }
 
