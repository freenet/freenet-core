--- conflicted
+++ resolved
@@ -28,18 +28,11 @@
 use parking_lot::RwLock;
 use serde::{Deserialize, Serialize};
 
-<<<<<<< HEAD
-use rand::prelude::*;
-use std::{cmp::Ordering, hash::Hash};
-
-use crate::node::{self, NodeBuilder, PeerKey};
-=======
 use crate::{
     config::GlobalExecutor,
     node::{self, EventLogRegister, EventRegister, NodeBuilder, PeerKey},
     router::Router,
 };
->>>>>>> aade3e1f
 
 #[derive(Debug, Serialize, Deserialize, Clone, Copy, PartialEq, Eq, Hash, PartialOrd, Ord)]
 /// The location of a peer in the ring. This location allows routing towards the peer.
