use std::{
    collections::{HashMap, VecDeque},
    sync::{Arc, OnceLock, RwLock},
    time::Duration,
};

use axum::{
    extract::{
        ws::{Message, WebSocket},
        Query, WebSocketUpgrade,
    },
    http::StatusCode,
    response::{IntoResponse, Response},
    routing::get,
    Extension, Router,
};
use freenet_stdlib::{
    client_api::{ClientRequest, ContractRequest, ContractResponse, ErrorKind, HostResponse},
    prelude::*,
};
use futures::{future::BoxFuture, stream::SplitSink, FutureExt, SinkExt, StreamExt};
use headers::Header;
use serde::Deserialize;
use tokio::sync::{mpsc, Mutex};

use crate::{
    client_events::AuthToken,
    server::{ClientConnection, HostCallbackResult},
    util::EncodingProtocol,
};

use super::{ClientError, ClientEventsProxy, ClientId, HostResult, OpenRequest};
use crate::server::http_gateway::AttestedContractMap;

#[derive(Clone)]
struct WebSocketRequest(mpsc::Sender<ClientConnection>);

impl std::ops::Deref for WebSocketRequest {
    type Target = mpsc::Sender<ClientConnection>;

    fn deref(&self) -> &Self::Target {
        &self.0
    }
}

pub(crate) struct WebSocketProxy {
    proxy_server_request: mpsc::Receiver<ClientConnection>,
    response_channels: HashMap<ClientId, mpsc::UnboundedSender<HostCallbackResult>>,
}

const PARALLELISM: usize = 10; // TODO: get this from config, or whatever optimal way

impl WebSocketProxy {
    pub fn create_router(server_routing: Router) -> (Self, Router) {
        // Create a default empty attested contracts map
        let attested_contracts = Arc::new(RwLock::new(HashMap::<
            AuthToken,
            (ContractInstanceId, ClientId),
        >::new()));
        Self::create_router_with_attested_contracts(server_routing, attested_contracts)
    }

    pub fn create_router_with_attested_contracts(
        server_routing: Router,
        attested_contracts: AttestedContractMap,
    ) -> (Self, Router) {
        let (proxy_request_sender, proxy_server_request) = mpsc::channel(PARALLELISM);

        // Using Extension instead of with_state to avoid changing the Router's type parameter
        let router = server_routing
            .route("/v1/contract/command", get(websocket_commands))
            .layer(Extension(attested_contracts))
            .layer(Extension(WebSocketRequest(proxy_request_sender)))
            .layer(axum::middleware::from_fn(connection_info));

        (
            WebSocketProxy {
                proxy_server_request,
                response_channels: HashMap::new(),
            },
            router,
        )
    }

    async fn internal_proxy_recv(
        &mut self,
        msg: ClientConnection,
    ) -> Result<Option<OpenRequest>, ClientError> {
        match msg {
            ClientConnection::NewConnection { callbacks, .. } => {
                // is a new client, assign an id and open a channel to communicate responses from the node
                let cli_id = ClientId::next();
                callbacks
                    .send(HostCallbackResult::NewId { id: cli_id })
                    .map_err(|_e| ErrorKind::NodeUnavailable)?;
                self.response_channels.insert(cli_id, callbacks);
                Ok(None)
            }
            ClientConnection::Request {
                client_id,
                req,
                auth_token,
            } => {
                let open_req = match &*req {
                    ClientRequest::ContractOp(ContractRequest::Subscribe { key, .. }) => {
                        // intercept subscription messages because they require a callback subscription channel
                        let (tx, rx) = tokio::sync::mpsc::unbounded_channel();
                        if let Some(ch) = self.response_channels.get(&client_id) {
                            ch.send(HostCallbackResult::SubscriptionChannel {
                                key: *key,
                                id: client_id,
                                callback: rx,
                            })
                            .map_err(|_| ErrorKind::ChannelClosed)?;
                            OpenRequest::new(client_id, req)
                                .with_notification(tx)
                                .with_token(auth_token)
                        } else {
                            tracing::warn!("client: {client_id} not found");
                            return Err(ErrorKind::UnknownClient(client_id.into()).into());
                        }
                    }
                    _ => {
                        // just forward the request to the node
                        OpenRequest::new(client_id, req).with_token(auth_token)
                    }
                };
                Ok(Some(open_req))
            }
        }
    }
}

struct EncodingProtocolExt(EncodingProtocol);

impl headers::Header for EncodingProtocolExt {
    fn name() -> &'static axum::http::HeaderName {
        static HEADER: OnceLock<axum::http::HeaderName> = OnceLock::new();
        HEADER.get_or_init(|| axum::http::HeaderName::from_static("encoding-protocol"))
    }

    fn decode<'i, I>(values: &mut I) -> Result<Self, headers::Error>
    where
        Self: Sized,
        I: Iterator<Item = &'i axum::http::HeaderValue>,
    {
        values
            .next()
            .and_then(|val| match val.to_str().ok()? {
                "native" => Some(EncodingProtocolExt(EncodingProtocol::Native)),
                "flatbuffers" => Some(EncodingProtocolExt(EncodingProtocol::Flatbuffers)),
                _ => None,
            })
            .ok_or_else(headers::Error::invalid)
    }

    fn encode<E: Extend<axum::http::HeaderValue>>(&self, values: &mut E) {
        let header = match self.0 {
            EncodingProtocol::Native => axum::http::HeaderValue::from_static("native"),
            EncodingProtocol::Flatbuffers => axum::http::HeaderValue::from_static("flatbuffers"),
        };
        values.extend([header]);
    }
}

#[derive(Deserialize)]
#[serde(rename_all = "camelCase")]
struct ConnectionInfo {
    auth_token: Option<AuthToken>,
    encoding_protocol: Option<EncodingProtocol>,
}

async fn connection_info(
    Query(ConnectionInfo {
        auth_token: auth_token_q,
        encoding_protocol,
    }): Query<ConnectionInfo>,
    mut req: axum::extract::Request,
    next: axum::middleware::Next,
) -> Response {
    use headers::{
        authorization::{Authorization, Bearer},
        HeaderMapExt,
    };
    // tracing::info!(
    //     "headers: {:?}",
    //     req.headers()
    //         .iter()
    //         .flat_map(|(k, v)| v.to_str().ok().map(|v| format!("{k}: {v}")))
    //         .collect::<Vec<_>>()
    // );

    let encoding_protoc = match req.headers().typed_try_get::<EncodingProtocolExt>() {
        Ok(Some(protoc)) => protoc.0,
        Ok(None) => encoding_protocol.unwrap_or(EncodingProtocol::Flatbuffers),
        Err(_error) => {
            return (
                StatusCode::BAD_REQUEST,
                format!(
                    "Incorrect `{header}` header specification",
                    header = EncodingProtocolExt::name()
                ),
            )
                .into_response()
        }
    };

    let auth_token = match req.headers().typed_try_get::<Authorization<Bearer>>() {
        Ok(Some(value)) => Some(AuthToken::from(value.token().to_owned())),
        Ok(None) => auth_token_q.clone(),
        Err(_error) => {
            return (
                StatusCode::BAD_REQUEST,
                format!(
                    "Incorrect Bearer `{header}` header specification",
                    header = Authorization::<Bearer>::name()
                ),
            )
                .into_response()
        }
    };

    tracing::debug!(
        ?auth_token_q, ?auth_token, request_uri = ?req.uri(), "connection_info middleware extracting auth token and encoding protocol",
    );
    req.extensions_mut().insert(encoding_protoc);
    req.extensions_mut().insert(auth_token);

    next.run(req).await
}

async fn websocket_commands(
    ws: WebSocketUpgrade,
    Extension(auth_token): Extension<Option<AuthToken>>,
    Extension(encoding_protoc): Extension<EncodingProtocol>,
    Extension(rs): Extension<WebSocketRequest>,
    Extension(attested_contracts): Extension<AttestedContractMap>,
) -> Response {
    let on_upgrade = move |ws: WebSocket| async move {
<<<<<<< HEAD
        tracing::debug!(protoc = ?ws.protocol(), "websocket connection established");
        match websocket_interface(rs.clone(), auth_token, encoding_protoc, ws).await {
            Ok(_) => {
                tracing::debug!("WebSocket interface completed normally");
            }
            Err(error) => {
                tracing::error!("WebSocket interface error: {}", error);
                if let Some(source) = error.source() {
                    tracing::error!("Caused by: {}", source);
                }
            }
=======
        // Get the data we need and immediately drop the lock
        let auth_and_instance = if let Some(token) = auth_token.as_ref() {
            let attested_contracts_read = attested_contracts.read().unwrap();

            // Only collect and log map contents when trace is enabled
            if tracing::enabled!(tracing::Level::TRACE) {
                let map_contents: Vec<_> = attested_contracts_read.keys().cloned().collect();
                tracing::trace!(?token, "attested_contracts map keys: {:?}", map_contents);
            }

            if let Some((cid, _)) = attested_contracts_read.get(token) {
                tracing::trace!(?token, ?cid, "Found token in attested_contracts map");
                Some((token.clone(), *cid))
            } else {
                tracing::warn!(?token, "Auth token not found in attested_contracts map");
                None
            }
        } else {
            tracing::trace!("No auth token provided in WebSocket request");
            None
        }; // RwLockReadGuard is dropped here

        // Only evaluate auth_and_instance for trace when trace is enabled
        if tracing::enabled!(tracing::Level::TRACE) {
            tracing::trace!(protoc = ?ws.protocol(), ?auth_and_instance, "websocket connection established");
        } else {
            tracing::trace!(protoc = ?ws.protocol(), "websocket connection established");
        }
        if let Err(error) =
            websocket_interface(rs.clone(), auth_and_instance, encoding_protoc, ws).await
        {
            tracing::error!("{error}");
>>>>>>> bb933b01
        }
    };

    ws.on_upgrade(on_upgrade)
}

async fn websocket_interface(
    request_sender: WebSocketRequest,
    mut auth_token: Option<(AuthToken, ContractInstanceId)>,
    encoding_protoc: EncodingProtocol,
    ws: WebSocket,
) -> anyhow::Result<()> {
<<<<<<< HEAD
    tracing::debug!("starting websocket interface handler");
    
    // If we have an auth token, we need to find the associated ContractInstanceId
    let assigned_token = if let Some(token) = &auth_token {
        // Extract contract ID from the auth token if available
        // This assumes the token is associated with a specific contract
        // You might need to implement a lookup mechanism based on your authentication system
        let contract_id = ContractInstanceId::from(token.0.as_ref());
        Some((token.clone(), contract_id))
    } else {
        None
    };
    
    let (mut response_rx, client_id) = new_client_connection(&request_sender, assigned_token).await?;
    tracing::debug!(client_id = %client_id, "client connection established");

=======
    let (mut response_rx, client_id) =
        new_client_connection(&request_sender, auth_token.clone()).await?;
>>>>>>> bb933b01
    let (mut server_sink, mut client_stream) = ws.split();
    tracing::debug!("websocket stream split for bidirectional communication");
    let contract_updates: Arc<Mutex<VecDeque<(_, mpsc::UnboundedReceiver<HostResult>)>>> =
        Arc::new(Mutex::new(VecDeque::new()));
    loop {
        let contract_updates_cp = contract_updates.clone();
        let listeners_task = async move {
            loop {
                let mut lock = contract_updates_cp.lock().await;
                let active_listeners = &mut *lock;
                for _ in 0..active_listeners.len() {
                    if let Some((key, mut listener)) = active_listeners.pop_front() {
                        match listener.try_recv() {
                            Ok(r) => {
                                active_listeners.push_back((key, listener));
                                return Ok(r);
                            }
                            Err(mpsc::error::TryRecvError::Empty) => {
                                active_listeners.push_back((key, listener));
                            }
                            Err(err @ mpsc::error::TryRecvError::Disconnected) => {
                                tracing::debug!(err = ?err, "listener channel disconnected");
                                return Err(anyhow::anyhow!(err));
                            }
                        }
                    }
                }
                std::mem::drop(lock);
                tokio::time::sleep(Duration::from_millis(10)).await;
            }
        };

        let client_req_task = async {
            let next_msg = match client_stream
                .next()
                .await
                .ok_or_else::<ClientError, _>(|| ErrorKind::Disconnect.into())
            {
                Err(err) => {
                    tracing::debug!(err = %err, "client channel error");
                    return Err(Some(err.into()));
                }
                Ok(v) => v,
            };
            process_client_request(
                client_id,
                next_msg,
                &request_sender,
                &mut auth_token.as_mut().map(|t| t.0.clone()),
                encoding_protoc,
            )
            .await
        };

        tokio::select! { biased;
            msg = async { process_host_response(response_rx.recv().await, client_id, encoding_protoc, &mut server_sink).await } => {
                let active_listeners = contract_updates.clone();
                if let Some(NewSubscription { key, callback }) = msg? {
                    tracing::debug!(cli_id = %client_id, contract = %key, "added new notification listener");
                    let active_listeners = &mut *active_listeners.lock().await;
                    active_listeners.push_back((key, callback));
                }
            }
            process_client_request = client_req_task => {
                match process_client_request {
                    Ok(Some(error)) => {
                        server_sink.send(error).await.inspect_err(|err| {
                            tracing::debug!(err = %err, "error sending message to client");
                        })?;
                    }
                    Ok(None) => continue,
                    Err(None) => {
                        tracing::debug!("client channel closed on request");
                        let _ = server_sink.send(Message::Close(None)).await;
                        return Ok(())
                    },
                    Err(Some(err)) => {
                        tracing::debug!(err = %err, "client channel error on request");
                        return Err(err)
                    },
                }
            }
            response = listeners_task => {
                let response = response?;
                match &response {
                    Ok(res) => tracing::debug!(response = %res, cli_id = %client_id, "sending notification"),
                    Err(err) => tracing::debug!(response = %err, cli_id = %client_id, "sending notification error"),
                }
                let serialized_res = match encoding_protoc {
                    EncodingProtocol::Flatbuffers => match response {
                        Ok(res) => res.into_fbs_bytes()?,
                        Err(err) => err.into_fbs_bytes()?,
                    },
                    EncodingProtocol::Native => bincode::serialize(&response)?,
                };
                server_sink.send(Message::Binary(serialized_res)).await.inspect_err(|err| {
                    tracing::debug!(err = %err, "error sending message to client");
                })?;
            }
        }
    }
}

async fn new_client_connection(
    request_sender: &WebSocketRequest,
    assigned_token: Option<(AuthToken, ContractInstanceId)>,
) -> Result<(mpsc::UnboundedReceiver<HostCallbackResult>, ClientId), ClientError> {
    let (response_sender, mut response_recv) = mpsc::unbounded_channel();
    tracing::debug!(?assigned_token, "sending new client connection request");
    request_sender
        .send(ClientConnection::NewConnection {
            callbacks: response_sender,
            assigned_token,
        })
        .await
        .map_err(|_| ErrorKind::NodeUnavailable)?;
    match response_recv.recv().await {
        Some(HostCallbackResult::NewId { id: client_id, .. }) => Ok((response_recv, client_id)),
        None => Err(ErrorKind::NodeUnavailable.into()),
        other => unreachable!("received unexpected message: {other:?}"),
    }
}

struct NewSubscription {
    key: ContractKey,
    callback: mpsc::UnboundedReceiver<HostResult>,
}

async fn process_client_request(
    client_id: ClientId,
    msg: Result<Message, axum::Error>,
    request_sender: &mpsc::Sender<ClientConnection>,
    auth_token: &mut Option<AuthToken>,
    encoding_protoc: EncodingProtocol,
) -> Result<Option<Message>, Option<anyhow::Error>> {
    let msg = match msg {
        Ok(Message::Binary(data)) => {
            tracing::debug!(size = data.len(), "received binary message");
            data
        }
        Ok(Message::Text(data)) => {
            tracing::debug!(size = data.len(), "received text message");
            data.into_bytes()
        }
        Ok(Message::Close(frame)) => {
            tracing::debug!(?frame, "received close frame");
            return Err(None);
        }
        Ok(Message::Ping(ping)) => {
            tracing::debug!("received ping");
            return Ok(Some(Message::Pong(ping)));
        }
        Ok(m) => {
            tracing::debug!(msg = ?m, "received unexpected message type");
            return Ok(None);
        }
        Err(err) => {
            tracing::error!(error = %err, "error receiving websocket message");
            return Err(Some(err.into()));
        }
    };

    // Try to deserialize the ClientRequest message
    let req = {
        match encoding_protoc {
            EncodingProtocol::Flatbuffers => match ClientRequest::try_decode_fbs(&msg) {
                Ok(decoded) => {
                    tracing::debug!(
                        protocol = "flatbuffers",
                        "successfully decoded client request"
                    );
                    decoded.into_owned()
                }
                Err(err) => {
                    tracing::error!(error = %err, protocol = "flatbuffers", "failed to decode client request");
                    return Ok(Some(Message::Binary(err.into_fbs_bytes())));
                }
            },
            EncodingProtocol::Native => match bincode::deserialize::<ClientRequest>(&msg) {
                Ok(decoded) => {
                    tracing::debug!(protocol = "native", "successfully decoded client request");
                    decoded.into_owned()
                }
                Err(err) => {
                    tracing::error!(error = %err, protocol = "native", "failed to decode client request");
                    let result_error = bincode::serialize(&Err::<HostResponse, ClientError>(
                        ErrorKind::DeserializationError {
                            cause: format!("{err}").into(),
                        }
                        .into(),
                    ))
                    .map_err(|err| Some(err.into()))?;
                    return Ok(Some(Message::Binary(result_error)));
                }
            },
        }
    };
    if let ClientRequest::Authenticate { token } = &req {
        *auth_token = Some(AuthToken::from(token.clone()));
        tracing::debug!("client authenticated");
    }

    // Log specific details for contract operations
    match &req {
        ClientRequest::ContractOp(op) => match op {
            ContractRequest::Put {
                contract, state, ..
            } => {
                tracing::debug!(
                    contract_key = %contract.key(),
                    state_size = state.as_ref().len(),
                    "received PUT contract request"
                );
            }
            ContractRequest::Get {
                key,
                return_contract_code,
                ..
            } => {
                tracing::debug!(
                    contract_key = %key,
                    return_code = return_contract_code,
                    "received GET contract request"
                );
            }
            _ => tracing::debug!(operation = ?op, "received contract operation request"),
        },
        _ => tracing::debug!(req = %req, "received client request"),
    }
    request_sender
        .send(ClientConnection::Request {
            client_id,
            req: Box::new(req),
            auth_token: auth_token.clone(),
        })
        .await
        .map_err(|err| Some(err.into()))?;
    Ok(None)
}

async fn process_host_response(
    msg: Option<HostCallbackResult>,
    client_id: ClientId,
    encoding_protoc: EncodingProtocol,
    tx: &mut SplitSink<WebSocket, Message>,
) -> anyhow::Result<Option<NewSubscription>> {
    match msg {
        Some(HostCallbackResult::Result { id, result }) => {
            debug_assert_eq!(id, client_id);
            let result = match result {
                Ok(res) => {
                    match &res {
                        HostResponse::ContractResponse(resp) => match resp {
                            ContractResponse::GetResponse {
                                key,
                                contract,
                                state,
                            } => {
                                tracing::debug!(
                                    contract_key = %key,
                                    has_contract = contract.is_some(),
                                    state_size = state.as_ref().len(),
                                    "sending GET response"
                                );
                            }
                            ContractResponse::PutResponse { key } => {
                                tracing::debug!(
                                    contract_key = %key,
                                    "sending PUT response"
                                );
                            }
                            _ => tracing::debug!(response = ?resp, "sending contract response"),
                        },
                        _ => tracing::debug!(response = %res, "sending response"),
                    }
                    Ok(res)
                }
                Err(err) => {
                    tracing::debug!(response = %err, cli_id = %id, "sending response error");
                    Err(err)
                }
            };
            let serialized_res = match encoding_protoc {
                EncodingProtocol::Flatbuffers => match result {
                    Ok(res) => res.into_fbs_bytes()?,
                    Err(err) => err.into_fbs_bytes()?,
                },
                EncodingProtocol::Native => bincode::serialize(&result)?,
            };
            tx.send(Message::Binary(serialized_res)).await?;
            Ok(None)
        }
        Some(HostCallbackResult::SubscriptionChannel { key, id, callback }) => {
            debug_assert_eq!(id, client_id);
            Ok(Some(NewSubscription { key, callback }))
        }
        Some(HostCallbackResult::NewId { id: cli_id }) => {
            tracing::debug!(%cli_id, "new client registered");
            Ok(None)
        }
        None => {
            let result_error = bincode::serialize(&Err::<HostResponse, ClientError>(
                ErrorKind::NodeUnavailable.into(),
            ))?;
            tx.send(Message::Binary(result_error)).await?;
            tx.send(Message::Close(None)).await?;
            tracing::warn!("node shut down while handling responses for {client_id}");
            Err(anyhow::anyhow!(
                "node shut down while handling responses for {client_id}"
            ))
        }
    }
}

impl ClientEventsProxy for WebSocketProxy {
    fn recv(&mut self) -> BoxFuture<Result<OpenRequest<'static>, ClientError>> {
        async move {
            loop {
                let msg = self.proxy_server_request.recv().await;
                if let Some(msg) = msg {
                    if let Some(reply) = self.internal_proxy_recv(msg).await? {
                        break Ok(reply.into_owned());
                    }
                } else {
                    break Err(ClientError::from(ErrorKind::ChannelClosed));
                }
            }
        }
        .boxed()
    }

    fn send(
        &mut self,
        id: ClientId,
        result: Result<HostResponse, ClientError>,
    ) -> BoxFuture<Result<(), ClientError>> {
        async move {
            if let Some(ch) = self.response_channels.remove(&id) {
                let should_rm = result
                    .as_ref()
                    .map_err(|err| matches!(err.kind(), ErrorKind::Disconnect))
                    .err()
                    .unwrap_or(false);
                if ch.send(HostCallbackResult::Result { id, result }).is_ok() && !should_rm {
                    // still alive connection, keep it
                    self.response_channels.insert(id, ch);
                } else {
                    tracing::info!("dropped connection to client #{id}");
                }
            } else {
                tracing::warn!("client: {id} not found");
            }
            Ok(())
        }
        .boxed()
    }
}<|MERGE_RESOLUTION|>--- conflicted
+++ resolved
@@ -237,19 +237,6 @@
     Extension(attested_contracts): Extension<AttestedContractMap>,
 ) -> Response {
     let on_upgrade = move |ws: WebSocket| async move {
-<<<<<<< HEAD
-        tracing::debug!(protoc = ?ws.protocol(), "websocket connection established");
-        match websocket_interface(rs.clone(), auth_token, encoding_protoc, ws).await {
-            Ok(_) => {
-                tracing::debug!("WebSocket interface completed normally");
-            }
-            Err(error) => {
-                tracing::error!("WebSocket interface error: {}", error);
-                if let Some(source) = error.source() {
-                    tracing::error!("Caused by: {}", source);
-                }
-            }
-=======
         // Get the data we need and immediately drop the lock
         let auth_and_instance = if let Some(token) = auth_token.as_ref() {
             let attested_contracts_read = attested_contracts.read().unwrap();
@@ -282,7 +269,6 @@
             websocket_interface(rs.clone(), auth_and_instance, encoding_protoc, ws).await
         {
             tracing::error!("{error}");
->>>>>>> bb933b01
         }
     };
 
@@ -295,29 +281,9 @@
     encoding_protoc: EncodingProtocol,
     ws: WebSocket,
 ) -> anyhow::Result<()> {
-<<<<<<< HEAD
-    tracing::debug!("starting websocket interface handler");
-    
-    // If we have an auth token, we need to find the associated ContractInstanceId
-    let assigned_token = if let Some(token) = &auth_token {
-        // Extract contract ID from the auth token if available
-        // This assumes the token is associated with a specific contract
-        // You might need to implement a lookup mechanism based on your authentication system
-        let contract_id = ContractInstanceId::from(token.0.as_ref());
-        Some((token.clone(), contract_id))
-    } else {
-        None
-    };
-    
-    let (mut response_rx, client_id) = new_client_connection(&request_sender, assigned_token).await?;
-    tracing::debug!(client_id = %client_id, "client connection established");
-
-=======
     let (mut response_rx, client_id) =
         new_client_connection(&request_sender, auth_token.clone()).await?;
->>>>>>> bb933b01
     let (mut server_sink, mut client_stream) = ws.split();
-    tracing::debug!("websocket stream split for bidirectional communication");
     let contract_updates: Arc<Mutex<VecDeque<(_, mpsc::UnboundedReceiver<HostResult>)>>> =
         Arc::new(Mutex::new(VecDeque::new()));
     loop {
@@ -452,55 +418,27 @@
     encoding_protoc: EncodingProtocol,
 ) -> Result<Option<Message>, Option<anyhow::Error>> {
     let msg = match msg {
-        Ok(Message::Binary(data)) => {
-            tracing::debug!(size = data.len(), "received binary message");
-            data
-        }
-        Ok(Message::Text(data)) => {
-            tracing::debug!(size = data.len(), "received text message");
-            data.into_bytes()
-        }
-        Ok(Message::Close(frame)) => {
-            tracing::debug!(?frame, "received close frame");
-            return Err(None);
-        }
-        Ok(Message::Ping(ping)) => {
-            tracing::debug!("received ping");
-            return Ok(Some(Message::Pong(ping)));
-        }
+        Ok(Message::Binary(data)) => data,
+        Ok(Message::Text(data)) => data.into_bytes(),
+        Ok(Message::Close(_)) => return Err(None),
+        Ok(Message::Ping(ping)) => return Ok(Some(Message::Pong(ping))),
         Ok(m) => {
-            tracing::debug!(msg = ?m, "received unexpected message type");
+            tracing::debug!(msg = ?m, "received random message");
             return Ok(None);
         }
-        Err(err) => {
-            tracing::error!(error = %err, "error receiving websocket message");
-            return Err(Some(err.into()));
-        }
+        Err(err) => return Err(Some(err.into())),
     };
 
     // Try to deserialize the ClientRequest message
     let req = {
         match encoding_protoc {
             EncodingProtocol::Flatbuffers => match ClientRequest::try_decode_fbs(&msg) {
-                Ok(decoded) => {
-                    tracing::debug!(
-                        protocol = "flatbuffers",
-                        "successfully decoded client request"
-                    );
-                    decoded.into_owned()
-                }
-                Err(err) => {
-                    tracing::error!(error = %err, protocol = "flatbuffers", "failed to decode client request");
-                    return Ok(Some(Message::Binary(err.into_fbs_bytes())));
-                }
+                Ok(decoded) => decoded.into_owned(),
+                Err(err) => return Ok(Some(Message::Binary(err.into_fbs_bytes()))),
             },
             EncodingProtocol::Native => match bincode::deserialize::<ClientRequest>(&msg) {
-                Ok(decoded) => {
-                    tracing::debug!(protocol = "native", "successfully decoded client request");
-                    decoded.into_owned()
-                }
+                Ok(decoded) => decoded.into_owned(),
                 Err(err) => {
-                    tracing::error!(error = %err, protocol = "native", "failed to decode client request");
                     let result_error = bincode::serialize(&Err::<HostResponse, ClientError>(
                         ErrorKind::DeserializationError {
                             cause: format!("{err}").into(),
@@ -515,36 +453,9 @@
     };
     if let ClientRequest::Authenticate { token } = &req {
         *auth_token = Some(AuthToken::from(token.clone()));
-        tracing::debug!("client authenticated");
-    }
-
-    // Log specific details for contract operations
-    match &req {
-        ClientRequest::ContractOp(op) => match op {
-            ContractRequest::Put {
-                contract, state, ..
-            } => {
-                tracing::debug!(
-                    contract_key = %contract.key(),
-                    state_size = state.as_ref().len(),
-                    "received PUT contract request"
-                );
-            }
-            ContractRequest::Get {
-                key,
-                return_contract_code,
-                ..
-            } => {
-                tracing::debug!(
-                    contract_key = %key,
-                    return_code = return_contract_code,
-                    "received GET contract request"
-                );
-            }
-            _ => tracing::debug!(operation = ?op, "received contract operation request"),
-        },
-        _ => tracing::debug!(req = %req, "received client request"),
-    }
+    }
+
+    tracing::debug!(req = %req, "received client request");
     request_sender
         .send(ClientConnection::Request {
             client_id,
@@ -567,31 +478,20 @@
             debug_assert_eq!(id, client_id);
             let result = match result {
                 Ok(res) => {
-                    match &res {
-                        HostResponse::ContractResponse(resp) => match resp {
-                            ContractResponse::GetResponse {
-                                key,
-                                contract,
-                                state,
-                            } => {
-                                tracing::debug!(
-                                    contract_key = %key,
-                                    has_contract = contract.is_some(),
-                                    state_size = state.as_ref().len(),
-                                    "sending GET response"
-                                );
-                            }
-                            ContractResponse::PutResponse { key } => {
-                                tracing::debug!(
-                                    contract_key = %key,
-                                    "sending PUT response"
-                                );
-                            }
-                            _ => tracing::debug!(response = ?resp, "sending contract response"),
-                        },
-                        _ => tracing::debug!(response = %res, "sending response"),
+                    tracing::debug!(response = %res, cli_id = %id, "sending response");
+                    match res {
+                        HostResponse::ContractResponse(ContractResponse::GetResponse {
+                            key,
+                            contract,
+                            state,
+                        }) => Ok(ContractResponse::GetResponse {
+                            key,
+                            contract,
+                            state,
+                        }
+                        .into()),
+                        other => Ok(other),
                     }
-                    Ok(res)
                 }
                 Err(err) => {
                     tracing::debug!(response = %err, cli_id = %id, "sending response error");
