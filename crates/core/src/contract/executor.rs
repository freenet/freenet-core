//! Contract executor.

use std::collections::HashMap;
use std::fmt::Display;
use std::future::Future;
use std::path::PathBuf;
use std::sync::Arc;
use std::time::{Duration, Instant};

use blake3::traits::digest::generic_array::GenericArray;
use either::Either;
use freenet_stdlib::client_api::{
    ClientError as WsClientError, ClientRequest, ContractError as StdContractError,
    ContractRequest, ContractResponse, DelegateError as StdDelegateError, DelegateRequest,
    HostResponse::{self, DelegateResponse},
    RequestError,
};
use freenet_stdlib::prelude::*;
use serde::{Deserialize, Serialize};
use tokio::sync::mpsc::{self};

use super::storages::Storage;
use crate::config::Config;
use crate::message::Transaction;
use crate::node::OpManager;
use crate::operations::get::GetResult;
use crate::operations::{OpEnum, OpError};
use crate::wasm_runtime::{
    ContractRuntimeInterface, ContractStore, DelegateRuntimeInterface, DelegateStore, Runtime,
    SecretsStore, StateStore, StateStoreError,
};
use crate::{
    client_events::{ClientId, HostResult},
    operations::{self, Operation},
};
<<<<<<< HEAD
use super::storages::Storage;
=======
>>>>>>> 25d3333c

pub(super) mod mock_runtime;
pub(super) mod runtime;

#[derive(Debug)]
pub struct ExecutorError(Either<Box<RequestError>, anyhow::Error>);

enum InnerOpError {
    Upsert(ContractKey),
    Delegate(DelegateKey),
}

impl std::error::Error for ExecutorError {}

impl ExecutorError {
    pub fn other(error: impl Into<anyhow::Error>) -> Self {
        Self(Either::Right(error.into()))
    }

    /// Call this when an unreachable path is reached but need to avoid panics.
    fn internal_error() -> Self {
        ExecutorError(Either::Right(anyhow::anyhow!("internal error")))
    }

    fn request(error: impl Into<RequestError>) -> Self {
        Self(Either::Left(Box::new(error.into())))
    }

    fn execution(
        outer_error: crate::wasm_runtime::ContractError,
        op: Option<InnerOpError>,
    ) -> Self {
        use crate::wasm_runtime::RuntimeInnerError;
        let error = outer_error.deref();

        if let RuntimeInnerError::ContractExecError(e) = error {
            if let Some(InnerOpError::Upsert(key)) = &op {
                return ExecutorError::request(StdContractError::update_exec_error(*key, e));
            }
        }

        if let RuntimeInnerError::DelegateNotFound(key) = error {
            return ExecutorError::request(StdDelegateError::Missing(key.clone()));
        }

        if let RuntimeInnerError::DelegateExecError(e) = error {
            return ExecutorError::request(StdDelegateError::ExecutionError(format!("{e}").into()));
        }

        if let (
            RuntimeInnerError::SecretStoreError(
                crate::wasm_runtime::SecretStoreError::MissingSecret(secret),
            ),
            Some(InnerOpError::Delegate(key)),
        ) = (error, &op)
        {
            return ExecutorError::request(StdDelegateError::MissingSecret {
                key: key.clone(),
                secret: secret.clone(),
            });
        }

        match error {
            RuntimeInnerError::WasmCompileError(e) => match op {
                Some(InnerOpError::Upsert(key)) => {
                    return ExecutorError::request(StdContractError::update_exec_error(key, e))
                }
                _ => return ExecutorError::other(anyhow::anyhow!("execution error: {e}")),
            },
            RuntimeInnerError::WasmExportError(e) => match op {
                Some(InnerOpError::Upsert(key)) => {
                    return ExecutorError::request(StdContractError::update_exec_error(key, e))
                }
                _ => return ExecutorError::other(anyhow::anyhow!("execution error: {e}")),
            },
            RuntimeInnerError::WasmInstantiationError(e) => match op {
                Some(InnerOpError::Upsert(key)) => {
                    return ExecutorError::request(StdContractError::update_exec_error(key, e))
                }
                _ => return ExecutorError::other(anyhow::anyhow!("execution error: {e}")),
            },
            _ => {}
        }

        ExecutorError::other(outer_error)
    }

    pub fn is_request(&self) -> bool {
        matches!(self.0, Either::Left(_))
    }

    pub fn unwrap_request(self) -> RequestError {
        match self.0 {
            Either::Left(err) => *err,
            Either::Right(_) => panic!(),
        }
    }
}

impl From<RequestError> for ExecutorError {
    fn from(value: RequestError) -> Self {
        Self(Either::Left(Box::new(value)))
    }
}

impl Display for ExecutorError {
    fn fmt(&self, f: &mut std::fmt::Formatter<'_>) -> std::fmt::Result {
        match &self.0 {
            Either::Left(l) => write!(f, "{}", &**l),
            Either::Right(r) => write!(f, "{}", &**r),
        }
    }
}

impl From<Box<RequestError>> for ExecutorError {
    fn from(value: Box<RequestError>) -> Self {
        Self(Either::Left(value))
    }
}

type Response = Result<HostResponse, ExecutorError>;

#[derive(clap::ValueEnum, Clone, Copy, Debug, PartialEq, Eq, Serialize, Deserialize)]
#[serde(rename_all = "snake_case")]
pub enum OperationMode {
    /// Run the node in local-only mode. Useful for development purposes.
    Local,
    /// Standard operation mode.
    Network,
}

impl Display for OperationMode {
    fn fmt(&self, f: &mut std::fmt::Formatter<'_>) -> std::fmt::Result {
        match self {
            OperationMode::Local => write!(f, "local"),
            OperationMode::Network => write!(f, "network"),
        }
    }
}

pub struct ExecutorToEventLoopChannel<End: sealed::ChannelHalve> {
    op_manager: Arc<OpManager>,
    end: End,
}

pub(crate) fn executor_channel(
    op_manager: Arc<OpManager>,
) -> (
    ExecutorToEventLoopChannel<NetworkEventListenerHalve>,
    ExecutorToEventLoopChannel<ExecutorHalve>,
) {
    // todo: use sensible values for channel buf sizes based on number concurrent tasks running
    // when we are able to suspend execution of a request while waiting for a callback
    let (waiting_for_op_tx, waiting_for_op_rx) = mpsc::channel(1);
    let (response_for_tx, response_for_rx) = mpsc::channel(1);

    let listener_halve = ExecutorToEventLoopChannel {
        op_manager: op_manager.clone(),
        end: NetworkEventListenerHalve {
            waiting_for_op_rx,
            response_for_tx,
        },
    };
    let sender_halve = ExecutorToEventLoopChannel {
        op_manager: op_manager.clone(),
        end: ExecutorHalve {
            waiting_for_op_tx,
            response_for_rx,
            completed: HashMap::default(),
        },
    };
    (listener_halve, sender_halve)
}

#[derive(thiserror::Error, Debug)]
enum CallbackError {
    #[error(transparent)]
    Err(#[from] ExecutorError),
    #[error(transparent)]
    Conversion(#[from] OpError),
    #[error("missing result")]
    MissingResult,
}

impl ExecutorToEventLoopChannel<ExecutorHalve> {
    async fn send_to_event_loop<Op, T>(&mut self, message: T) -> anyhow::Result<Transaction>
    where
        T: ComposeNetworkMessage<Op>,
        Op: Operation + Send + 'static,
    {
        let op = message.initiate_op(&self.op_manager);
        let tx = *op.id();
        self.end.waiting_for_op_tx.send(tx).await.inspect_err(|_| {
            tracing::debug!("failed to send request to executor, channel closed");
        })?;
        <T as ComposeNetworkMessage<Op>>::resume_op(op, &self.op_manager)
            .await
            .map_err(|e| {
                tracing::debug!("failed to resume operation: {e}");
                e
            })?;
        Ok(tx)
    }

    async fn receive_op_result<Op>(&mut self, transaction: Transaction) -> Result<Op, CallbackError>
    where
        Op: Operation + TryFrom<OpEnum, Error = OpError>,
    {
        if let Some(result) = self.end.completed.remove(&transaction) {
            return result.try_into().map_err(CallbackError::Conversion);
        }
        let op_result = self
            .end
            .response_for_rx
            .recv()
            .await
            .ok_or_else(|| ExecutorError::other(anyhow::anyhow!("channel closed")))?;
        if op_result.id() != &transaction {
            self.end.completed.insert(*op_result.id(), op_result);
            return Err(CallbackError::MissingResult);
        }
        op_result.try_into().map_err(CallbackError::Conversion)
    }
}

impl ExecutorToEventLoopChannel<NetworkEventListenerHalve> {
    pub async fn transaction_from_executor(&mut self) -> anyhow::Result<Transaction> {
        let tx = self
            .end
            .waiting_for_op_rx
            .recv()
            .await
            .ok_or(anyhow::anyhow!("channel closed"))?;
        Ok(tx)
    }

    pub(crate) fn callback(&self) -> ExecutorToEventLoopChannel<Callback> {
        ExecutorToEventLoopChannel {
            op_manager: self.op_manager.clone(),
            end: Callback {
                response_for_tx: self.end.response_for_tx.clone(),
            },
        }
    }
}

impl ExecutorToEventLoopChannel<Callback> {
    pub async fn response(&mut self, result: OpEnum) {
        if self.end.response_for_tx.send(result).await.is_err() {
            tracing::debug!("failed to send response to executor, channel closed");
        }
    }
}

pub(crate) struct Callback {
    /// sends the callback response to the executor
    response_for_tx: mpsc::Sender<OpEnum>,
}

pub(crate) struct NetworkEventListenerHalve {
    /// this is the receiver end of the Executor halve, which will be sent from the executor
    /// when a callback is expected for a given transaction
    waiting_for_op_rx: mpsc::Receiver<Transaction>,
    /// this is the sender end of the Executor halve receiver, which will communicate
    /// back responses to the executor, it's cloned each tiome a new callback halve is created
    response_for_tx: mpsc::Sender<OpEnum>,
}

pub struct ExecutorHalve {
    /// communicates the executor is waiting for a callback for a given transaction
    waiting_for_op_tx: mpsc::Sender<Transaction>,
    /// receives the callback response from the `process_message` task after completion
    response_for_rx: mpsc::Receiver<OpEnum>,
    /// stores the completed operations if they haven't been asked for yet in the executor
    completed: HashMap<Transaction, OpEnum>,
}

mod sealed {
    use super::{Callback, ExecutorHalve, NetworkEventListenerHalve};
    pub trait ChannelHalve {}
    impl ChannelHalve for NetworkEventListenerHalve {}
    impl ChannelHalve for ExecutorHalve {}
    impl ChannelHalve for Callback {}
}

trait ComposeNetworkMessage<Op>
where
    Self: Sized,
    Op: Operation + Send + 'static,
{
    fn initiate_op(self, op_manager: &OpManager) -> Op;

    fn resume_op(
        op: Op,
        op_manager: &OpManager,
    ) -> impl Future<Output = Result<(), OpError>> + Send;
}

#[allow(unused)]
struct GetContract {
    key: ContractKey,
    return_contract_code: bool,
}

impl ComposeNetworkMessage<operations::get::GetOp> for GetContract {
    fn initiate_op(self, _op_manager: &OpManager) -> operations::get::GetOp {
        operations::get::start_op(self.key, self.return_contract_code)
    }

    async fn resume_op(op: operations::get::GetOp, op_manager: &OpManager) -> Result<(), OpError> {
        operations::get::request_get(op_manager, op, vec![]).await
    }
}

#[allow(unused)]
struct SubscribeContract {
    key: ContractKey,
}

impl ComposeNetworkMessage<operations::subscribe::SubscribeOp> for SubscribeContract {
    fn initiate_op(self, _op_manager: &OpManager) -> operations::subscribe::SubscribeOp {
        operations::subscribe::start_op(self.key)
    }

    async fn resume_op(
        op: operations::subscribe::SubscribeOp,
        op_manager: &OpManager,
    ) -> Result<(), OpError> {
        operations::subscribe::request_subscribe(op_manager, op).await
    }
}

#[allow(unused)]
struct PutContract {
    contract: ContractContainer,
    state: WrappedState,
    related_contracts: RelatedContracts<'static>,
}

impl ComposeNetworkMessage<operations::put::PutOp> for PutContract {
    fn initiate_op(self, op_manager: &OpManager) -> operations::put::PutOp {
        let PutContract {
            contract,
            state,
            related_contracts,
        } = self;
        operations::put::start_op(
            contract,
            related_contracts,
            state,
            op_manager.ring.max_hops_to_live,
        )
    }

    async fn resume_op(op: operations::put::PutOp, op_manager: &OpManager) -> Result<(), OpError> {
        operations::put::request_put(op_manager, op).await
    }
}

#[allow(unused)]
struct UpdateContract {
    key: ContractKey,
    new_state: WrappedState,
}

#[derive(Debug)]
pub(crate) enum UpsertResult {
    NoChange,
    Updated(WrappedState),
}

impl ComposeNetworkMessage<operations::update::UpdateOp> for UpdateContract {
    fn initiate_op(self, _op_manager: &OpManager) -> operations::update::UpdateOp {
        let UpdateContract { key, new_state } = self;
        let related_contracts = RelatedContracts::default();
        operations::update::start_op(key, new_state, related_contracts)
    }

    async fn resume_op(
        op: operations::update::UpdateOp,
        op_manager: &OpManager,
    ) -> Result<(), OpError> {
        operations::update::request_update(op_manager, op).await
    }
}

pub(crate) trait ContractExecutor: Send + 'static {
    fn fetch_contract(
        &mut self,
        key: ContractKey,
        return_contract_code: bool,
    ) -> impl Future<Output = Result<(Option<WrappedState>, Option<ContractContainer>), ExecutorError>>
           + Send;

    fn upsert_contract_state(
        &mut self,
        key: ContractKey,
        update: Either<WrappedState, StateDelta<'static>>,
        related_contracts: RelatedContracts<'static>,
        code: Option<ContractContainer>,
    ) -> impl Future<Output = Result<UpsertResult, ExecutorError>> + Send;

    fn register_contract_notifier(
        &mut self,
        key: ContractKey,
        cli_id: ClientId,
        notification_ch: tokio::sync::mpsc::UnboundedSender<HostResult>,
        summary: Option<StateSummary<'_>>,
    ) -> Result<(), Box<RequestError>>;
}

/// A WASM executor which will run any contracts, delegates, etc. registered.
///
/// This executor will monitor the store directories and databases to detect state changes.
/// Consumers of the executor are required to poll for new changes in order to be notified
/// of changes or can alternatively use the notification channel.
pub struct Executor<R = Runtime> {
    mode: OperationMode,
    runtime: R,
    pub state_store: StateStore<Storage>,
    /// Notification channels for any clients subscribed to updates for a given contract.
    update_notifications: HashMap<ContractKey, Vec<(ClientId, mpsc::UnboundedSender<HostResult>)>>,
    /// Summaries of the state of all clients subscribed to a given contract.
    subscriber_summaries: HashMap<ContractKey, HashMap<ClientId, Option<StateSummary<'static>>>>,
    /// Attested contract instances for a given delegate.
    delegate_attested_ids: HashMap<DelegateKey, Vec<ContractInstanceId>>,

    event_loop_channel: Option<ExecutorToEventLoopChannel<ExecutorHalve>>,
}

impl<R> Executor<R> {
    pub async fn new(
        state_store: StateStore<Storage>,
        ctrl_handler: impl FnOnce() -> anyhow::Result<()>,
        mode: OperationMode,
        runtime: R,
        event_loop_channel: Option<ExecutorToEventLoopChannel<ExecutorHalve>>,
    ) -> anyhow::Result<Self> {
        ctrl_handler()?;

        Ok(Self {
            mode,
            runtime,
            state_store,
            update_notifications: HashMap::default(),
            subscriber_summaries: HashMap::default(),
            delegate_attested_ids: HashMap::default(),
            event_loop_channel,
        })
    }

    pub fn test_data_dir(identifier: &str) -> PathBuf {
        std::env::temp_dir().join(format!("freenet-executor-{identifier}"))
    }

    async fn get_stores(
        config: &Config,
    ) -> Result<
        (
            ContractStore,
            DelegateStore,
            SecretsStore,
            StateStore<Storage>,
        ),
        anyhow::Error,
    > {
        const MAX_SIZE: i64 = 10 * 1024 * 1024;
        const MAX_MEM_CACHE: u32 = 10_000_000;

        let state_store =
            StateStore::new(Storage::new(&config.db_dir()).await?, MAX_MEM_CACHE).unwrap();
        let contract_store = ContractStore::new(config.contracts_dir(), MAX_SIZE)?;

        let delegate_store = DelegateStore::new(config.delegates_dir(), MAX_SIZE)?;

        let secret_store = SecretsStore::new(config.secrets_dir(), config.secrets.clone())?;

        Ok((contract_store, delegate_store, secret_store, state_store))
    }

    async fn op_request<Op, M>(&mut self, request: M) -> Result<Op::Result, ExecutorError>
    where
        Op: Operation + Send + TryFrom<OpEnum, Error = OpError> + 'static,
        <Op as Operation>::Result: TryFrom<Op, Error = OpError>,
        M: ComposeNetworkMessage<Op>,
    {
        let Some(ch) = &mut self.event_loop_channel else {
            return Err(ExecutorError::other(anyhow::anyhow!(
                "missing event loop channel"
            )));
        };
        let transaction = ch
            .send_to_event_loop(request)
            .await
            .map_err(ExecutorError::other)?;
        // FIXME: must add a way to suspend a request while waiting for result and resume upon getting
        // an answer back so we don't block the executor itself.
        // otherwise it may be possible to end up in a deadlock waiting for a tree of contract
        // dependencies to be resolved
        let result = loop {
            match ch.receive_op_result::<Op>(transaction).await {
                Ok(result) => break result,
                Err(CallbackError::MissingResult) => {
                    tokio::time::sleep(Duration::from_secs(10)).await;
                    continue;
                }
                Err(CallbackError::Conversion(err)) => {
                    tracing::error!("expect message of one type but got an other: {err}");
                    return Err(ExecutorError::other(err));
                }
                Err(CallbackError::Err(other)) => return Err(other),
            }
        };
        let result = <Op::Result>::try_from(result).map_err(|err| {
            tracing::debug!("didn't get result back: {err}");
            ExecutorError::other(err)
        })?;
        Ok(result)
    }
}<|MERGE_RESOLUTION|>--- conflicted
+++ resolved
@@ -33,10 +33,6 @@
     client_events::{ClientId, HostResult},
     operations::{self, Operation},
 };
-<<<<<<< HEAD
-use super::storages::Storage;
-=======
->>>>>>> 25d3333c
 
 pub(super) mod mock_runtime;
 pub(super) mod runtime;
