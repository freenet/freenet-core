--- conflicted
+++ resolved
@@ -116,13 +116,9 @@
         }) => {
             // updated op
             let id = *msg.id();
-<<<<<<< HEAD
-            if let Some(target) = msg.target() {
-=======
             tracing::debug!(%id, "updated op state");
             if let Some(target) = msg.target() {
                 tracing::debug!(%id, "sending updated op state");
->>>>>>> 18b5e079
                 network_bridge.send(&target.peer, msg).await?;
             }
             op_manager.push(id, updated_state).await?;
