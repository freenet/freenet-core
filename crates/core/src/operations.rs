--- conflicted
+++ resolved
@@ -320,11 +320,7 @@
         }
         if let OpError::ContractError(ContractError::ContractNotFound(key)) = &error {
             tracing::debug!(%key, "Contract not found, trying to get it first");
-<<<<<<< HEAD
-            let get_op = get::start_op(*key, true, false);
-=======
             let get_op = get::start_op(*key, true, true);
->>>>>>> 42fe4deb
             if let Err(error) = get::request_get(op_manager, get_op, skip_list).await {
                 tracing::warn!(%error, "Error getting contract");
             }
