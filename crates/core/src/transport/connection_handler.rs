use std::collections::BTreeMap;
use std::net::{IpAddr, SocketAddr};
use std::pin::Pin;
use std::sync::atomic::AtomicU32;
use std::sync::Arc;
use std::time::Duration;

use crate::transport::crypto::TransportSecretKey;
use crate::transport::packet_data::{AssymetricRSA, UnknownEncryption};
use crate::transport::symmetric_message::OutboundConnection;
use aes_gcm::{Aes128Gcm, KeyInit};
use futures::{
    stream::{FuturesUnordered, StreamExt},
    Future,
};
use futures::{FutureExt, TryFutureExt};
use tokio::net::UdpSocket;
use tokio::sync::{mpsc, oneshot};
use tokio::task;

use super::packet_data::SymmetricAES;
use super::{
    crypto::{TransportKeypair, TransportPublicKey},
    packet_data::MAX_PACKET_SIZE,
    peer_connection::{PeerConnection, RemoteConnection},
    sent_packet_tracker::SentPacketTracker,
    symmetric_message::{SymmetricMessage, SymmetricMessagePayload},
    PacketData, Socket, TransportError,
};

const PROTOC_VERSION: [u8; 2] = 1u16.to_le_bytes();

// Constants for interval increase
const INITIAL_INTERVAL: Duration = Duration::from_millis(200);
const INTERVAL_INCREASE_FACTOR: u64 = 2;
const MAX_INTERVAL: Duration = Duration::from_millis(5000); // Maximum interval limit

const DEFAULT_BW_TRACKER_WINDOW_SIZE: Duration = Duration::from_secs(10);
const BANDWITH_LIMIT: usize = 1024 * 1024 * 10; // 10 MB/s

type ConnectionHandlerMessage = (SocketAddr, Vec<u8>);
pub type SerializedMessage = Vec<u8>;
type PeerChannel = (
    mpsc::Sender<SerializedMessage>,
    mpsc::Receiver<SymmetricMessagePayload>,
);

struct OutboundMessage {
    remote_addr: SocketAddr,
    msg: SerializedMessage,
    recv: mpsc::Receiver<SerializedMessage>,
}

<<<<<<< HEAD
pub async fn create_connection_handler<S: Socket>(
    keypair: TransportKeypair,
    listen_host: IpAddr,
    listen_port: u16,
    is_gateway: bool,
) -> Result<(OutboundConnectionHandler, InboundConnectionHandler), TransportError> {
    // Bind the UDP socket to the specified port
    let socket = S::bind((listen_host, listen_port).into()).await?;
    let (och, new_connection_notifier) = OutboundConnectionHandler::config_listener(
        Arc::new(socket),
        keypair,
        is_gateway,
        #[cfg(test)]
        (listen_host, listen_port).into(),
    )?;
    Ok((
        och,
        InboundConnectionHandler {
            new_connection_notifier,
        },
    ))
}

pub(crate) struct InboundConnectionHandler {
=======
struct GatewayMessage {
    remote_addr: SocketAddr,
    packet: PacketData<UnknownEncryption>,
    resp_tx: oneshot::Sender<bool>,
}

pub(crate) struct ConnectionHandler {
    send_queue: mpsc::Sender<(SocketAddr, ConnectionEvent)>,
>>>>>>> a82a6104
    new_connection_notifier: mpsc::Receiver<PeerConnection>,
}

impl InboundConnectionHandler {
    pub async fn next_connection(&mut self) -> Option<PeerConnection> {
        self.new_connection_notifier.recv().await
    }
}

#[derive(Clone)]
pub(crate) struct OutboundConnectionHandler {
    send_queue: mpsc::Sender<(SocketAddr, ConnectionEvent)>,
}

impl OutboundConnectionHandler {
    fn config_listener(
        socket: Arc<impl Socket>,
        keypair: TransportKeypair,
        is_gateway: bool,
        #[cfg(test)] socket_addr: SocketAddr,
    ) -> Result<(Self, mpsc::Receiver<PeerConnection>), TransportError> {
        // Channel buffer is one so senders will await until the receiver is ready, important for bandwidth limiting
        let (conn_handler_sender, conn_handler_receiver) = mpsc::channel(100);
        let (new_connection_sender, new_connection_notifier) = mpsc::channel(100);

        // Channel buffer is one so senders will await until the receiver is ready, important for bandwidth limiting
        let (outbound_sender, outbound_recv) = mpsc::channel(1);
        let transport = UdpPacketsListener {
            is_gateway,
            socket_listener: socket.clone(),
            this_peer_keypair: keypair,
            remote_connections: BTreeMap::new(),
            connection_handler: conn_handler_receiver,
            new_connection_notifier: new_connection_sender,
            outbound_packets: outbound_sender,
            #[cfg(test)]
            this_addr: socket_addr,
        };
        let bw_tracker = super::rate_limiter::PacketRateLimiter::new(
            DEFAULT_BW_TRACKER_WINDOW_SIZE,
            outbound_recv,
        );
        let connection_handler = OutboundConnectionHandler {
            send_queue: conn_handler_sender,
        };

        task::spawn(bw_tracker.rate_limiter(BANDWITH_LIMIT, socket));
        task::spawn(transport.listen());

        Ok((connection_handler, new_connection_notifier))
    }

    #[cfg(test)]
    fn test_set_up(
        socket_addr: SocketAddr,
        socket: Arc<impl Socket>,
        keypair: TransportKeypair,
        is_gateway: bool,
    ) -> Result<(Self, mpsc::Receiver<PeerConnection>), TransportError> {
        Self::config_listener(socket, keypair, is_gateway, socket_addr)
    }

    pub async fn connect(
        &mut self,
        remote_public_key: TransportPublicKey,
        remote_addr: SocketAddr,
    ) -> Pin<Box<dyn Future<Output = Result<PeerConnection, TransportError>> + Send>> {
        let (open_connection, recv_connection) = oneshot::channel();
        if self
            .send_queue
            .send((
                remote_addr,
                ConnectionEvent::ConnectionStart {
                    remote_public_key,
                    open_connection,
                },
            ))
            .await
            .is_err()
        {
            return async { Err(TransportError::ChannelClosed) }.boxed();
        }
        recv_connection
            .map(|res| match res {
                Ok(Ok(remote_conn)) => Ok(PeerConnection::new(remote_conn)),
                Ok(Err(e)) => Err(e),
                Err(_) => Err(TransportError::ConnectionEstablishmentFailure {
                    cause: "Failed to establish connection".into(),
                }),
            })
            .boxed()
    }
}

pub enum Message {
    Short(Vec<u8>),
    Streamed(Vec<u8>, mpsc::Receiver<StreamFragment>),
}

pub struct StreamFragment {
    pub fragment_number: u32,
    pub fragment: Vec<u8>,
}

/// Handles UDP transport internally.
struct UdpPacketsListener<S = UdpSocket> {
    socket_listener: Arc<S>,
    remote_connections: BTreeMap<SocketAddr, InboundRemoteConnection>,
    connection_handler: mpsc::Receiver<(SocketAddr, ConnectionEvent)>,
    this_peer_keypair: TransportKeypair,
    is_gateway: bool,
    new_connection_notifier: mpsc::Sender<PeerConnection>,
    outbound_packets: mpsc::Sender<(SocketAddr, Arc<[u8]>)>,
    #[cfg(test)]
    this_addr: SocketAddr,
}

type OngoingConnection = (
    mpsc::Sender<PacketData<UnknownEncryption>>,
    oneshot::Sender<Result<RemoteConnection, TransportError>>,
);

type OngoingConnectionResult = Option<
    Result<
        Result<(RemoteConnection, InboundRemoteConnection), (TransportError, SocketAddr)>,
        tokio::task::JoinError,
    >,
>;

type GwOngoingConnectionResult = Option<
    Result<
        Result<
            (
                RemoteConnection,
                InboundRemoteConnection,
                PacketData<SymmetricAES>,
            ),
            (TransportError, SocketAddr),
        >,
        tokio::task::JoinError,
    >,
>;

#[cfg(test)]
impl<T> Drop for UdpPacketsListener<T> {
    fn drop(&mut self) {
        tracing::info!(%self.this_addr, "Dropping UdpPacketsListener");
    }
}

impl<S: Socket> UdpPacketsListener<S> {
    async fn listen(mut self) -> Result<(), TransportError> {
        let mut buf = [0u8; MAX_PACKET_SIZE];
        let mut ongoing_connections: BTreeMap<SocketAddr, OngoingConnection> = BTreeMap::new();
        let mut gw_ongoing_connections: BTreeMap<SocketAddr, OngoingConnection> = BTreeMap::new();
        let mut connection_tasks = FuturesUnordered::new();
        let mut gw_connection_tasks = FuturesUnordered::new();
        let (gw_outbound_tx, mut gw_inbound_rx) = tokio::sync::mpsc::channel(100);
        loop {
            tokio::select! {
                // Handling of inbound packets
                recv_result = self.socket_listener.recv_from(&mut buf) => {
                    match recv_result {
                        Ok((size, remote_addr)) => {
                            let packet_data = PacketData::from_buf(&buf[..size]);
                            if let Some(remote_conn) = self.remote_connections.remove(&remote_addr){
                                let _ = remote_conn.inbound_packet_sender.send(packet_data).await;
                                self.remote_connections.insert(remote_addr, remote_conn);
                                continue;
                            }

                            if let Some((packets_sender, open_connection)) = ongoing_connections.remove(&remote_addr) {
                                if packets_sender.send(packet_data).await.is_err() {
                                    // it can happen that the connection is established but the channel is closed because the task completed
                                    // but we still ahven't polled the result future
                                    tracing::debug!(%remote_addr, "failed to send packet to remote");
                                }
                                ongoing_connections.insert(remote_addr, (packets_sender, open_connection));
                                continue;
                            }

                            if !self.is_gateway {
                                tracing::debug!(%remote_addr, "unexpected packet from remote");
                                continue;
                            }
                            let packet_data = PacketData::from_buf(&buf[..size]);
                            let gw_ongoing_connection = self.gateway_connection(packet_data, remote_addr, gw_outbound_tx.clone());
                            let task = tokio::spawn(gw_ongoing_connection.map_err(move |error| {
                                (error, remote_addr)
                            }));
                            gw_connection_tasks.push(task);
                        }
                        Err(e) => {
                            // TODO: this should panic and be propagate to the main task or retry and eventually fail
                            tracing::error!("Failed to receive UDP packet: {:?}", e);
                            return Err(e.into());
                        }
                    }
                },
                req = gw_inbound_rx.recv() => {
                    let Some(GatewayMessage { remote_addr, packet, resp_tx }) = req else {
                        unreachable!();
                    };

                    if let Some(remote) = self.remote_connections.remove(&remote_addr) {
                        let _ = remote.inbound_packet_sender.send(packet).await;
                        self.remote_connections.insert(remote_addr, remote);
                        let _ = resp_tx.send(true);
                    }
                }
                gw_connection_handshake = gw_connection_tasks.next(), if !gw_connection_tasks.is_empty() => {
                    let Some(res): GwOngoingConnectionResult = gw_connection_handshake else {
                        unreachable!();
                    };
                    match res.expect("task shouldn't panic") {
                        Ok((outbound_remote_conn, inbound_remote_connection, outbound_ack_packet)) => {
                            let remote_addr = outbound_remote_conn.remote_addr;
                            let sent_tracker = outbound_remote_conn.sent_tracker.clone();

                            self.remote_connections.insert(remote_addr, inbound_remote_connection);

                            if let Err(e) = self.new_connection_notifier
                                .send(PeerConnection::new(outbound_remote_conn))
                                .await
                                .map_err(|_| TransportError::ChannelClosed) {
                                tracing::error!(%remote_addr, %e, "gateway connection established but failed to notify new connection");
                                continue;
                            }

                            sent_tracker.lock().report_sent_packet(
                                SymmetricMessage::FIRST_PACKET_ID,
                                outbound_ack_packet.prepared_send(),
                            );
                        }
                        Err((error, remote_addr)) => {
                            tracing::error!(%error, ?remote_addr, "Failed to establish gateway connection");
                            if let Some((_, result_sender)) = gw_ongoing_connections.remove(&remote_addr) {
                                let _ = result_sender.send(Err(error));
                            }
                        }
                    }
                }
                connection_handshake = connection_tasks.next(), if !connection_tasks.is_empty() => {
                    let Some(res): OngoingConnectionResult = connection_handshake else {
                        unreachable!();
                    };
                    match res.expect("task shouldn't panic") {
                        Ok((outbound_remote_conn, inbound_remote_connection)) => {
                            if let Some((_, result_sender)) = ongoing_connections.remove(&outbound_remote_conn.remote_addr) {
                                tracing::debug!(%outbound_remote_conn.remote_addr, "connection established");
                                self.remote_connections.insert(outbound_remote_conn.remote_addr, inbound_remote_connection);
                                let _ = result_sender.send(Ok(outbound_remote_conn));
                            } else {
                                tracing::error!(%outbound_remote_conn.remote_addr, "connection established but no ongoing connection found");
                            }
                        }
                        Err((error, remote_addr)) => {
                            tracing::error!(%error, ?remote_addr, "Failed to establish connection");
                            if let Some((_, result_sender)) = ongoing_connections.remove(&remote_addr) {
                                let _ = result_sender.send(Err(error));
                            }
                        }
                    }
                }
                // Handling of connection events
                connection_event = self.connection_handler.recv() => {
                    let Some((remote_addr, event)) = connection_event else { return Ok(()); };
                    let ConnectionEvent::ConnectionStart { remote_public_key, open_connection } = event;
                    tracing::debug!(%remote_addr, "attempting to establish connection");
                    let (ongoing_connection, packets_sender) = self.traverse_nat(
                        remote_addr,  remote_public_key,
                    );
                    let task = tokio::spawn(ongoing_connection.map_err(move |error| {
                        (error, remote_addr)
                    }));
                    connection_tasks.push(task);
                    ongoing_connections.insert(remote_addr, (packets_sender, open_connection));
                },
            }
        }
    }

    fn gateway_connection(
        &mut self,
        remote_intro_packet: PacketData<UnknownEncryption>,
        remote_addr: SocketAddr,
        outbound_tx: mpsc::Sender<GatewayMessage>,
    ) -> impl Future<
        Output = Result<
            (
                RemoteConnection,
                InboundRemoteConnection,
                PacketData<SymmetricAES>,
            ),
            TransportError,
        >,
    > + Send
           + 'static {
        tracing::debug!(%remote_addr, "new connection to gateway");
        let secret = self.this_peer_keypair.secret.clone();
        let outbound_packets = self.outbound_packets.clone();
        let socket_listener = self.socket_listener.clone();

        async move {
            let decrypted_intro_packet = secret.decrypt(remote_intro_packet.data())?;
            let protoc = &decrypted_intro_packet[..PROTOC_VERSION.len()];
            let outbound_key_bytes =
                &decrypted_intro_packet[PROTOC_VERSION.len()..PROTOC_VERSION.len() + 16];
            let outbound_key = Aes128Gcm::new_from_slice(outbound_key_bytes).map_err(|_| {
                TransportError::ConnectionEstablishmentFailure {
                    cause: "invalid symmetric key".into(),
                }
            })?;
            if protoc != PROTOC_VERSION {
                let packet = SymmetricMessage::ack_error(&outbound_key)?;
                outbound_packets
                    .send((remote_addr, packet.prepared_send()))
                    .await
                    .map_err(|_| TransportError::ChannelClosed)?;
                return Err(TransportError::ConnectionEstablishmentFailure {
                    cause: format!(
                        "remote is using a different protocol version: {:?}",
                        String::from_utf8_lossy(protoc)
                    )
                    .into(),
                });
            }

            let inbound_key_bytes = rand::random::<[u8; 16]>();
            let inbound_key = Aes128Gcm::new(&inbound_key_bytes.into());
            let outbound_ack_packet =
                SymmetricMessage::ack_ok(&outbound_key, inbound_key_bytes, remote_addr)?;

            let mut buf = [0u8; MAX_PACKET_SIZE];
            let mut waiting_time = INITIAL_INTERVAL;
            let mut attempts = 0;
            const MAX_ATTEMPTS: usize = 20;

            while attempts < MAX_ATTEMPTS {
                outbound_packets
                    .send((remote_addr, outbound_ack_packet.clone().prepared_send()))
                    .await
                    .map_err(|_| TransportError::ChannelClosed)?;

                // wait until the remote sends the ack packet
                let timeout =
                    tokio::time::timeout(waiting_time, socket_listener.recv_from(&mut buf));
                match timeout.await {
                    Ok(Ok((size, remote))) => {
                        let packet: PacketData<UnknownEncryption> =
                            PacketData::from_buf(&buf[..size]);

                        let mut should_continue = false;

                        if remote != remote_addr {
                            let (tx, rx) = tokio::sync::oneshot::channel();
                            outbound_tx
                                .send(GatewayMessage {
                                    remote_addr,
                                    packet: packet.clone(),
                                    resp_tx: tx,
                                })
                                .await
                                .map_err(|_| TransportError::ChannelClosed)?;

                            should_continue =
                                rx.await.map_err(|_| TransportError::ChannelClosed)?;
                        }

                        if should_continue {
                            continue;
                        }

                        let _ = packet.try_decrypt_sym(&inbound_key).map_err(|_| {
                            tracing::debug!(%remote_addr, "Failed to decrypt packet with inbound key");
                            TransportError::ConnectionEstablishmentFailure {
                                cause: "invalid symmetric key".into(),
                            }
                        })?;
                    }
                    Ok(Err(_)) => {
                        return Err(TransportError::ChannelClosed);
                    }
                    Err(_) => {
                        attempts += 1;
                        waiting_time = std::cmp::min(
                            Duration::from_millis(
                                waiting_time.as_millis() as u64 * INTERVAL_INCREASE_FACTOR,
                            ),
                            MAX_INTERVAL,
                        );
                        continue;
                    }
                }
                // we know the inbound is successfully connected now and can proceed
                // ignoring this will force them to resend the packet but that is fine and simpler
                break;
            }

            let sent_tracker = Arc::new(parking_lot::Mutex::new(SentPacketTracker::new()));

            let (inbound_packet_tx, inbound_packet_rx) = mpsc::channel(100);
            let remote_conn = RemoteConnection {
                outbound_packets,
                outbound_symmetric_key: outbound_key,
                remote_addr,
                sent_tracker: sent_tracker.clone(),
                last_packet_id: Arc::new(AtomicU32::new(0)),
                inbound_packet_recv: inbound_packet_rx,
                inbound_symmetric_key: inbound_key,
                inbound_symmetric_key_bytes: inbound_key_bytes,
                my_address: None,
            };

            let inbound_conn = InboundRemoteConnection {
                inbound_packet_sender: inbound_packet_tx,
                inbound_intro_packet: None,
                inbound_checked_times: 0,
            };

            Ok((remote_conn, inbound_conn, outbound_ack_packet))
        }
    }

    // TODO: this value should be set given exponential backoff and max timeout
    #[cfg(not(test))]
    const NAT_TRAVERSAL_MAX_ATTEMPTS: usize = 20;

    #[cfg(test)]
    const NAT_TRAVERSAL_MAX_ATTEMPTS: usize = 10;

    fn traverse_nat(
        &mut self,
        remote_addr: SocketAddr,
        remote_public_key: TransportPublicKey,
    ) -> (
        impl Future<Output = Result<(RemoteConnection, InboundRemoteConnection), TransportError>>
            + Send
            + 'static,
        mpsc::Sender<PacketData<UnknownEncryption>>,
    ) {
        // Constants for exponential backoff
        const INITIAL_TIMEOUT: Duration = Duration::from_secs(5);
        const TIMEOUT_MULTIPLIER: f64 = 1.1;
        #[cfg(not(test))]
        const MAX_TIMEOUT: Duration = Duration::from_secs(60); // Maximum timeout limit
        #[cfg(test)]
        const MAX_TIMEOUT: Duration = Duration::from_secs(10); // Maximum timeout limit

        #[allow(clippy::large_enum_variant)]
        enum ConnectionState {
            /// Initial state of the joiner
            StartOutbound,
            /// Initial state of the joinee, at this point NAT has been already traversed
            RemoteInbound {
                /// Encrypted intro packet for comparison
                intro_packet: PacketData<AssymetricRSA>,
            },
        }

        fn decrypt_asym(
            remote_addr: SocketAddr,
            packet: &PacketData<UnknownEncryption>,
            transport_secret_key: &TransportSecretKey,
            outbound_sym_key: &mut Option<Aes128Gcm>,
            state: &mut ConnectionState,
        ) -> Result<(), ()> {
            // probably the first packet to punch through the NAT
            if let Ok(decrypted_intro_packet) = packet.try_decrypt_asym(transport_secret_key) {
                tracing::debug!(%remote_addr, "received intro packet");
                let protoc = &decrypted_intro_packet.data()[..PROTOC_VERSION.len()];
                if protoc != PROTOC_VERSION {
                    todo!("return error");
                }
                let outbound_key_bytes =
                    &decrypted_intro_packet.data()[PROTOC_VERSION.len()..PROTOC_VERSION.len() + 16];
                let outbound_key =
                    Aes128Gcm::new_from_slice(outbound_key_bytes).expect("correct length");
                *outbound_sym_key = Some(outbound_key.clone());
                *state = ConnectionState::RemoteInbound {
                    intro_packet: packet.assert_assymetric(),
                };
                return Ok(());
            }
            tracing::debug!(%remote_addr, "failed to decrypt packet");
            Err(())
        }

        let outbound_packets = self.outbound_packets.clone();
        let transport_secret_key = self.this_peer_keypair.secret.clone();
        let (inbound_from_remote, mut next_inbound) =
            mpsc::channel::<PacketData<UnknownEncryption>>(1);
        let f = async move {
            let mut state = ConnectionState::StartOutbound {};
            // Initialize timeout and interval
            let mut timeout = INITIAL_TIMEOUT;
            let mut interval_duration = INITIAL_INTERVAL;
            let mut tick = tokio::time::interval(interval_duration);

            let mut failures = 0;

            let inbound_sym_key_bytes = rand::random::<[u8; 16]>();
            let inbound_sym_key = Aes128Gcm::new(&inbound_sym_key_bytes.into());

            let mut outbound_sym_key: Option<Aes128Gcm> = None;
            let outbound_intro_packet = {
                let mut data = [0u8; { 16 + PROTOC_VERSION.len() }];
                data[..PROTOC_VERSION.len()].copy_from_slice(&PROTOC_VERSION);
                data[PROTOC_VERSION.len()..].copy_from_slice(&inbound_sym_key_bytes);
                PacketData::<_, MAX_PACKET_SIZE>::encrypt_with_pubkey(&data, &remote_public_key)
            };

            let mut sent_tracker = SentPacketTracker::new();

            while failures < Self::NAT_TRAVERSAL_MAX_ATTEMPTS {
                match state {
                    ConnectionState::StartOutbound { .. } => {
                        tracing::debug!(%remote_addr, "sending protocol version and inbound key");
                        outbound_packets
                            .send((remote_addr, outbound_intro_packet.data().into()))
                            .await
                            .map_err(|_| TransportError::ChannelClosed)?;
                    }
                    ConnectionState::RemoteInbound { .. } => {
                        tracing::debug!(%remote_addr, "sending back protocol version and inbound key to remote");
                        let our_inbound = SymmetricMessage::ack_ok(
                            outbound_sym_key.as_ref().expect("should be set"),
                            inbound_sym_key_bytes,
                            remote_addr,
                        )?;
                        outbound_packets
                            .send((remote_addr, our_inbound.data().into()))
                            .await
                            .map_err(|_| TransportError::ChannelClosed)?;
                        sent_tracker.report_sent_packet(
                            SymmetricMessage::FIRST_PACKET_ID,
                            our_inbound.data().into(),
                        );
                    }
                }
                let next_inbound = tokio::time::timeout(timeout, next_inbound.recv());
                match next_inbound.await {
                    Ok(Some(packet)) => {
                        match state {
                            ConnectionState::StartOutbound { .. } => {
                                // at this point it's either the remote sending us an intro packet or a symmetric packet
                                // cause is the first packet that passes through the NAT
                                if let Ok(decrypted_packet) =
                                    packet.try_decrypt_sym(&inbound_sym_key)
                                {
                                    // the remote got our inbound key, so we know that they are at least at the RemoteInbound state
                                    let symmetric_message =
                                        SymmetricMessage::deser(decrypted_packet.data())?;

                                    #[cfg(test)]
                                    {
                                        tracing::debug!(%remote_addr, ?symmetric_message.payload, "received symmetric packet");
                                    }

                                    match symmetric_message.payload {
                                        SymmetricMessagePayload::AckConnection {
                                            result:
                                                Ok(OutboundConnection {
                                                    key,
                                                    remote_addr: my_address,
                                                }),
                                        } => {
                                            let outbound_sym_key = Aes128Gcm::new_from_slice(&key)
                                                .map_err(|_| {
                                                    TransportError::ConnectionEstablishmentFailure {
                                                        cause: "invalid symmetric key".into(),
                                                    }
                                                })?;
                                            outbound_packets
                                                .send((
                                                    remote_addr,
                                                    SymmetricMessage::ack_ok(
                                                        &outbound_sym_key,
                                                        inbound_sym_key_bytes,
                                                        remote_addr,
                                                    )?
                                                    .data()
                                                    .into(),
                                                ))
                                                .await
                                                .map_err(|_| TransportError::ChannelClosed)?;
                                            let (inbound_sender, inbound_recv) = mpsc::channel(100);
                                            return Ok((
                                                RemoteConnection {
                                                    outbound_packets: outbound_packets.clone(),
                                                    outbound_symmetric_key: outbound_sym_key,
                                                    remote_addr,
                                                    sent_tracker: Arc::new(
                                                        parking_lot::Mutex::new(sent_tracker),
                                                    ),
                                                    last_packet_id: Arc::new(AtomicU32::new(0)),
                                                    inbound_packet_recv: inbound_recv,
                                                    inbound_symmetric_key: inbound_sym_key,
                                                    inbound_symmetric_key_bytes:
                                                        inbound_sym_key_bytes,
                                                    my_address: Some(my_address),
                                                },
                                                InboundRemoteConnection {
                                                    inbound_packet_sender: inbound_sender,
                                                    inbound_intro_packet: None,
                                                    inbound_checked_times: 0,
                                                },
                                            ));
                                        }
                                        SymmetricMessagePayload::AckConnection {
                                            result: Err(err),
                                        } => {
                                            return Err(
                                                TransportError::ConnectionEstablishmentFailure {
                                                    cause: err,
                                                },
                                            );
                                        }
                                        _ => {
                                            tracing::debug!(%remote_addr, "unexpected packet from remote");
                                            failures += 1;
                                            continue;
                                        }
                                    }
                                }

                                // probably the first packet to punch through the NAT
                                if decrypt_asym(
                                    remote_addr,
                                    &packet,
                                    &transport_secret_key,
                                    &mut outbound_sym_key,
                                    &mut state,
                                )
                                .is_ok()
                                {
                                    continue;
                                }

                                failures += 1;
                                tracing::debug!("Failed to decrypt packet");
                                continue;
                            }
                            ConnectionState::RemoteInbound {
                                // this is the packet encrypted with out RSA pub key
                                ref intro_packet,
                                ..
                            } => {
                                // next packet should be an acknowledgement packet, but might also be a repeated
                                // intro packet so we need to handle that
                                if packet.is_intro_packet(intro_packet) {
                                    // we add to the number of failures so we are not stuck in a loop retrying
                                    failures += 1;
                                    continue;
                                }
                                // if is not an intro packet, the connection is successful and we can proceed
                                let (inbound_sender, inbound_recv) = mpsc::channel(1);
                                return Ok((
                                    RemoteConnection {
                                        outbound_packets: outbound_packets.clone(),
                                        outbound_symmetric_key: outbound_sym_key
                                            .expect("should be set at this stage"),
                                        remote_addr,
                                        sent_tracker: Arc::new(parking_lot::Mutex::new(
                                            SentPacketTracker::new(),
                                        )),
                                        last_packet_id: Arc::new(AtomicU32::new(0)),
                                        inbound_packet_recv: inbound_recv,
                                        inbound_symmetric_key: inbound_sym_key,
                                        inbound_symmetric_key_bytes: inbound_sym_key_bytes,
                                        my_address: None,
                                    },
                                    InboundRemoteConnection {
                                        inbound_packet_sender: inbound_sender,
                                        inbound_intro_packet: Some(intro_packet.clone()),
                                        inbound_checked_times: 0,
                                    },
                                ));
                            }
                        }
                    }
                    Ok(None) => {
                        tracing::debug!("debug: connection closed");
                        return Err(TransportError::ConnectionClosed);
                    }
                    Err(_) => {
                        failures += 1;
                        tracing::debug!("Failed to receive UDP response, time out");
                    }
                }

                // We have retried for a while, so return an error
                if timeout >= MAX_TIMEOUT {
                    break;
                }

                // Update timeout using exponential backoff, capped at MAX_TIMEOUT
                timeout = std::cmp::min(
                    Duration::from_secs((timeout.as_secs() as f64 * TIMEOUT_MULTIPLIER) as u64),
                    MAX_TIMEOUT,
                );

                // Update interval, capped at MAX_INTERVAL
                if interval_duration < MAX_INTERVAL {
                    interval_duration = std::cmp::min(
                        Duration::from_millis(
                            interval_duration.as_millis() as u64 * INTERVAL_INCREASE_FACTOR,
                        ),
                        MAX_INTERVAL,
                    );
                    tick = tokio::time::interval(interval_duration);
                }

                tick.tick().await;
            }

            Err(TransportError::ConnectionEstablishmentFailure {
                cause: "max connection attempts reached".into(),
            })
        };
        (f, inbound_from_remote)
    }
}

enum ConnectionEvent {
    ConnectionStart {
        remote_public_key: TransportPublicKey,
        open_connection: oneshot::Sender<Result<RemoteConnection, TransportError>>,
    },
}

struct InboundRemoteConnection {
    inbound_packet_sender: mpsc::Sender<PacketData<UnknownEncryption>>,
    inbound_intro_packet: Option<PacketData<AssymetricRSA>>,
    inbound_checked_times: usize,
}

impl InboundRemoteConnection {
    fn check_inbound_packet(&mut self, packet: &PacketData<UnknownEncryption>) -> bool {
        let mut inbound = false;
        if let Some(inbound_intro_packet) = self.inbound_intro_packet.as_ref() {
            if packet.is_intro_packet(inbound_intro_packet) {
                inbound = true;
            }
        }
        if self.inbound_checked_times >= UdpPacketsListener::<UdpSocket>::NAT_TRAVERSAL_MAX_ATTEMPTS
        {
            // no point in checking more than the max attemps since they won't be sending
            // the intro packet more than this amount of times
            self.inbound_intro_packet = None;
        } else {
            self.inbound_checked_times += 1;
        }
        inbound
    }
}

#[cfg(test)]
mod test {
    use std::{
        collections::HashMap,
        net::Ipv4Addr,
        ops::Range,
        sync::{
            atomic::{AtomicU16, AtomicU64, AtomicUsize, Ordering},
            OnceLock,
        },
    };

    use futures::{stream::FuturesOrdered, TryStreamExt};
    use rand::{Rng, SeedableRng};
    use serde::{de::DeserializeOwned, Serialize};
    use tokio::sync::{Mutex, RwLock};
    use tracing::info;

    use super::*;
    use crate::{transport::packet_data::MAX_DATA_SIZE, DynError};

    #[allow(clippy::type_complexity)]
    static CHANNELS: OnceLock<
        Arc<RwLock<HashMap<SocketAddr, mpsc::UnboundedSender<(SocketAddr, Vec<u8>)>>>>,
    > = OnceLock::new();

    #[derive(Default, Clone)]
    enum PacketDropPolicy {
        /// Receive all packets without dropping
        #[default]
        ReceiveAll,
        /// Drop the packets randomly based on the factor
        Factor(f64),
        /// Drop packets fall in the given range
        Range(Range<usize>),
    }

    struct MockSocket {
        inbound: Mutex<mpsc::UnboundedReceiver<(SocketAddr, Vec<u8>)>>,
        this: SocketAddr,
        packet_drop_policy: PacketDropPolicy,
        num_packets_sent: AtomicUsize,
        rng: Mutex<rand::rngs::SmallRng>,
    }

    impl MockSocket {
        async fn test_config(packet_drop_policy: PacketDropPolicy, addr: SocketAddr) -> Self {
            let channels = CHANNELS
                .get_or_init(|| Arc::new(RwLock::new(HashMap::new())))
                .clone();
            let (outbound, inbound) = mpsc::unbounded_channel();
            channels.write().await.insert(addr, outbound);
            static SEED: AtomicU64 = AtomicU64::new(0xfeedbeef);
            MockSocket {
                inbound: Mutex::new(inbound),
                this: addr,
                packet_drop_policy,
                num_packets_sent: AtomicUsize::new(0),
                rng: Mutex::new(rand::rngs::SmallRng::seed_from_u64(
                    SEED.fetch_add(1, std::sync::atomic::Ordering::SeqCst),
                )),
            }
        }
    }

    impl Socket for MockSocket {
        async fn bind(_addr: SocketAddr) -> Result<Self, std::io::Error> {
            unimplemented!()
        }

        async fn recv_from(&self, buf: &mut [u8]) -> std::io::Result<(usize, SocketAddr)> {
            // tracing::trace!(this = %self.this, "waiting for packet");
            let Some((remote, packet)) = self.inbound.try_lock().unwrap().recv().await else {
                tracing::error!(this = %self.this, "connection closed");
                return Err(std::io::ErrorKind::ConnectionAborted.into());
            };
            // tracing::trace!(?remote, this = %self.this, "receiving packet from remote");
            buf[..packet.len()].copy_from_slice(&packet[..]);
            Ok((packet.len(), remote))
        }

        async fn send_to(&self, buf: &[u8], target: SocketAddr) -> std::io::Result<usize> {
            let packet_idx = self.num_packets_sent.fetch_add(1, Ordering::Release);
            match &self.packet_drop_policy {
                PacketDropPolicy::ReceiveAll => {}
                PacketDropPolicy::Factor(factor) => {
                    if *factor > self.rng.try_lock().unwrap().gen::<f64>() {
                        tracing::trace!(id=%packet_idx, %self.this, "drop packet");
                        return Ok(buf.len());
                    }
                }
                PacketDropPolicy::Range(r) => {
                    if r.contains(&packet_idx) {
                        tracing::trace!(id=%packet_idx, %self.this, "drop packet");
                        return Ok(buf.len());
                    }
                }
            }

            assert!(self.this != target, "cannot send to self");
            let channels = CHANNELS
                .get_or_init(|| Arc::new(RwLock::new(HashMap::new())))
                .clone();
            let channels = channels.read().await;
            let Some(sender) = channels.get(&target) else {
                return Ok(0);
            };
            // tracing::trace!(?target, ?self.this, "sending packet to remote");
            sender
                .send((self.this, buf.to_vec()))
                .map_err(|_| std::io::ErrorKind::ConnectionAborted)?;
            // tracing::trace!(?target, ?self.this, "packet sent to remote");
            Ok(buf.len())
        }
    }

    impl Drop for MockSocket {
        fn drop(&mut self) {
            let channels = CHANNELS
                .get_or_init(|| Arc::new(RwLock::new(HashMap::new())))
                .clone();
            loop {
                if let Ok(mut channels) = channels.try_write() {
                    channels.remove(&self.this);
                    break;
                }
                // unorthodox blocking here but shouldn't be a problem for testing
                std::thread::sleep(Duration::from_millis(1));
            }
        }
    }

    async fn set_peer_connection(
        packet_drop_policy: PacketDropPolicy,
    ) -> Result<(TransportPublicKey, OutboundConnectionHandler, SocketAddr), DynError> {
        set_peer_connection_in(packet_drop_policy, false)
            .await
            .map(|(pk, (o, _), s)| (pk, o, s))
    }

    async fn set_gateway_connection(
        packet_drop_policy: PacketDropPolicy,
    ) -> Result<
        (
            TransportPublicKey,
            mpsc::Receiver<PeerConnection>,
            SocketAddr,
        ),
        DynError,
    > {
        set_peer_connection_in(packet_drop_policy, true)
            .await
            .map(|(pk, (_, i), s)| (pk, i, s))
    }

    async fn set_peer_connection_in(
        packet_drop_policy: PacketDropPolicy,
        gateway: bool,
    ) -> Result<
        (
            TransportPublicKey,
            (OutboundConnectionHandler, mpsc::Receiver<PeerConnection>),
            SocketAddr,
        ),
        DynError,
    > {
        static PORT: AtomicU16 = AtomicU16::new(25000);

        let peer_keypair = TransportKeypair::new();
        let peer_pub = peer_keypair.public.clone();
        let port = PORT.fetch_add(1, std::sync::atomic::Ordering::SeqCst);
        let socket = Arc::new(
            MockSocket::test_config(packet_drop_policy, (Ipv4Addr::LOCALHOST, port).into()).await,
        );
        let (peer_conn, inbound_conn) = OutboundConnectionHandler::test_set_up(
            (Ipv4Addr::LOCALHOST, port).into(),
            socket,
            peer_keypair,
            gateway,
        )
        .expect("failed to create peer");
        Ok((
            peer_pub,
            (peer_conn, inbound_conn),
            (Ipv4Addr::LOCALHOST, port).into(),
        ))
    }

    trait TestFixture: Clone + Send + Sync + 'static {
        type Message: DeserializeOwned + Serialize + Send + 'static;
        fn expected_iterations(&self) -> usize;
        fn gen_msg(&mut self) -> Self::Message;
        fn assert_message_ok(&self, peer_idx: usize, msg: Self::Message) -> bool;
    }

    struct TestConfig {
        packet_drop_policy: PacketDropPolicy,
        peers: usize,
        wait_time: Duration,
    }

    impl Default for TestConfig {
        fn default() -> Self {
            Self {
                packet_drop_policy: PacketDropPolicy::ReceiveAll,
                peers: 2,
                wait_time: Duration::from_secs(2),
            }
        }
    }

    async fn run_test<G: TestFixture>(
        config: TestConfig,
        generators: Vec<G>,
    ) -> Result<(), DynError> {
        assert_eq!(generators.len(), config.peers);
        let mut peer_keys_and_addr = vec![];
        let mut peer_conns = vec![];
        for _ in 0..config.peers {
            let (peer_pub, peer, peer_addr) =
                set_peer_connection(config.packet_drop_policy.clone()).await?;
            peer_keys_and_addr.push((peer_pub, peer_addr));
            peer_conns.push(peer);
        }

        let mut tasks = vec![];
        let barrier = Arc::new(tokio::sync::Barrier::new(config.peers));
        for (i, (mut peer, test_generator)) in peer_conns.into_iter().zip(generators).enumerate() {
            let mut peer_keys_and_addr = peer_keys_and_addr.clone();
            peer_keys_and_addr.remove(i);
            let barrier_cp = barrier.clone();
            let peer = tokio::spawn(async move {
                let mut conns = FuturesOrdered::new();
                let mut establish_conns = Vec::new();
                barrier_cp.wait().await;
                for (peer_pub, peer_addr) in &peer_keys_and_addr {
                    let peer_conn = tokio::time::timeout(
                        Duration::from_secs(10),
                        peer.connect(peer_pub.clone(), *peer_addr).await,
                    );
                    establish_conns.push(peer_conn);
                }
                let connections = futures::future::try_join_all(establish_conns)
                    .await?
                    .into_iter()
                    .collect::<Result<Vec<_>, _>>()?;
                // additional wait time so we can clear up any additional messages that may need to be sent
                let extra_wait = if config.wait_time.as_secs() > 10 {
                    Duration::from_secs(3)
                } else {
                    Duration::from_secs(1)
                };
                for ((_, peer_addr), mut peer_conn) in
                    peer_keys_and_addr.into_iter().zip(connections)
                {
                    let mut test_gen_cp = test_generator.clone();
                    conns.push_back(async move {
                        let mut messages = vec![];
                        let mut to = tokio::time::interval(config.wait_time);
                        to.set_missed_tick_behavior(tokio::time::MissedTickBehavior::Skip);
                        to.tick().await;
                        let start = std::time::Instant::now();
                        while messages.len() < test_gen_cp.expected_iterations() {
                            peer_conn.send(test_gen_cp.gen_msg()).await?;
                            let msg = tokio::select! {
                                _ = to.tick() => {
                                    return Err::<_, DynError>(
                                        format!("timeout waiting for messages, total time: {:.2}", start.elapsed().as_secs_f64()).into()
                                    );
                                }
                                msg = peer_conn.recv() => {
                                    msg
                                }
                            };
                            match msg {
                                Ok(msg) => {
                                    let output_as_str: G::Message = bincode::deserialize(&msg)?;
                                    messages.push(output_as_str);
                                    info!("{peer_addr:?} received {} messages", messages.len());
                                }
                                Err(error) => {
                                    tracing::error!(%error, "error receiving message");
                                    return Err(error.into());
                                }
                            }
                        }

                        tracing::info!(%peer_addr, "finished");
                        let _ = tokio::time::timeout(extra_wait, peer_conn.recv()).await;
                        Ok(messages)
                    });
                }
                let results = conns.try_collect::<Vec<_>>().await?;
                Ok::<_, DynError>((results, test_generator))
            });
            tasks.push(peer);
        }

        let all_results = futures::future::try_join_all(tasks)
            .await?
            .into_iter()
            .collect::<Result<Vec<_>, _>>()?;
        for (peer_results, test_gen) in all_results {
            for (idx, result) in peer_results.into_iter().enumerate() {
                assert_eq!(result.len(), test_gen.expected_iterations());
                for msg in result {
                    assert!(test_gen.assert_message_ok(idx, msg));
                }
            }
        }

        Ok(())
    }

    #[tokio::test]
    async fn simulate_nat_traversal() -> Result<(), DynError> {
        // crate::config::set_logger();
        let (peer_a_pub, mut peer_a, peer_a_addr) = set_peer_connection(Default::default()).await?;
        let (peer_b_pub, mut peer_b, peer_b_addr) = set_peer_connection(Default::default()).await?;

        let peer_b = tokio::spawn(async move {
            let peer_a_conn = peer_b.connect(peer_a_pub, peer_a_addr).await;
            let _ = tokio::time::timeout(Duration::from_secs(500), peer_a_conn).await??;
            Ok::<_, DynError>(())
        });

        let peer_a = tokio::spawn(async move {
            let peer_b_conn = peer_a.connect(peer_b_pub, peer_b_addr).await;
            let _ = tokio::time::timeout(Duration::from_secs(500), peer_b_conn).await??;
            Ok::<_, DynError>(())
        });

        let (a, b) = tokio::try_join!(peer_a, peer_b)?;
        a?;
        b?;
        Ok(())
    }

    #[tokio::test]
    async fn simulate_nat_traversal_drop_first_packets_for_all() -> Result<(), DynError> {
        // crate::config::set_logger(Some(tracing::level_filters::LevelFilter::TRACE));
        let (peer_a_pub, mut peer_a, peer_a_addr) =
            set_peer_connection(PacketDropPolicy::Range(0..1)).await?;
        let (peer_b_pub, mut peer_b, peer_b_addr) =
            set_peer_connection(PacketDropPolicy::Range(0..1)).await?;

        let peer_b = tokio::spawn(async move {
            let peer_a_conn = peer_b.connect(peer_a_pub, peer_a_addr).await;
            let _ = tokio::time::timeout(Duration::from_secs(500), peer_a_conn).await??;
            Ok::<_, DynError>(())
        });

        let peer_a = tokio::spawn(async move {
            let peer_b_conn = peer_a.connect(peer_b_pub, peer_b_addr).await;
            let _ = tokio::time::timeout(Duration::from_secs(500), peer_b_conn).await??;
            Ok::<_, DynError>(())
        });

        let (a, b) = tokio::try_join!(peer_a, peer_b)?;
        a?;
        b?;
        Ok(())
    }

    #[tokio::test]
    async fn simulate_nat_traversal_drop_first_packets_of_peerb() -> Result<(), DynError> {
        // crate::config::set_logger(Some(tracing::level_filters::LevelFilter::TRACE));
        let (peer_a_pub, mut peer_a, peer_a_addr) = set_peer_connection(Default::default()).await?;
        let (peer_b_pub, mut peer_b, peer_b_addr) =
            set_peer_connection(PacketDropPolicy::Range(0..1)).await?;

        let peer_b = tokio::spawn(async move {
            let peer_a_conn = peer_b.connect(peer_a_pub, peer_a_addr).await;
            let mut conn = tokio::time::timeout(Duration::from_secs(500), peer_a_conn).await??;
            let _ = tokio::time::timeout(Duration::from_secs(3), conn.recv()).await;
            Ok::<_, DynError>(())
        });

        let peer_a = tokio::spawn(async move {
            let peer_b_conn = peer_a.connect(peer_b_pub, peer_b_addr).await;
            let mut conn = tokio::time::timeout(Duration::from_secs(500), peer_b_conn).await??;
            let _ = tokio::time::timeout(Duration::from_secs(3), conn.recv()).await;
            Ok::<_, DynError>(())
        });

        let (a, b) = tokio::try_join!(peer_a, peer_b)?;
        a?;
        b?;
        Ok(())
    }

    #[tokio::test]
    async fn simulate_gateway_connection() -> Result<(), DynError> {
        let (_peer_a_pub, mut peer_a, _peer_a_addr) =
            set_peer_connection(Default::default()).await?;
        let (gw_pub, mut gw_conn, gw_addr) = set_gateway_connection(Default::default()).await?;

        let gw = tokio::spawn(async move {
            let gw_conn = gw_conn.recv();
            let _ = tokio::time::timeout(Duration::from_secs(10), gw_conn)
                .await?
                .ok_or("no connection")?;
            Ok::<_, DynError>(())
        });

        let peer_a = tokio::spawn(async move {
            let peer_b_conn = peer_a.connect(gw_pub, gw_addr).await;
            let _ = tokio::time::timeout(Duration::from_secs(500), peer_b_conn).await??;
            Ok::<_, DynError>(())
        });

        let (a, b) = tokio::try_join!(peer_a, gw)?;
        a?;
        b?;
        Ok(())
    }

    #[tokio::test]
    async fn simulate_gateway_connection_drop_first_packets_of_gateway() -> Result<(), DynError> {
        // crate::config::set_logger(Some(tracing::level_filters::LevelFilter::TRACE));
        let (_peer_a_pub, mut peer_a, _peer_a_addr) =
            set_peer_connection(Default::default()).await?;
        let (gw_pub, mut gw_conn, gw_addr) =
            set_gateway_connection(PacketDropPolicy::Range(0..1)).await?;

        let gw = tokio::spawn(async move {
            let gw_conn = gw_conn.recv();
            let _ = tokio::time::timeout(Duration::from_secs(10), gw_conn)
                .await?
                .ok_or("no connection")?;
            Ok::<_, DynError>(())
        });

        let peer_a = tokio::spawn(async move {
            let peer_b_conn = peer_a.connect(gw_pub, gw_addr).await;
            let _ = tokio::time::timeout(Duration::from_secs(500), peer_b_conn).await??;
            Ok::<_, DynError>(())
        });

        let (a, b) = tokio::try_join!(peer_a, gw)?;
        a?;
        b?;
        Ok(())
    }

    #[tokio::test]
    async fn simulate_gateway_connection_drop_first_packets_for_all() -> Result<(), DynError> {
        // crate::config::set_logger(Some(tracing::level_filters::LevelFilter::TRACE));
        let (_peer_a_pub, mut peer_a, _peer_a_addr) =
            set_peer_connection(PacketDropPolicy::Range(0..1)).await?;
        let (gw_pub, mut gw_conn, gw_addr) =
            set_gateway_connection(PacketDropPolicy::Range(0..1)).await?;

        let gw = tokio::spawn(async move {
            let gw_conn = gw_conn.recv();
            let _ = tokio::time::timeout(Duration::from_secs(10), gw_conn)
                .await?
                .ok_or("no connection")?;
            Ok::<_, DynError>(())
        });

        let peer_a = tokio::spawn(async move {
            let peer_b_conn = peer_a.connect(gw_pub, gw_addr).await;
            let _ = tokio::time::timeout(Duration::from_secs(10), peer_b_conn).await??;
            Ok::<_, DynError>(())
        });

        let (a, b) = tokio::try_join!(peer_a, gw)?;
        a?;
        b?;
        Ok(())
    }

    #[tokio::test]
    async fn simulate_gateway_connection_drop_first_packets_of_peer() -> Result<(), DynError> {
        // crate::config::set_logger(Some(tracing::level_filters::LevelFilter::TRACE));
        let (_peer_a_pub, mut peer_a, _peer_a_addr) =
            set_peer_connection(PacketDropPolicy::Range(0..1)).await?;
        let (gw_pub, mut gw_conn, gw_addr) = set_gateway_connection(Default::default()).await?;

        let gw = tokio::spawn(async move {
            let gw_conn = gw_conn.recv();
            let _ = tokio::time::timeout(Duration::from_secs(10), gw_conn)
                .await?
                .ok_or("no connection")?;
            Ok::<_, DynError>(())
        });

        let peer_a = tokio::spawn(async move {
            let peer_b_conn = peer_a.connect(gw_pub, gw_addr).await;
            let _ = tokio::time::timeout(Duration::from_secs(10), peer_b_conn).await??;
            Ok::<_, DynError>(())
        });

        let (a, b) = tokio::try_join!(peer_a, gw)?;
        a?;
        b?;
        Ok(())
    }

    #[tokio::test]
    async fn simulate_send_short_message() -> Result<(), DynError> {
        // crate::config::set_logger(Some(tracing::level_filters::LevelFilter::TRACE));
        #[derive(Clone, Copy)]
        struct TestData(&'static str, usize);

        impl TestFixture for TestData {
            type Message = String;
            fn expected_iterations(&self) -> usize {
                10
            }

            fn gen_msg(&mut self) -> Self::Message {
                self.0.to_string()
            }

            fn assert_message_ok(&self, _peer_idx: usize, msg: Self::Message) -> bool {
                msg == "foo"
            }
        }

        run_test(
            TestConfig {
                peers: 10,
                ..Default::default()
            },
            Vec::from_iter((0..10).map(|i| TestData("foo", i))),
        )
        .await
    }

    /// This one is the maximum size (1324 currently) of a short message from user side
    /// by using public send API can be directly sent
    #[tokio::test]
    async fn simulate_send_max_short_message() -> Result<(), DynError> {
        // crate::config::set_logger(Some(tracing::level_filters::LevelFilter::ERROR));
        let (peer_a_pub, mut peer_a, peer_a_addr) = set_peer_connection(Default::default()).await?;
        let (peer_b_pub, mut peer_b, peer_b_addr) = set_peer_connection(Default::default()).await?;

        let peer_b = tokio::spawn(async move {
            let peer_a_conn = peer_b.connect(peer_a_pub, peer_a_addr).await;
            let mut conn = tokio::time::timeout(Duration::from_secs(500), peer_a_conn).await??;
            let data = vec![0u8; 1324];
            let data = tokio::task::spawn_blocking(move || bincode::serialize(&data).unwrap())
                .await
                .unwrap();
            conn.send(data).await?;
            Ok::<_, DynError>(())
        });

        let peer_a = tokio::spawn(async move {
            let peer_b_conn = peer_a.connect(peer_b_pub, peer_b_addr).await;
            let mut conn = tokio::time::timeout(Duration::from_secs(500), peer_b_conn).await??;
            let msg = conn.recv().await?;
            assert!(msg.len() <= MAX_DATA_SIZE);
            Ok::<_, DynError>(())
        });

        let (a, b) = tokio::try_join!(peer_a, peer_b)?;
        a?;
        b?;
        Ok(())
    }

    #[test]
    #[should_panic]
    fn simulate_send_max_short_message_plus_1() {
        // crate::config::set_logger(Some(tracing::level_filters::LevelFilter::ERROR));
        tokio::runtime::Runtime::new()
            .unwrap()
            .block_on(async move {
                let (peer_a_pub, mut peer_a, peer_a_addr) =
                    set_peer_connection(Default::default()).await?;
                let (peer_b_pub, mut peer_b, peer_b_addr) =
                    set_peer_connection(Default::default()).await?;

                let peer_b = tokio::spawn(async move {
                    let peer_a_conn = peer_b.connect(peer_a_pub, peer_a_addr).await;
                    let mut conn =
                        tokio::time::timeout(Duration::from_secs(500), peer_a_conn).await??;
                    let data = vec![0u8; 1433];
                    let data =
                        tokio::task::spawn_blocking(move || bincode::serialize(&data).unwrap())
                            .await
                            .unwrap();
                    conn.outbound_short_message(data).await?;
                    Ok::<_, DynError>(())
                });

                let peer_a = tokio::spawn(async move {
                    let peer_b_conn = peer_a.connect(peer_b_pub, peer_b_addr).await;
                    let mut conn =
                        tokio::time::timeout(Duration::from_secs(500), peer_b_conn).await??;
                    let msg = conn.recv().await?;
                    assert!(msg.len() <= MAX_DATA_SIZE);
                    Ok::<_, DynError>(())
                });

                let (a, b) = tokio::try_join!(peer_a, peer_b)?;
                a?;
                b?;
                Result::<(), DynError>::Ok(())
            })
            .unwrap();
    }

    #[tokio::test]
    async fn simulate_send_streamed_message() -> Result<(), DynError> {
        // crate::config::set_logger(Some(tracing::level_filters::LevelFilter::TRACE));
        #[derive(Clone, Copy)]
        struct TestData(&'static str);

        impl TestFixture for TestData {
            type Message = String;
            fn expected_iterations(&self) -> usize {
                10
            }

            fn gen_msg(&mut self) -> Self::Message {
                self.0.repeat(3000)
            }

            fn assert_message_ok(&self, _: usize, msg: Self::Message) -> bool {
                if self.0 == "foo" {
                    msg.contains("bar") && msg.len() == "bar".len() * 3000
                } else {
                    msg.contains("foo") && msg.len() == "foo".len() * 3000
                }
            }
        }

        run_test(
            TestConfig::default(),
            vec![TestData("foo"), TestData("bar")],
        )
        .await
    }

    // #[ignore]
    #[tokio::test(flavor = "multi_thread", worker_threads = 5)]
    // #[tokio::test]
    async fn simulate_packet_dropping() -> Result<(), DynError> {
        // crate::config::set_logger(Some(tracing::level_filters::LevelFilter::INFO));
        #[derive(Clone, Copy)]
        struct TestData(&'static str);

        impl TestFixture for TestData {
            type Message = String;
            fn expected_iterations(&self) -> usize {
                10
            }

            fn gen_msg(&mut self) -> Self::Message {
                self.0.repeat(1000)
            }

            fn assert_message_ok(&self, _: usize, msg: Self::Message) -> bool {
                if self.0 == "foo" {
                    msg.contains("bar") && msg.len() == "bar".len() * 1000
                } else {
                    msg.contains("foo") && msg.len() == "foo".len() * 1000
                }
            }
        }

        let mut tests = FuturesOrdered::new();
        let mut rng = rand::rngs::StdRng::seed_from_u64(3);
        for factor in std::iter::repeat(())
            .map(|_| rng.gen::<f64>())
            .filter(|x| *x > 0.05 && *x < 0.25)
            .take(5)
        {
            let wait_time = Duration::from_secs((((factor * 5.0 + 1.0) * 15.0) + 10.0) as u64);
            tracing::info!(
                "packet loss factor: {factor} (wait time: {wait_time})",
                wait_time = wait_time.as_secs()
            );
            tests.push_back(tokio::spawn(run_test(
                TestConfig {
                    packet_drop_policy: PacketDropPolicy::Factor(factor),
                    wait_time,
                    ..Default::default()
                },
                vec![TestData("foo"), TestData("bar")],
            )));
        }
        let mut test_no = 0;
        while let Some(result) = tests.next().await {
            result?.map_err(|e| {
                tracing::error!(%test_no, "error in test");
                e
            })?;
            test_no += 1;
        }
        Ok(())
    }
}<|MERGE_RESOLUTION|>--- conflicted
+++ resolved
@@ -51,7 +51,12 @@
     recv: mpsc::Receiver<SerializedMessage>,
 }
 
-<<<<<<< HEAD
+struct GatewayMessage {
+    remote_addr: SocketAddr,
+    packet: PacketData<UnknownEncryption>,
+    resp_tx: oneshot::Sender<bool>,
+}
+
 pub async fn create_connection_handler<S: Socket>(
     keypair: TransportKeypair,
     listen_host: IpAddr,
@@ -76,16 +81,6 @@
 }
 
 pub(crate) struct InboundConnectionHandler {
-=======
-struct GatewayMessage {
-    remote_addr: SocketAddr,
-    packet: PacketData<UnknownEncryption>,
-    resp_tx: oneshot::Sender<bool>,
-}
-
-pub(crate) struct ConnectionHandler {
-    send_queue: mpsc::Sender<(SocketAddr, ConnectionEvent)>,
->>>>>>> a82a6104
     new_connection_notifier: mpsc::Receiver<PeerConnection>,
 }
 
