use std::borrow::Cow;
use std::collections::{BTreeMap, HashMap};
use std::net::{IpAddr, SocketAddr};
use std::pin::Pin;
use std::sync::atomic::AtomicU32;
use std::sync::Arc;
use std::time::{Duration, Instant};

use crate::config::PCK_VERSION;
use crate::transport::crypto::TransportSecretKey;
use crate::transport::packet_data::{AssymetricRSA, UnknownEncryption};
use crate::transport::symmetric_message::OutboundConnection;
use aes_gcm::{Aes128Gcm, KeyInit};
use futures::{
    future::BoxFuture,
    stream::{FuturesUnordered, StreamExt},
    Future, FutureExt, TryFutureExt,
};
use rand::rngs::StdRng;
use rand::{Rng, SeedableRng};
use tokio::{
    net::UdpSocket,
    sync::{mpsc, oneshot},
    task, task_local,
};
use tracing::{span, Instrument};
use version_cmp::PROTOC_VERSION;

use super::{
    crypto::{TransportKeypair, TransportPublicKey},
    packet_data::{PacketData, SymmetricAES, MAX_PACKET_SIZE},
    peer_connection::{PeerConnection, RemoteConnection},
    sent_packet_tracker::SentPacketTracker,
    symmetric_message::{SymmetricMessage, SymmetricMessagePayload},
    Socket, TransportError,
};

// Constants for interval increase
const INITIAL_INTERVAL: Duration = Duration::from_millis(200);
const INTERVAL_INCREASE_FACTOR: u64 = 2;
const MAX_INTERVAL: Duration = Duration::from_millis(5000); // Maximum interval limit

const DEFAULT_BW_TRACKER_WINDOW_SIZE: Duration = Duration::from_secs(10);

pub type SerializedMessage = Vec<u8>;

type GatewayConnectionFuture = BoxFuture<
    'static,
    Result<
        (
            RemoteConnection,
            InboundRemoteConnection,
            PacketData<SymmetricAES>,
        ),
        TransportError,
    >,
>;

type TraverseNatFuture =
    BoxFuture<'static, Result<(RemoteConnection, InboundRemoteConnection), TransportError>>;

pub(crate) async fn create_connection_handler<S: Socket>(
    keypair: TransportKeypair,
    listen_host: IpAddr,
    listen_port: u16,
    is_gateway: bool,
    bandwidth_limit: Option<usize>,
) -> Result<(OutboundConnectionHandler, InboundConnectionHandler), TransportError> {
    // Bind the UDP socket to the specified port
    let bind_addr: SocketAddr = (listen_host, listen_port).into();
    tracing::info!(
        target: "freenet_core::transport::send_debug",
        %bind_addr,
        is_gateway,
        "Binding UDP socket"
    );
    let socket = S::bind(bind_addr).await?;
    tracing::info!(
        target: "freenet_core::transport::send_debug",
        %bind_addr,
        is_gateway,
        "UDP socket bound successfully"
    );
    let (och, new_connection_notifier) = OutboundConnectionHandler::config_listener(
        Arc::new(socket),
        keypair,
        is_gateway,
        (listen_host, listen_port).into(),
        bandwidth_limit,
    )?;
    Ok((
        och,
        InboundConnectionHandler {
            new_connection_notifier,
        },
    ))
}

/// Receives  new inbound connections from the network.
pub(crate) struct InboundConnectionHandler {
    new_connection_notifier: mpsc::Receiver<PeerConnection>,
}

#[cfg(test)]
impl InboundConnectionHandler {
    pub fn new(new_connection_notifier: mpsc::Receiver<PeerConnection>) -> Self {
        InboundConnectionHandler {
            new_connection_notifier,
        }
    }
}

impl InboundConnectionHandler {
    pub async fn next_connection(&mut self) -> Option<PeerConnection> {
        self.new_connection_notifier.recv().await
    }
}

/// Requests a new outbound connection to a remote peer.
#[derive(Clone)]
pub(crate) struct OutboundConnectionHandler {
    send_queue: mpsc::Sender<(SocketAddr, ConnectionEvent)>,
}

#[cfg(test)]
impl OutboundConnectionHandler {
    pub fn new(send_queue: mpsc::Sender<(SocketAddr, ConnectionEvent)>) -> Self {
        OutboundConnectionHandler { send_queue }
    }
}

impl OutboundConnectionHandler {
    fn config_listener(
        socket: Arc<impl Socket>,
        keypair: TransportKeypair,
        is_gateway: bool,
        socket_addr: SocketAddr,
        bandwidth_limit: Option<usize>,
    ) -> Result<(Self, mpsc::Receiver<PeerConnection>), TransportError> {
        // Channel buffer is one so senders will await until the receiver is ready, important for bandwidth limiting
        let (conn_handler_sender, conn_handler_receiver) = mpsc::channel(100);
<<<<<<< HEAD
        // Increase buffer size for gateways which can have many concurrent connections
        let buffer_size = if is_gateway { 1000 } else { 100 };
        let (new_connection_sender, new_connection_notifier) = mpsc::channel(buffer_size);
        tracing::debug!(
            "Creating connection handler with buffer size: {buffer_size} (gateway: {is_gateway})"
=======
        // Increase buffer size to prevent blocking - gateways can have many connections
        let (new_connection_sender, new_connection_notifier) = mpsc::channel(1000);
        tracing::info!(
            "Creating connection handler with new_connection_notifier buffer size: 1000 (was 10)"
>>>>>>> ae019cd9
        );

        // Channel buffer is one so senders will await until the receiver is ready, important for bandwidth limiting
        let (outbound_sender, outbound_recv) = mpsc::channel(100);
        let transport = UdpPacketsListener {
            is_gateway,
            socket_listener: socket.clone(),
            this_peer_keypair: keypair,
            remote_connections: BTreeMap::new(),
            connection_handler: conn_handler_receiver,
            new_connection_notifier: new_connection_sender,
            outbound_packets: outbound_sender,
            this_addr: socket_addr,
            dropped_packets: HashMap::new(),
            last_drop_warning: Instant::now(),
            bandwidth_limit,
        };
        let bw_tracker = super::rate_limiter::PacketRateLimiter::new(
            DEFAULT_BW_TRACKER_WINDOW_SIZE,
            outbound_recv,
        );
        let connection_handler = OutboundConnectionHandler {
            send_queue: conn_handler_sender,
        };

        // IMPORTANT: The general packet rate limiter is disabled (passing None) due to reliability issues.
        // It was serializing all packets and grinding transfers to a halt.
        //
        // Bandwidth limiting is now only applied to large streaming transfers via send_stream()
        // in RemoteConnection. The bandwidth_limit parameter is still passed to RemoteConnection
        // for this purpose (default: 3 MB/s).
        task::spawn(bw_tracker.rate_limiter(None, socket));
        task::spawn(RANDOM_U64.scope(StdRng::from_entropy().gen(), transport.listen()));

        Ok((connection_handler, new_connection_notifier))
    }

    #[cfg(test)]
    fn new_test(
        socket_addr: SocketAddr,
        socket: Arc<impl Socket>,
        keypair: TransportKeypair,
        is_gateway: bool,
    ) -> Result<(Self, mpsc::Receiver<PeerConnection>), TransportError> {
        Self::config_listener(socket, keypair, is_gateway, socket_addr, None)
    }

    pub async fn connect(
        &mut self,
        remote_public_key: TransportPublicKey,
        remote_addr: SocketAddr,
    ) -> Pin<Box<dyn Future<Output = Result<PeerConnection, TransportError>> + Send>> {
        let (open_connection, recv_connection) = oneshot::channel();
        if self
            .send_queue
            .send((
                remote_addr,
                ConnectionEvent::ConnectionStart {
                    remote_public_key,
                    open_connection,
                },
            ))
            .await
            .is_err()
        {
            return async { Err(TransportError::ChannelClosed) }.boxed();
        }
        recv_connection
            .map(|res| match res {
                Ok(Ok(remote_conn)) => Ok(PeerConnection::new(remote_conn)),
                Ok(Err(e)) => Err(e),
                Err(_) => Err(TransportError::ConnectionEstablishmentFailure {
                    cause: "Failed to establish connection".into(),
                }),
            })
            .boxed()
    }
}

/// Handles UDP transport internally.
struct UdpPacketsListener<S = UdpSocket> {
    socket_listener: Arc<S>,
    remote_connections: BTreeMap<SocketAddr, InboundRemoteConnection>,
    connection_handler: mpsc::Receiver<(SocketAddr, ConnectionEvent)>,
    this_peer_keypair: TransportKeypair,
    is_gateway: bool,
    new_connection_notifier: mpsc::Sender<PeerConnection>,
    outbound_packets: mpsc::Sender<(SocketAddr, Arc<[u8]>)>,
    this_addr: SocketAddr,
    dropped_packets: HashMap<SocketAddr, u64>,
    last_drop_warning: Instant,
    bandwidth_limit: Option<usize>,
}

type OngoingConnection = (
    mpsc::Sender<PacketData<UnknownEncryption>>,
    oneshot::Sender<Result<RemoteConnection, TransportError>>,
);

type OngoingConnectionResult = Option<
    Result<
        Result<(RemoteConnection, InboundRemoteConnection), (TransportError, SocketAddr)>,
        tokio::task::JoinError,
    >,
>;

type GwOngoingConnectionResult = Option<
    Result<
        Result<
            (
                RemoteConnection,
                InboundRemoteConnection,
                PacketData<SymmetricAES>,
            ),
            (TransportError, SocketAddr),
        >,
        tokio::task::JoinError,
    >,
>;

#[cfg(test)]
impl<T> Drop for UdpPacketsListener<T> {
    fn drop(&mut self) {
        tracing::info!(%self.this_addr, "Dropping UdpPacketsListener");
    }
}
task_local! {
    static RANDOM_U64: [u8; 8];
}

/// The amount of times to retry NAT traversal before giving up. It should be sufficient
/// so we give peers enough time for the other party to start the connection on its end.
#[cfg(not(test))]
pub(super) const NAT_TRAVERSAL_MAX_ATTEMPTS: usize = 40;
#[cfg(test)]
pub(super) const NAT_TRAVERSAL_MAX_ATTEMPTS: usize = 10;

impl<S: Socket> UdpPacketsListener<S> {
    #[tracing::instrument(level = "debug", name = "transport_listener", fields(peer = %self.this_peer_keypair.public), skip_all)]
    async fn listen(mut self) -> Result<(), TransportError> {
        tracing::debug!(%self.this_addr, "listening for packets");
        let mut buf = [0u8; MAX_PACKET_SIZE];
        let mut ongoing_connections: BTreeMap<SocketAddr, OngoingConnection> = BTreeMap::new();
        let mut ongoing_gw_connections: BTreeMap<
            SocketAddr,
            mpsc::Sender<PacketData<UnknownEncryption>>,
        > = BTreeMap::new();
        let mut connection_tasks = FuturesUnordered::new();
        let mut gw_connection_tasks = FuturesUnordered::new();
        let mut connection_notification_tasks: FuturesUnordered<
            BoxFuture<'static, Result<(), (SocketAddr, PeerConnection)>>,
        > = FuturesUnordered::new();
        let mut outdated_peer: HashMap<SocketAddr, Instant> = HashMap::new();

        loop {
            tokio::select! {
                recv_result = self.socket_listener.recv_from(&mut buf) => {
                    match recv_result {
                        Ok((size, remote_addr)) => {
                            if let Some(time) = outdated_peer.get(&remote_addr) {
                                if time.elapsed() < Duration::from_secs(60 * 10) {
                                    continue;
                                } else {
                                    outdated_peer.remove(&remote_addr);
                                }
                            }
                            let packet_data = PacketData::from_buf(&buf[..size]);

                            tracing::trace!(
                                %remote_addr,
                                %size,
                                has_remote_conn = %self.remote_connections.contains_key(&remote_addr),
                                has_ongoing_gw = %ongoing_gw_connections.contains_key(&remote_addr),
                                has_ongoing_conn = %ongoing_connections.contains_key(&remote_addr),
                                "received packet from remote"
                            );

                            if let Some(remote_conn) = self.remote_connections.remove(&remote_addr) {
                                match remote_conn.inbound_packet_sender.try_send(packet_data) {
                                    Ok(_) => {
                                        self.remote_connections.insert(remote_addr, remote_conn);
                                        continue;
                                    }
                                    Err(mpsc::error::TrySendError::Full(_)) => {
                                        // Channel full, reinsert connection
                                        self.remote_connections.insert(remote_addr, remote_conn);

                                        // Track dropped packets and log warnings periodically
                                        let dropped_count = self.dropped_packets.entry(remote_addr).or_insert(0);
                                        *dropped_count += 1;

                                        // INSTRUMENTATION: Log every channel overflow immediately
                                        tracing::warn!(
                                            %remote_addr,
                                            dropped_count = *dropped_count,
                                            "CHANNEL_OVERFLOW: Dropping packet due to full channel (buffer size: 100)"
                                        );

                                        // Log warning every 10 seconds if packets are being dropped
                                        let now = Instant::now();
                                        if now.duration_since(self.last_drop_warning) > Duration::from_secs(10) {
                                            let total_dropped: u64 = self.dropped_packets.values().sum();
                                            tracing::warn!(
                                                "Channel overflow: dropped {} packets in last 10s (bandwidth limit may be too high or receiver too slow)",
                                                total_dropped
                                            );
                                            for (addr, count) in &self.dropped_packets {
                                                if *count > 100 {
                                                    tracing::warn!("  {} dropped from {}", count, addr);
                                                }
                                            }
                                            self.dropped_packets.clear();
                                            self.last_drop_warning = now;
                                        }

                                        // Drop the packet instead of falling through - prevents symmetric packets
                                        // from being sent to RSA decryption handlers
                                        continue;
                                    }
                                    Err(mpsc::error::TrySendError::Closed(_)) => {
                                        // Channel closed, connection is dead
                                        tracing::warn!(
                                            %remote_addr,
                                            "connection closed, removing from active connections"
                                        );
                                        // Don't reinsert - connection is truly dead
                                        continue;
                                    }
                                }
                            }

                            if let Some(inbound_packet_sender) = ongoing_gw_connections.get(&remote_addr) {
                                match inbound_packet_sender.try_send(packet_data) {
                                    Ok(_) => continue,
                                    Err(mpsc::error::TrySendError::Full(_)) => {
                                        // Channel full, drop packet to prevent misrouting
                                        tracing::debug!(
                                            %remote_addr,
                                            "ongoing gateway connection channel full, dropping packet"
                                        );
                                        continue;
                                    }
                                    Err(mpsc::error::TrySendError::Closed(_)) => {
                                        // Channel closed, remove the connection
                                        ongoing_gw_connections.remove(&remote_addr);
                                        tracing::debug!(
                                            %remote_addr,
                                            "ongoing gateway connection channel closed, removing"
                                        );
                                        continue;
                                    }
                                }
                            }

                            if let Some((packets_sender, open_connection)) = ongoing_connections.remove(&remote_addr) {
                                if packets_sender.send(packet_data).await.inspect_err(|err| {
                                    tracing::warn!(
                                        %remote_addr,
                                        %err,
                                        "failed to send packet to remote"
                                    );
                                }).is_ok() {
                                    ongoing_connections.insert(remote_addr, (packets_sender, open_connection));
                                }
                                continue;
                            }

                            if !self.is_gateway {
                                tracing::debug!(
                                    %remote_addr,
                                    %size,
                                    "unexpected packet from non-gateway node"
                                );
                                continue;
                            }

                            // Check if we already have a gateway connection in progress
                            if ongoing_gw_connections.contains_key(&remote_addr) {
                                tracing::debug!(%remote_addr, "gateway connection already in progress, ignoring duplicate packet");
                                continue;
                            }

                            let inbound_key_bytes = key_from_addr(&remote_addr);
                            let (gw_ongoing_connection, packets_sender) = self.gateway_connection(packet_data, remote_addr, inbound_key_bytes);
                            let task = tokio::spawn(gw_ongoing_connection
                                .instrument(tracing::span!(tracing::Level::DEBUG, "gateway_connection"))
                                .map_err(move |error| {
                                    tracing::warn!(%remote_addr, %error, "gateway connection error");
                                    (error, remote_addr)
                                }));
                            ongoing_gw_connections.insert(remote_addr, packets_sender);
                            gw_connection_tasks.push(task);
                        }
                        Err(e) => {
                            tracing::error!("Failed to receive UDP packet: {:?}", e);
                            return Err(e.into());
                        }
                    }
                },
                gw_connection_handshake = gw_connection_tasks.next(), if !gw_connection_tasks.is_empty() => {
                    let Some(res): GwOngoingConnectionResult = gw_connection_handshake else {
                        unreachable!("gw_connection_tasks.next() should only return None if empty, which is guarded");
                    };
                    match res.expect("task shouldn't panic") {
                        Ok((outbound_remote_conn, inbound_remote_connection, outbound_ack_packet)) => {
                            let remote_addr = outbound_remote_conn.remote_addr;
                            ongoing_gw_connections.remove(&remote_addr);
                            let sent_tracker = outbound_remote_conn.sent_tracker.clone();

                            self.remote_connections.insert(remote_addr, inbound_remote_connection);

<<<<<<< HEAD
                            // Clone the sender and handle notification in parallel to avoid blocking
                            let notifier = self.new_connection_notifier.clone();
                            let peer_conn = PeerConnection::new(outbound_remote_conn);
                            let notification_task = async move {
                                match notifier.send(peer_conn).await {
                                    Ok(()) => {
                                        tracing::debug!(%remote_addr, "Successfully notified new gateway connection");
                                        Ok(())
                                    }
                                    Err(e) => {
                                        tracing::error!(%remote_addr, "new_connection_notifier channel closed");
                                        Err((remote_addr, e.0))
                                    }
                                }
                            }.boxed();

                            connection_notification_tasks.push(notification_task);
=======
                            // CRITICAL: Use try_send to avoid blocking the entire UDP listener
                            match self.new_connection_notifier
                                .try_send(PeerConnection::new(outbound_remote_conn)) {
                                Ok(()) => {
                                    tracing::debug!(%remote_addr, "Successfully notified new gateway connection");
                                }
                                Err(mpsc::error::TrySendError::Full(_)) => {
                                    tracing::error!(
                                        %remote_addr,
                                        "CRITICAL: new_connection_notifier channel is FULL (capacity: 10). This blocks all packet processing!"
                                    );
                                    // TODO: We should handle this better - maybe increase buffer size or process connections differently
                                    break 'outer Err(TransportError::ConnectionClosed(self.this_addr));
                                }
                                Err(mpsc::error::TrySendError::Closed(_)) => {
                                    tracing::error!(%remote_addr, "new_connection_notifier channel is closed");
                                    break 'outer Err(TransportError::ConnectionClosed(self.this_addr));
                                }
                            }
>>>>>>> ae019cd9

                            sent_tracker.lock().report_sent_packet(
                                SymmetricMessage::FIRST_PACKET_ID,
                                outbound_ack_packet.prepared_send(),
                            );
                        }
                        Err((error, remote_addr)) => {
                            tracing::error!(%error, ?remote_addr, "Failed to establish gateway connection");
                            if let TransportError::ConnectionEstablishmentFailure { cause } = error {
                                cause.starts_with("remote is using a different protocol version");
                                outdated_peer.insert(remote_addr, Instant::now());
                            }
                            ongoing_gw_connections.remove(&remote_addr);
                            ongoing_connections.remove(&remote_addr);
                        }
                    }
                }
                connection_handshake = connection_tasks.next(), if !connection_tasks.is_empty() => {
                    let Some(res): OngoingConnectionResult = connection_handshake else {
                        unreachable!("connection_tasks.next() should only return None if empty, which is guarded");
                    };
                    match res.expect("task shouldn't panic") {
                        Ok((outbound_remote_conn, inbound_remote_connection)) => {
                            if let Some((_, result_sender)) = ongoing_connections.remove(&outbound_remote_conn.remote_addr) {
                                tracing::debug!(remote_addr = %outbound_remote_conn.remote_addr, "connection established");
                                self.remote_connections.insert(outbound_remote_conn.remote_addr, inbound_remote_connection);
                                let _ = result_sender.send(Ok(outbound_remote_conn)).map_err(|_| {
                                    tracing::error!("failed sending back peer connection");
                                });
                            } else {
                                tracing::error!(remote_addr = %outbound_remote_conn.remote_addr, "connection established but no ongoing connection found");
                            }
                        }
                        Err((error, remote_addr)) => {
                            tracing::error!(%error, ?remote_addr, "Failed to establish connection");
                            if let Some((_, result_sender)) = ongoing_connections.remove(&remote_addr) {
                                let _ = result_sender.send(Err(error));
                            }
                        }
                    }
                }
                // Handle connection notification tasks
                notification_result = connection_notification_tasks.next(), if !connection_notification_tasks.is_empty() => {
                    let Some(result) = notification_result else {
                        unreachable!("connection_notification_tasks.next() should only return None if empty, which is guarded");
                    };
                    match result {
                        Ok(()) => {
                            // Successfully notified connection
                        }
                        Err((remote_addr, peer_conn)) => {
                            // Notification failed, handle the error
                            tracing::error!(%remote_addr, "Failed to notify new connection, channel might be full");
                            // Could implement retry logic or buffering here
                            drop(peer_conn); // Connection will be closed
                        }
                    }
                }
                // Handling of connection events
                connection_event = self.connection_handler.recv() => {
                    let Some((remote_addr, event)) = connection_event else {
                        tracing::debug!(%self.this_addr, "connection handler closed");
                        return Ok(());
                    };
                    tracing::debug!(%remote_addr, "received connection event");
                    let ConnectionEvent::ConnectionStart { remote_public_key, open_connection } = event;

                    // Check if we already have an active connection
                    if let Some(existing_conn) = self.remote_connections.get(&remote_addr) {
                        // Check if the existing connection is still alive
                        if existing_conn.inbound_packet_sender.is_closed() {
                            // Connection is dead, remove it
                            self.remote_connections.remove(&remote_addr);
                            tracing::warn!(%remote_addr, "removing closed connection");
                        } else {
                            // Connection is still alive, reject new connection attempt
                            tracing::debug!(%remote_addr, "connection already established and healthy, rejecting new attempt");
                            let _ = open_connection.send(Err(TransportError::ConnectionEstablishmentFailure {
                                cause: "connection already exists".into(),
                            }));
                            continue;
                        }
                    }

                    // Also check if a connection attempt is already in progress
                    if ongoing_connections.contains_key(&remote_addr) {
                        tracing::debug!(%remote_addr, "connection attempt already in progress, rejecting duplicate");
                        let _ = open_connection.send(Err(TransportError::ConnectionEstablishmentFailure {
                            cause: "connection attempt already in progress".into(),
                        }));
                        continue;
                    }
                    tracing::debug!(%remote_addr, "attempting to establish connection");
                    let (ongoing_connection, packets_sender) = self.traverse_nat(
                        remote_addr,  remote_public_key,
                    );
                    let task = tokio::spawn(ongoing_connection
                        .map_err(move |err| (err, remote_addr))
                        .instrument(span!(tracing::Level::DEBUG, "traverse_nat"))
                    );
                    connection_tasks.push(task);
                    ongoing_connections.insert(remote_addr, (packets_sender, open_connection));
                },
            }
        }
    }

    #[allow(clippy::type_complexity)]
    fn gateway_connection(
        &mut self,
        remote_intro_packet: PacketData<UnknownEncryption>,
        remote_addr: SocketAddr,
        inbound_key_bytes: [u8; 16],
    ) -> (
        GatewayConnectionFuture,
        mpsc::Sender<PacketData<UnknownEncryption>>,
    ) {
        let secret = self.this_peer_keypair.secret.clone();
        let outbound_packets = self.outbound_packets.clone();
        let bandwidth_limit = self.bandwidth_limit;

        let (inbound_from_remote, mut next_inbound) =
            mpsc::channel::<PacketData<UnknownEncryption>>(100);
        let f = async move {
            let decrypted_intro_packet =
                secret.decrypt(remote_intro_packet.data()).map_err(|err| {
                    tracing::debug!(%remote_addr, %err, "Failed to decrypt intro packet");
                    err
                })?;

            let protoc = decrypted_intro_packet
                .get(..PROTOC_VERSION.len())
                .ok_or_else(|| TransportError::ConnectionEstablishmentFailure {
                    cause: "Packet too small to contain protocol version".into(),
                })?;

            let outbound_key_bytes = decrypted_intro_packet
                .get(PROTOC_VERSION.len()..PROTOC_VERSION.len() + 16)
                .ok_or_else(|| TransportError::ConnectionEstablishmentFailure {
                    cause: "Packet too small to contain outbound key bytes".into(),
                })?;

            let outbound_key = Aes128Gcm::new_from_slice(outbound_key_bytes).map_err(|_| {
                TransportError::ConnectionEstablishmentFailure {
                    cause: "invalid symmetric key".into(),
                }
            })?;
            if protoc != PROTOC_VERSION {
                let packet = SymmetricMessage::ack_error(&outbound_key)?;
                outbound_packets
                    .send((remote_addr, packet.prepared_send()))
                    .await
                    .map_err(|_| TransportError::ChannelClosed)?;
                return Err(TransportError::ConnectionEstablishmentFailure {
                    cause: format!(
                        "remote is using a different protocol version: {:?}",
                        String::from_utf8_lossy(protoc)
                    )
                    .into(),
                });
            }

            let inbound_key = Aes128Gcm::new(&inbound_key_bytes.into());
            let outbound_ack_packet =
                SymmetricMessage::ack_ok(&outbound_key, inbound_key_bytes, remote_addr)?;

            tracing::debug!(%remote_addr, "Sending outbound ack packet: {:?}", outbound_ack_packet.data());

            outbound_packets
                .send((remote_addr, outbound_ack_packet.clone().prepared_send()))
                .await
                .map_err(|_| TransportError::ChannelClosed)?;

            // wait until the remote sends the ack packet
            let timeout = tokio::time::timeout(Duration::from_secs(5), next_inbound.recv());
            match timeout.await {
                Ok(Some(packet)) => {
                    let _ = packet.try_decrypt_sym(&inbound_key).map_err(|_| {
                            tracing::debug!(%remote_addr, "Failed to decrypt packet with inbound key: {:?}", packet.data());
                            TransportError::ConnectionEstablishmentFailure {
                                cause: "invalid symmetric key".into(),
                            }
                        })?;
                }
                Ok(None) => {
                    return Err(TransportError::ConnectionEstablishmentFailure {
                        cause: "connection closed".into(),
                    });
                }
                Err(_) => {
                    return Err(TransportError::ConnectionEstablishmentFailure {
                        cause: "connection timed out waiting for response".into(),
                    });
                }
            }

            let sent_tracker = Arc::new(parking_lot::Mutex::new(SentPacketTracker::new()));

            let (inbound_packet_tx, inbound_packet_rx) = mpsc::channel(100);
            let remote_conn = RemoteConnection {
                outbound_packets,
                outbound_symmetric_key: outbound_key,
                remote_addr,
                sent_tracker: sent_tracker.clone(),
                last_packet_id: Arc::new(AtomicU32::new(0)),
                inbound_packet_recv: inbound_packet_rx,
                inbound_symmetric_key: inbound_key,
                inbound_symmetric_key_bytes: inbound_key_bytes,
                my_address: None,
                transport_secret_key: secret,
                bandwidth_limit,
            };

            let inbound_conn = InboundRemoteConnection {
                inbound_packet_sender: inbound_packet_tx,
            };

            tracing::debug!("returning connection at gw");
            Ok((remote_conn, inbound_conn, outbound_ack_packet))
        };
        (f.boxed(), inbound_from_remote)
    }

    #[allow(clippy::type_complexity)]
    fn traverse_nat(
        &mut self,
        remote_addr: SocketAddr,
        remote_public_key: TransportPublicKey,
    ) -> (
        TraverseNatFuture,
        mpsc::Sender<PacketData<UnknownEncryption>>,
    ) {
        tracing::debug!(
            %remote_addr,
            "Starting NAT traversal"
        );
        // Constants for exponential backoff
        const INITIAL_TIMEOUT: Duration = Duration::from_millis(600);
        const TIMEOUT_MULTIPLIER: f64 = 1.2;
        #[cfg(not(test))]
        const MAX_TIMEOUT: Duration = Duration::from_secs(60); // Maximum timeout limit
        #[cfg(test)]
        const MAX_TIMEOUT: Duration = Duration::from_secs(10); // Maximum timeout limit

        #[allow(clippy::large_enum_variant)]
        enum ConnectionState {
            /// Initial state of the joiner
            StartOutbound,
            /// Initial state of the joinee, at this point NAT has been already traversed
            RemoteInbound {
                /// Encrypted intro packet for comparison
                intro_packet: PacketData<AssymetricRSA>,
            },
        }

        fn decrypt_asym(
            remote_addr: SocketAddr,
            packet: &PacketData<UnknownEncryption>,
            transport_secret_key: &TransportSecretKey,
            outbound_sym_key: &mut Option<Aes128Gcm>,
            state: &mut ConnectionState,
        ) -> Result<(), ()> {
            // probably the first packet to punch through the NAT
            if let Ok(decrypted_intro_packet) = packet.try_decrypt_asym(transport_secret_key) {
                tracing::debug!(%remote_addr, "received intro packet");
                let protoc = &decrypted_intro_packet.data()[..PROTOC_VERSION.len()];
                if protoc != PROTOC_VERSION {
                    tracing::debug!(%remote_addr, ?protoc, this_protoc = ?PROTOC_VERSION, "remote is using a different protocol version");
                    return Err(());
                }
                let outbound_key_bytes =
                    &decrypted_intro_packet.data()[PROTOC_VERSION.len()..PROTOC_VERSION.len() + 16];
                let outbound_key =
                    Aes128Gcm::new_from_slice(outbound_key_bytes).expect("correct length");
                *outbound_sym_key = Some(outbound_key.clone());
                *state = ConnectionState::RemoteInbound {
                    intro_packet: packet.assert_assymetric(),
                };
                return Ok(());
            }
            tracing::debug!(%remote_addr, "failed to decrypt packet");
            Err(())
        }

        let outbound_packets = self.outbound_packets.clone();
        let transport_secret_key = self.this_peer_keypair.secret.clone();
        let bandwidth_limit = self.bandwidth_limit;
        let (inbound_from_remote, mut next_inbound) =
            mpsc::channel::<PacketData<UnknownEncryption>>(100);
        let this_addr = self.this_addr;
        let f = async move {
            let mut state = ConnectionState::StartOutbound {};
            // Initialize timeout and interval
            let mut timeout = INITIAL_TIMEOUT;
            let mut interval_duration = INITIAL_INTERVAL;
            let mut tick = tokio::time::interval(interval_duration);

            let mut failures = 0;

            let inbound_sym_key_bytes = rand::random::<[u8; 16]>();
            let inbound_sym_key = Aes128Gcm::new(&inbound_sym_key_bytes.into());

            let mut outbound_sym_key: Option<Aes128Gcm> = None;
            let outbound_intro_packet = {
                let mut data = [0u8; { 16 + PROTOC_VERSION.len() }];
                data[..PROTOC_VERSION.len()].copy_from_slice(&PROTOC_VERSION);
                data[PROTOC_VERSION.len()..].copy_from_slice(&inbound_sym_key_bytes);
                PacketData::<_, MAX_PACKET_SIZE>::encrypt_with_pubkey(&data, &remote_public_key)
            };

            let mut sent_tracker = SentPacketTracker::new();

            while failures < NAT_TRAVERSAL_MAX_ATTEMPTS {
                match state {
                    ConnectionState::StartOutbound => {
                        tracing::debug!(%remote_addr, "sending protocol version and inbound key");
                        outbound_packets
                            .send((remote_addr, outbound_intro_packet.data().into()))
                            .await
                            .map_err(|_| TransportError::ChannelClosed)?;
                    }
                    ConnectionState::RemoteInbound { .. } => {
                        tracing::debug!(%remote_addr, "sending back protocol version and inbound key to remote");
                        let our_inbound = SymmetricMessage::ack_ok(
                            outbound_sym_key.as_ref().expect("should be set"),
                            inbound_sym_key_bytes,
                            remote_addr,
                        )?;
                        outbound_packets
                            .send((remote_addr, our_inbound.data().into()))
                            .await
                            .map_err(|_| TransportError::ChannelClosed)?;
                        sent_tracker.report_sent_packet(
                            SymmetricMessage::FIRST_PACKET_ID,
                            our_inbound.data().into(),
                        );
                    }
                }
                let next_inbound = tokio::time::timeout(timeout, next_inbound.recv());
                match next_inbound.await {
                    Ok(Some(packet)) => {
                        tracing::debug!(%remote_addr, "received packet after sending it");
                        match state {
                            ConnectionState::StartOutbound => {
                                // at this point it's either the remote sending us an intro packet or a symmetric packet
                                // cause is the first packet that passes through the NAT
                                tracing::debug!(%remote_addr, "received packet from remote: {:?}", packet.data());
                                if let Ok(decrypted_packet) =
                                    packet.try_decrypt_sym(&inbound_sym_key)
                                {
                                    // the remote got our inbound key, so we know that they are at least at the RemoteInbound state
                                    let symmetric_message =
                                        SymmetricMessage::deser(decrypted_packet.data())?;

                                    #[cfg(test)]
                                    {
                                        tracing::debug!(%remote_addr, ?symmetric_message.payload, "received symmetric packet");
                                    }
                                    #[cfg(not(test))]
                                    {
                                        tracing::trace!(%remote_addr, "received symmetric packet");
                                    }

                                    match symmetric_message.payload {
                                        SymmetricMessagePayload::AckConnection {
                                            result:
                                                Ok(OutboundConnection {
                                                    key,
                                                    remote_addr: my_address,
                                                }),
                                        } => {
                                            let outbound_sym_key = Aes128Gcm::new_from_slice(&key)
                                                .map_err(|_| {
                                                    TransportError::ConnectionEstablishmentFailure {
                                                        cause: "invalid symmetric key".into(),
                                                    }
                                                })?;
                                            tracing::debug!(%remote_addr, "Sending back ack connection: {:?}", key);
                                            outbound_packets
                                                .send((
                                                    remote_addr,
                                                    SymmetricMessage::ack_ok(
                                                        &outbound_sym_key,
                                                        inbound_sym_key_bytes,
                                                        remote_addr,
                                                    )?
                                                    .data()
                                                    .into(),
                                                ))
                                                .await
                                                .map_err(|_| TransportError::ChannelClosed)?;
                                            let (inbound_sender, inbound_recv) = mpsc::channel(100);
                                            tracing::debug!(%remote_addr, "connection established");
                                            return Ok((
                                                RemoteConnection {
                                                    outbound_packets: outbound_packets.clone(),
                                                    outbound_symmetric_key: outbound_sym_key,
                                                    remote_addr,
                                                    sent_tracker: Arc::new(
                                                        parking_lot::Mutex::new(sent_tracker),
                                                    ),
                                                    last_packet_id: Arc::new(AtomicU32::new(0)),
                                                    inbound_packet_recv: inbound_recv,
                                                    inbound_symmetric_key: inbound_sym_key,
                                                    inbound_symmetric_key_bytes:
                                                        inbound_sym_key_bytes,
                                                    my_address: Some(my_address),
                                                    transport_secret_key: transport_secret_key
                                                        .clone(),
                                                    bandwidth_limit,
                                                },
                                                InboundRemoteConnection {
                                                    inbound_packet_sender: inbound_sender,
                                                },
                                            ));
                                        }
                                        SymmetricMessagePayload::AckConnection {
                                            result: Err(err),
                                        } => {
                                            return Err(handle_ack_connection_error(err));
                                        }
                                        _ => {
                                            tracing::debug!(%remote_addr, "unexpected packet from remote");
                                            failures += 1;
                                            continue;
                                        }
                                    }
                                }

                                // probably the first packet to punch through the NAT
                                if decrypt_asym(
                                    remote_addr,
                                    &packet,
                                    &transport_secret_key,
                                    &mut outbound_sym_key,
                                    &mut state,
                                )
                                .is_ok()
                                {
                                    continue;
                                }

                                failures += 1;
                                tracing::debug!("Failed to decrypt packet");
                                continue;
                            }
                            ConnectionState::RemoteInbound {
                                // this is the packet encrypted with out RSA pub key
                                ref intro_packet,
                                ..
                            } => {
                                // next packet should be an acknowledgement packet, but might also be a repeated
                                // intro packet so we need to handle that
                                if packet.is_intro_packet(intro_packet) {
                                    tracing::debug!(%remote_addr, "received intro packet");
                                    // we add to the number of failures so we are not stuck in a loop retrying
                                    failures += 1;
                                    continue;
                                }
                                // if is not an intro packet, the connection is successful and we can proceed
                                let (inbound_sender, inbound_recv) = mpsc::channel(100);
                                return Ok((
                                    RemoteConnection {
                                        outbound_packets: outbound_packets.clone(),
                                        outbound_symmetric_key: outbound_sym_key
                                            .expect("should be set at this stage"),
                                        remote_addr,
                                        sent_tracker: Arc::new(parking_lot::Mutex::new(
                                            SentPacketTracker::new(),
                                        )),
                                        last_packet_id: Arc::new(AtomicU32::new(0)),
                                        inbound_packet_recv: inbound_recv,
                                        inbound_symmetric_key: inbound_sym_key,
                                        inbound_symmetric_key_bytes: inbound_sym_key_bytes,
                                        my_address: None,
                                        transport_secret_key: transport_secret_key.clone(),
                                        bandwidth_limit,
                                    },
                                    InboundRemoteConnection {
                                        inbound_packet_sender: inbound_sender,
                                    },
                                ));
                            }
                        }
                    }
                    Ok(None) => {
                        tracing::debug!(%this_addr, %remote_addr, "debug: connection closed");
                        return Err(TransportError::ConnectionClosed(remote_addr));
                    }
                    Err(_) => {
                        failures += 1;
                        tracing::debug!(%this_addr, %remote_addr, "failed to receive UDP response in time, retrying");
                    }
                }

                // We have retried for a while, so return an error
                if timeout >= MAX_TIMEOUT {
                    tracing::error!(%this_addr, %remote_addr, "failed to establish connection after multiple attempts, max timeout reached");
                    break;
                }

                // Update timeout using exponential backoff, capped at MAX_TIMEOUT
                timeout = std::cmp::min(
                    Duration::from_millis(
                        ((timeout.as_millis()) as f64 * TIMEOUT_MULTIPLIER) as u64,
                    ),
                    MAX_TIMEOUT,
                );

                // Update interval, capped at MAX_INTERVAL
                if interval_duration < MAX_INTERVAL {
                    interval_duration = std::cmp::min(
                        Duration::from_millis(
                            interval_duration.as_millis() as u64 * INTERVAL_INCREASE_FACTOR,
                        ),
                        MAX_INTERVAL,
                    );
                    tick = tokio::time::interval(interval_duration);
                }

                tick.tick().await;
            }

            Err(TransportError::ConnectionEstablishmentFailure {
                cause: "max connection attempts reached".into(),
            })
        };
        (f.boxed(), inbound_from_remote)
    }
}

fn handle_ack_connection_error(err: Cow<'static, str>) -> TransportError {
    if let Some(expected) = err.split("expected version").nth(1) {
        TransportError::ProtocolVersionMismatch {
            expected: expected.trim().to_string(),
            actual: PCK_VERSION,
        }
    } else {
        TransportError::ConnectionEstablishmentFailure { cause: err }
    }
}

fn key_from_addr(addr: &SocketAddr) -> [u8; 16] {
    let current_time = chrono::Utc::now();
    let mut hasher = blake3::Hasher::new();
    match addr {
        SocketAddr::V4(v4) => {
            hasher.update(&v4.ip().octets());
            hasher.update(&v4.port().to_le_bytes());
        }
        SocketAddr::V6(v6) => {
            hasher.update(&v6.ip().octets());
            hasher.update(&v6.port().to_le_bytes());
        }
    }
    hasher.update(
        current_time
            .date_naive()
            .and_hms_opt(0, 0, 0)
            .unwrap()
            .and_utc()
            .timestamp()
            .to_le_bytes()
            .as_ref(),
    );
    RANDOM_U64.with(|&random_value| {
        hasher.update(random_value.as_ref());
    });
    hasher.finalize().as_bytes()[..16].try_into().unwrap()
}

pub(crate) enum ConnectionEvent {
    ConnectionStart {
        remote_public_key: TransportPublicKey,
        open_connection: oneshot::Sender<Result<RemoteConnection, TransportError>>,
    },
}

struct InboundRemoteConnection {
    inbound_packet_sender: mpsc::Sender<PacketData<UnknownEncryption>>,
}

mod version_cmp {
    use crate::config::PCK_VERSION;

    pub(super) const PROTOC_VERSION: [u8; 8] = parse_version_with_flags(PCK_VERSION);

    const fn parse_version_with_flags(version: &str) -> [u8; 8] {
        let mut major = 0u8;
        let mut minor = 0u8;
        let mut patch = 0u8;
        let mut flags = 0u32;
        let mut state = 0; // 0: major, 1: minor, 2: patch

        let bytes = version.as_bytes();
        let mut i = 0;

        // Parse major.minor.patch
        while i < bytes.len() {
            let c = bytes[i];
            if c == b'.' {
                state += 1;
            } else if c >= b'0' && c <= b'9' {
                let digit = c - b'0';
                match state {
                    0 => major = major * 10 + digit,
                    1 => minor = minor * 10 + digit,
                    2 => patch = patch * 10 + digit,
                    _ => {}
                }
            } else {
                break; // Move to flags processing.
            }
            i += 1;
        }

        // Parse flags (pre-release only)
        if i < bytes.len() && bytes[i] == b'-' {
            i += 1; // Skip the '-'

            flags = get_flag_hash(bytes, i);
        }

        // Encode into [u8; 8]
        [
            major,
            minor,
            patch,
            (flags >> 24) as u8,
            (flags >> 16) as u8,
            (flags >> 8) as u8,
            flags as u8,
            0, // Reserved for future use
        ]
    }

    const fn get_flag_hash(bytes: &[u8], start_index: usize) -> u32 {
        let mut hash = 0u32;
        let mut i = start_index;

        while i < bytes.len() {
            let byte = bytes[i];
            hash = hash.wrapping_mul(31).wrapping_add(byte as u32);
            i += 1;
        }
        hash
    }

    #[cfg(test)]
    #[test]
    fn test_parse_version_with_flags() {
        fn decode_version_from_bytes(bytes: [u8; 8]) -> String {
            let major = bytes[0];
            let minor = bytes[1];
            let patch = bytes[2];

            let flags = u32::from_be_bytes([bytes[3], bytes[4], bytes[5], bytes[6]]);

            let flags_str = match flags {
                _ if flags == get_flag_hash(b"alpha", 0) => "alpha",
                _ if flags == get_flag_hash(b"beta2", 0) => "beta2",
                _ if flags == get_flag_hash(b"rc1", 0) => "rc1",
                _ if flags == get_flag_hash(b"rc2", 0) => "rc2",
                _ => "",
            };

            if !flags_str.is_empty() {
                format!("{major}.{minor}.{patch}-{flags_str}")
            } else {
                format!("{major}.{minor}.{patch}")
            }
        }

        let test_cases = vec![
            "1.2.3",
            "1.2.3-alpha",
            "255.255.255",
            "10.20.30-beta2",
            "1.2.3-rc1",
            "1.2.3-rc2",
        ];

        for version_str in test_cases {
            // Step 1: Encode the version string into bytes
            let encoded = parse_version_with_flags(version_str);

            // Step 2: Decode the bytes back into a version string
            let decoded = decode_version_from_bytes(encoded);

            // Step 3: Compare the decoded string with the original version string
            assert_eq!(
                decoded, version_str,
                "Failed for version string '{version_str}', decoded as '{decoded}'"
            );
        }

        let rc1 = parse_version_with_flags("0.1.0-rc1");
        let rc2 = parse_version_with_flags("0.1.0-rc2");
        assert_ne!(rc1, rc2, "rc1 and rc2 should have different flags");
    }
}

#[cfg(test)]
mod test {
    #![allow(clippy::single_range_in_vec_init)]

    use std::{
        fmt::Debug,
        net::Ipv4Addr,
        ops::Range,
        sync::atomic::{AtomicU16, AtomicU64, AtomicUsize, Ordering},
    };

    use dashmap::DashMap;
    use futures::{stream::FuturesOrdered, TryStreamExt};
    use rand::{Rng, SeedableRng};
    use serde::{de::DeserializeOwned, Serialize};
    use tokio::sync::Mutex;
    use tracing::info;

    use super::*;
    use crate::transport::packet_data::MAX_DATA_SIZE;

    #[test]
    fn test_handle_ack_connection_error() {
        let err_msg =
            "remote is using a different protocol version, expected version 1.2.3".to_string();
        match handle_ack_connection_error(err_msg.into()) {
            TransportError::ProtocolVersionMismatch { expected, actual } => {
                assert_eq!(expected, "1.2.3");
                assert_eq!(actual, PCK_VERSION);
            }
            _ => panic!("Expected ProtocolVersionMismatch error"),
        }

        let err_msg_no_version = "remote is using a different protocol version".to_string();
        match handle_ack_connection_error(err_msg_no_version.clone().into()) {
            TransportError::ConnectionEstablishmentFailure { cause } => {
                assert_eq!(cause, err_msg_no_version);
            }
            _ => panic!("Expected ConnectionEstablishmentFailure error"),
        }
    }

    type Channels = Arc<DashMap<SocketAddr, mpsc::UnboundedSender<(SocketAddr, Vec<u8>)>>>;

    #[derive(Default, Clone)]
    enum PacketDropPolicy {
        /// Receive all packets without dropping
        #[default]
        ReceiveAll,
        /// Drop the packets randomly based on the factor
        Factor(f64),
        /// Drop packets with the given ranges
        Ranges(Vec<Range<usize>>),
    }

    struct MockSocket {
        inbound: Mutex<mpsc::UnboundedReceiver<(SocketAddr, Vec<u8>)>>,
        this: SocketAddr,
        packet_drop_policy: PacketDropPolicy,
        num_packets_sent: AtomicUsize,
        rng: std::sync::Mutex<rand::rngs::SmallRng>,
        channels: Channels,
    }

    impl MockSocket {
        async fn test_config(
            packet_drop_policy: PacketDropPolicy,
            addr: SocketAddr,
            channels: Channels,
        ) -> Self {
            let (outbound, inbound) = mpsc::unbounded_channel();
            channels.insert(addr, outbound);
            static SEED: AtomicU64 = AtomicU64::new(0xfeedbeef);
            MockSocket {
                inbound: Mutex::new(inbound),
                this: addr,
                packet_drop_policy,
                num_packets_sent: AtomicUsize::new(0),
                rng: std::sync::Mutex::new(rand::rngs::SmallRng::seed_from_u64(
                    SEED.fetch_add(1, std::sync::atomic::Ordering::SeqCst),
                )),
                channels,
            }
        }
    }

    impl Socket for MockSocket {
        async fn bind(_addr: SocketAddr) -> Result<Self, std::io::Error> {
            unimplemented!()
        }

        async fn recv_from(&self, buf: &mut [u8]) -> std::io::Result<(usize, SocketAddr)> {
            // tracing::trace!(this = %self.this, "waiting for packet");
            let Some((remote, packet)) = self.inbound.try_lock().unwrap().recv().await else {
                tracing::error!(this = %self.this, "connection closed");
                return Err(std::io::ErrorKind::ConnectionAborted.into());
            };
            // tracing::trace!(?remote, this = %self.this, "receiving packet from remote");
            buf[..packet.len()].copy_from_slice(&packet[..]);
            Ok((packet.len(), remote))
        }

        async fn send_to(&self, buf: &[u8], target: SocketAddr) -> std::io::Result<usize> {
            let packet_idx = self.num_packets_sent.fetch_add(1, Ordering::Release);
            match &self.packet_drop_policy {
                PacketDropPolicy::ReceiveAll => {}
                PacketDropPolicy::Factor(factor) => {
                    if *factor > self.rng.try_lock().unwrap().gen::<f64>() {
                        tracing::trace!(id=%packet_idx, %self.this, "drop packet");
                        return Ok(buf.len());
                    }
                }
                PacketDropPolicy::Ranges(ranges) => {
                    if ranges.iter().any(|r| r.contains(&packet_idx)) {
                        tracing::trace!(id=%packet_idx, %self.this, "drop packet");
                        return Ok(buf.len());
                    }
                }
            }

            assert!(self.this != target, "cannot send to self");
            let Some(sender) = self.channels.get(&target).map(|v| v.value().clone()) else {
                return Ok(0);
            };
            // tracing::trace!(?target, ?self.this, "sending packet to remote");
            sender
                .send((self.this, buf.to_vec()))
                .map_err(|_| std::io::ErrorKind::ConnectionAborted)?;
            // tracing::trace!(?target, ?self.this, "packet sent to remote");
            Ok(buf.len())
        }
    }

    impl Drop for MockSocket {
        fn drop(&mut self) {
            self.channels.remove(&self.this);
        }
    }

    async fn set_peer_connection(
        packet_drop_policy: PacketDropPolicy,
        channels: Channels,
    ) -> anyhow::Result<(TransportPublicKey, OutboundConnectionHandler, SocketAddr)> {
        set_peer_connection_in(packet_drop_policy, false, channels)
            .await
            .map(|(pk, (o, _), s)| (pk, o, s))
    }

    async fn set_gateway_connection(
        packet_drop_policy: PacketDropPolicy,
        channels: Channels,
    ) -> Result<
        (
            TransportPublicKey,
            (OutboundConnectionHandler, mpsc::Receiver<PeerConnection>),
            SocketAddr,
        ),
        anyhow::Error,
    > {
        set_peer_connection_in(packet_drop_policy, true, channels).await
    }

    async fn set_peer_connection_in(
        packet_drop_policy: PacketDropPolicy,
        gateway: bool,
        channels: Channels,
    ) -> Result<
        (
            TransportPublicKey,
            (OutboundConnectionHandler, mpsc::Receiver<PeerConnection>),
            SocketAddr,
        ),
        anyhow::Error,
    > {
        static PORT: AtomicU16 = AtomicU16::new(25000);

        let peer_keypair = TransportKeypair::new();
        let peer_pub = peer_keypair.public.clone();
        let port = PORT.fetch_add(1, std::sync::atomic::Ordering::SeqCst);
        let socket = Arc::new(
            MockSocket::test_config(
                packet_drop_policy,
                (Ipv4Addr::LOCALHOST, port).into(),
                channels,
            )
            .await,
        );
        let (peer_conn, inbound_conn) = OutboundConnectionHandler::new_test(
            (Ipv4Addr::LOCALHOST, port).into(),
            socket,
            peer_keypair,
            gateway,
        )
        .expect("failed to create peer");
        Ok((
            peer_pub,
            (peer_conn, inbound_conn),
            (Ipv4Addr::LOCALHOST, port).into(),
        ))
    }

    trait TestFixture: Clone + Send + Sync + 'static {
        type Message: DeserializeOwned + Serialize + Send + Debug + 'static;
        fn expected_iterations(&self) -> usize;
        fn gen_msg(&mut self) -> Self::Message;
        fn assert_message_ok(&self, peer_idx: usize, msg: Self::Message) -> bool;
    }

    struct TestConfig {
        packet_drop_policy: PacketDropPolicy,
        peers: usize,
        wait_time: Duration,
    }

    impl Default for TestConfig {
        fn default() -> Self {
            Self {
                packet_drop_policy: PacketDropPolicy::ReceiveAll,
                peers: 2,
                wait_time: Duration::from_secs(2),
            }
        }
    }

    async fn run_test<G: TestFixture>(
        config: TestConfig,
        generators: Vec<G>,
    ) -> anyhow::Result<()> {
        assert_eq!(generators.len(), config.peers);
        let mut peer_keys_and_addr = vec![];
        let mut peer_conns = vec![];
        let channels = Arc::new(DashMap::new());
        for _ in 0..config.peers {
            let (peer_pub, peer, peer_addr) =
                set_peer_connection(config.packet_drop_policy.clone(), channels.clone()).await?;
            peer_keys_and_addr.push((peer_pub, peer_addr));
            peer_conns.push(peer);
        }

        let mut tasks = vec![];
        let barrier = Arc::new(tokio::sync::Barrier::new(config.peers));
        for (i, (mut peer, test_generator)) in peer_conns.into_iter().zip(generators).enumerate() {
            let mut peer_keys_and_addr = peer_keys_and_addr.clone();
            peer_keys_and_addr.remove(i);
            let barrier_cp = barrier.clone();
            let peer = tokio::spawn(async move {
                let mut conns = FuturesOrdered::new();
                let mut establish_conns = Vec::new();
                barrier_cp.wait().await;
                for (peer_pub, peer_addr) in &peer_keys_and_addr {
                    let peer_conn = tokio::time::timeout(
                        Duration::from_secs(2),
                        peer.connect(peer_pub.clone(), *peer_addr).await,
                    );
                    establish_conns.push(peer_conn);
                }
                let connections = futures::future::try_join_all(establish_conns)
                    .await?
                    .into_iter()
                    .collect::<Result<Vec<_>, _>>()?;
                // additional wait time so we can clear up any additional messages that may need to be sent
                let extra_wait = if config.wait_time.as_secs() > 10 {
                    Duration::from_secs(3)
                } else {
                    Duration::from_millis(200)
                };
                for ((_, peer_addr), mut peer_conn) in
                    peer_keys_and_addr.into_iter().zip(connections)
                {
                    let mut test_gen_cp = test_generator.clone();
                    conns.push_back(async move {
                        let mut messages = vec![];
                        let mut to = tokio::time::interval(config.wait_time);
                        to.set_missed_tick_behavior(tokio::time::MissedTickBehavior::Skip);
                        to.tick().await;
                        let start = std::time::Instant::now();
                        let iters = test_gen_cp.expected_iterations();
                        while messages.len() < iters {
                            peer_conn.send(test_gen_cp.gen_msg()).await?;
                            let msg = tokio::select! {
                                _ = to.tick() => {
                                    return Err::<_, anyhow::Error>(
                                        anyhow::anyhow!(
                                            "timeout waiting for messages, total time: {time:.2}; done iters {iter}",
                                            time = start.elapsed().as_secs_f64(),
                                            iter = messages.len()
                                        )
                                    );
                                }
                                msg = peer_conn.recv() => {
                                    msg
                                }
                            };
                            match msg {
                                Ok(msg) => {
                                    let output_as_str: G::Message = bincode::deserialize(&msg)?;
                                    messages.push(output_as_str);
                                    info!("{peer_addr:?} received {} messages", messages.len());
                                }
                                Err(error) => {
                                    tracing::error!(%error, "error receiving message");
                                    return Err(error.into());
                                }
                            }
                        }
                        let _ = peer_conn.send(test_gen_cp.gen_msg()).await;

                        tracing::info!(%peer_addr, "finished");
                        let _ = tokio::time::timeout(extra_wait, peer_conn.recv()).await;
                        Ok(messages)
                    });
                }
                let results = conns.try_collect::<Vec<_>>().await?;
                Ok::<_, anyhow::Error>((results, test_generator))
            });
            tasks.push(peer);
        }

        let all_results = futures::future::try_join_all(tasks)
            .await?
            .into_iter()
            .collect::<Result<Vec<_>, _>>()?;
        for (peer_results, test_gen) in all_results {
            for (idx, result) in peer_results.into_iter().enumerate() {
                assert_eq!(result.len(), test_gen.expected_iterations());
                for msg in result {
                    assert!(test_gen.assert_message_ok(idx, msg));
                }
            }
        }

        Ok(())
    }

    #[tokio::test]
    async fn simulate_nat_traversal() -> anyhow::Result<()> {
        let channels = Arc::new(DashMap::new());
        let (peer_a_pub, mut peer_a, peer_a_addr) =
            set_peer_connection(Default::default(), channels.clone()).await?;
        let (peer_b_pub, mut peer_b, peer_b_addr) =
            set_peer_connection(Default::default(), channels).await?;

        let peer_b = tokio::spawn(async move {
            let peer_a_conn = peer_b.connect(peer_a_pub, peer_a_addr).await;
            let _ = tokio::time::timeout(Duration::from_secs(500), peer_a_conn).await??;
            Ok::<_, anyhow::Error>(())
        });

        let peer_a = tokio::spawn(async move {
            let peer_b_conn = peer_a.connect(peer_b_pub, peer_b_addr).await;
            let _ = tokio::time::timeout(Duration::from_secs(500), peer_b_conn).await??;
            Ok::<_, anyhow::Error>(())
        });

        let (a, b) = tokio::try_join!(peer_a, peer_b)?;
        a?;
        b?;
        Ok(())
    }

    #[ignore = "should be fixed"]
    #[tokio::test]
    async fn simulate_nat_traversal_drop_first_packets_for_all() -> anyhow::Result<()> {
        let channels = Arc::new(DashMap::new());
        let (peer_a_pub, mut peer_a, peer_a_addr) =
            set_peer_connection(PacketDropPolicy::Ranges(vec![0..1]), channels.clone()).await?;
        let (peer_b_pub, mut peer_b, peer_b_addr) =
            set_peer_connection(PacketDropPolicy::Ranges(vec![0..1]), channels).await?;

        let peer_b = tokio::spawn(async move {
            let peer_a_conn = peer_b.connect(peer_a_pub, peer_a_addr).await;
            let _ = tokio::time::timeout(Duration::from_secs(500), peer_a_conn).await??;
            Ok::<_, anyhow::Error>(())
        });

        let peer_a = tokio::spawn(async move {
            let peer_b_conn = peer_a.connect(peer_b_pub, peer_b_addr).await;
            let _ = tokio::time::timeout(Duration::from_secs(500), peer_b_conn).await??;
            Ok::<_, anyhow::Error>(())
        });

        let (a, b) = tokio::try_join!(peer_a, peer_b)?;
        a?;
        b?;
        Ok(())
    }

    #[tokio::test]
    async fn simulate_nat_traversal_drop_first_packets_of_peerb() -> anyhow::Result<()> {
        let channels = Arc::new(DashMap::new());
        let (peer_a_pub, mut peer_a, peer_a_addr) =
            set_peer_connection(Default::default(), channels.clone()).await?;
        let (peer_b_pub, mut peer_b, peer_b_addr) =
            set_peer_connection(PacketDropPolicy::Ranges(vec![0..1]), channels).await?;

        let peer_b = tokio::spawn(async move {
            let peer_a_conn = peer_b.connect(peer_a_pub, peer_a_addr).await;
            let mut conn = tokio::time::timeout(Duration::from_secs(500), peer_a_conn).await??;
            let _ = tokio::time::timeout(Duration::from_secs(3), conn.recv()).await;
            Ok::<_, anyhow::Error>(())
        });

        let peer_a = tokio::spawn(async move {
            let peer_b_conn = peer_a.connect(peer_b_pub, peer_b_addr).await;
            let mut conn = tokio::time::timeout(Duration::from_secs(500), peer_b_conn).await??;
            let _ = tokio::time::timeout(Duration::from_secs(3), conn.recv()).await;
            Ok::<_, anyhow::Error>(())
        });

        let (a, b) = tokio::try_join!(peer_a, peer_b)?;
        a?;
        b?;
        Ok(())
    }

    #[tokio::test]
    async fn simulate_nat_traversal_drop_packet_ranges_of_peerb_killed() -> anyhow::Result<()> {
        let channels = Arc::new(DashMap::new());
        let (peer_a_pub, mut peer_a, peer_a_addr) =
            set_peer_connection(Default::default(), channels.clone()).await?;
        let (peer_b_pub, mut peer_b, peer_b_addr) = set_peer_connection(
            PacketDropPolicy::Ranges(vec![0..1, 3..usize::MAX]),
            channels,
        )
        .await?;

        let peer_b = tokio::spawn(async move {
            let peer_a_conn = peer_b.connect(peer_a_pub, peer_a_addr).await;
            let mut conn = tokio::time::timeout(Duration::from_secs(2), peer_a_conn).await??;
            conn.send("some data").await.inspect_err(|error| {
                tracing::error!(%error, "error while sending message to peer a");
            })?;
            tracing::info!("Dropping peer b");
            Ok::<_, anyhow::Error>(())
        });

        let peer_a = tokio::spawn(async move {
            let peer_b_conn = peer_a.connect(peer_b_pub, peer_b_addr).await;
            let mut conn = tokio::time::timeout(Duration::from_secs(2), peer_b_conn).await??;
            let b = tokio::time::timeout(Duration::from_secs(2), conn.recv()).await??;
            // we should receive the message
            assert_eq!(&b[8..], b"some data");
            tracing::info!("Peer a received package from peer b");
            tokio::time::sleep(Duration::from_secs(3)).await;
            // conn should be broken as the remote peer cannot receive message and ping
            let res = conn.recv().await;
            assert!(res.is_err());
            Ok::<_, anyhow::Error>(())
        });

        let (a, b) = tokio::try_join!(peer_a, peer_b)?;
        a?;
        b?;

        Ok(())
    }

    #[tokio::test]
    async fn simulate_nat_traversal_drop_packet_ranges_of_peerb() -> anyhow::Result<()> {
        let channels = Arc::new(DashMap::new());
        let (peer_a_pub, mut peer_a, peer_a_addr) =
            set_peer_connection(Default::default(), channels.clone()).await?;
        let (peer_b_pub, mut peer_b, peer_b_addr) =
            set_peer_connection(PacketDropPolicy::Ranges(vec![0..1, 3..9]), channels).await?;

        let peer_b = tokio::spawn(async move {
            let peer_a_conn = peer_b.connect(peer_a_pub, peer_a_addr).await;
            let mut conn = tokio::time::timeout(Duration::from_secs(2), peer_a_conn)
                .await
                .inspect_err(|_| tracing::error!("peer a timed out"))?
                .inspect_err(|error| tracing::error!(%error, "error while connecting to peer a"))?;
            tracing::info!("Connected peer b to peer a");
            conn.send("some foo").await.inspect_err(|error| {
                tracing::error!(%error, "error while sending 1st message");
            })?;
            tokio::time::sleep(Duration::from_secs(2)).await;
            // although we drop some packets, we still alive
            conn.send("some data").await.inspect_err(|error| {
                tracing::error!(%error, "error while sending 2nd message");
            })?;
            let _ = tokio::time::timeout(Duration::from_secs(3), conn.recv()).await;
            Ok::<_, anyhow::Error>(conn)
        });

        let peer_a = tokio::spawn(async move {
            let peer_b_conn = peer_a.connect(peer_b_pub, peer_b_addr).await;
            let mut conn = tokio::time::timeout(Duration::from_secs(2), peer_b_conn)
                .await
                .inspect_err(|_| tracing::error!("peer b timed out"))?
                .inspect_err(|error| tracing::error!(%error, "error while connecting to peer b"))?;
            tracing::info!("Connected peer a to peer b");

            // we should receive the message
            let b = conn.recv().await.inspect_err(|error| {
                tracing::error!(%error, "error while receiving 1st message");
            })?;
            assert_eq!(&b[8..], b"some foo");
            // conn should not be broken
            let b = conn.recv().await.inspect_err(|error| {
                tracing::error!(%error, "error while receiving 2nd message");
            })?;
            assert_eq!(&b[8..], b"some data");
            let _ = conn.send("complete").await.inspect_err(|error| {
                tracing::error!(%error, "error while sending 3rd message");
            });
            Ok::<_, anyhow::Error>(conn)
        });

        let (a, b) = tokio::try_join!(peer_a, peer_b)?;
        let _ = a?;
        let _ = b?;

        Ok(())
    }

    #[tokio::test]
    async fn simulate_gateway_connection() -> anyhow::Result<()> {
        let channels = Arc::new(DashMap::new());
        let (_peer_a_pub, mut peer_a, _peer_a_addr) =
            set_peer_connection(Default::default(), channels.clone()).await?;
        let (gw_pub, (_oc, mut gw_conn), gw_addr) =
            set_gateway_connection(Default::default(), channels).await?;

        let gw = tokio::spawn(async move {
            let gw_conn = gw_conn.recv();
            let _ = tokio::time::timeout(Duration::from_secs(10), gw_conn)
                .await?
                .ok_or(anyhow::anyhow!("no connection"))?;
            Ok::<_, anyhow::Error>(())
        });

        let peer_a = tokio::spawn(async move {
            let peer_b_conn = peer_a.connect(gw_pub, gw_addr).await;
            let _ = tokio::time::timeout(Duration::from_secs(60), peer_b_conn).await??;
            Ok::<_, anyhow::Error>(())
        });

        let (a, b) = tokio::try_join!(peer_a, gw)?;
        a?;
        b?;
        Ok(())
    }

    #[ignore = "should be fixed"]
    #[tokio::test]
    async fn simulate_gateway_connection_drop_first_packets_of_gateway() -> anyhow::Result<()> {
        let channels = Arc::new(DashMap::new());
        let (_peer_a_pub, mut peer_a, _peer_a_addr) =
            set_peer_connection(Default::default(), channels.clone()).await?;
        let (gw_pub, (_oc, mut gw_conn), gw_addr) =
            set_gateway_connection(PacketDropPolicy::Ranges(vec![0..1]), channels.clone()).await?;

        let gw = tokio::spawn(async move {
            let gw_conn = gw_conn.recv();
            let _ = tokio::time::timeout(Duration::from_secs(10), gw_conn)
                .await?
                .ok_or(anyhow::anyhow!("no connection"))?;
            Ok::<_, anyhow::Error>(())
        });

        let peer_a = tokio::spawn(async move {
            let peer_b_conn = peer_a.connect(gw_pub, gw_addr).await;
            let _ = tokio::time::timeout(Duration::from_secs(500), peer_b_conn).await??;
            Ok::<_, anyhow::Error>(())
        });

        let (a, b) = tokio::try_join!(peer_a, gw)?;
        a?;
        b?;
        Ok(())
    }

    #[ignore = "should be fixed"]
    #[tokio::test]
    async fn simulate_gateway_connection_drop_first_packets_for_all() -> anyhow::Result<()> {
        let channels = Arc::new(DashMap::new());
        let (_peer_a_pub, mut peer_a, _peer_a_addr) =
            set_peer_connection(PacketDropPolicy::Ranges(vec![0..1]), channels.clone()).await?;
        let (gw_pub, (_oc, mut gw_conn), gw_addr) =
            set_gateway_connection(PacketDropPolicy::Ranges(vec![0..1]), channels).await?;

        let gw = tokio::spawn(async move {
            let gw_conn = gw_conn.recv();
            let _ = tokio::time::timeout(Duration::from_secs(10), gw_conn)
                .await?
                .ok_or(anyhow::anyhow!("no connection"))?;
            Ok::<_, anyhow::Error>(())
        });

        let peer_a = tokio::spawn(async move {
            let peer_b_conn = peer_a.connect(gw_pub, gw_addr).await;
            let _ = tokio::time::timeout(Duration::from_secs(10), peer_b_conn).await??;
            Ok::<_, anyhow::Error>(())
        });

        let (a, b) = tokio::try_join!(peer_a, gw)?;
        a?;
        b?;
        Ok(())
    }

    #[tokio::test]
    async fn simulate_gateway_connection_drop_first_packets_of_peer() -> anyhow::Result<()> {
        let channels = Arc::new(DashMap::new());
        let (_peer_a_pub, mut peer_a, _peer_a_addr) =
            set_peer_connection(PacketDropPolicy::Ranges(vec![0..1]), channels.clone()).await?;
        let (gw_pub, (_oc, mut gw_conn), gw_addr) =
            set_gateway_connection(Default::default(), channels).await?;

        let gw = tokio::spawn(async move {
            let gw_conn = gw_conn.recv();
            let _ = tokio::time::timeout(Duration::from_secs(10), gw_conn)
                .await?
                .ok_or(anyhow::anyhow!("no connection"))?;
            Ok::<_, anyhow::Error>(())
        });

        let peer_a = tokio::spawn(async move {
            let peer_b_conn = peer_a.connect(gw_pub, gw_addr).await;
            let _ = tokio::time::timeout(Duration::from_secs(10), peer_b_conn).await??;
            Ok::<_, anyhow::Error>(())
        });

        let (a, b) = tokio::try_join!(peer_a, gw)?;
        a?;
        b?;
        Ok(())
    }

    #[tokio::test]
    async fn simulate_send_short_message() -> anyhow::Result<()> {
        #[derive(Clone, Copy)]
        struct TestData(&'static str);

        impl TestFixture for TestData {
            type Message = String;
            fn expected_iterations(&self) -> usize {
                10
            }

            fn gen_msg(&mut self) -> Self::Message {
                self.0.to_string()
            }

            fn assert_message_ok(&self, _peer_idx: usize, msg: Self::Message) -> bool {
                msg == "foo"
            }
        }

        run_test(
            TestConfig {
                peers: 10,
                ..Default::default()
            },
            Vec::from_iter((0..10).map(|_| TestData("foo"))),
        )
        .await
    }

    /// This one is the maximum size (1324 currently) of a short message from user side
    /// by using public send API can be directly sent
    #[tokio::test]
    async fn simulate_send_max_short_message() -> anyhow::Result<()> {
        let channels = Arc::new(DashMap::new());
        let (peer_a_pub, mut peer_a, peer_a_addr) =
            set_peer_connection(Default::default(), channels.clone()).await?;
        let (peer_b_pub, mut peer_b, peer_b_addr) =
            set_peer_connection(Default::default(), channels).await?;

        let peer_b = tokio::spawn(async move {
            let peer_a_conn = peer_b.connect(peer_a_pub, peer_a_addr).await;
            let mut conn = tokio::time::timeout(Duration::from_secs(5), peer_a_conn).await??;
            let data = vec![0u8; 1324];
            let data = tokio::task::spawn_blocking(move || bincode::serialize(&data).unwrap())
                .await
                .unwrap();
            conn.send(data).await?;
            Ok::<_, anyhow::Error>(())
        });

        let peer_a = tokio::spawn(async move {
            let peer_b_conn = peer_a.connect(peer_b_pub, peer_b_addr).await;
            let mut conn = tokio::time::timeout(Duration::from_secs(5), peer_b_conn).await??;
            let msg = conn.recv().await?;
            assert!(msg.len() <= MAX_DATA_SIZE);
            Ok::<_, anyhow::Error>(())
        });

        let (a, b) = tokio::try_join!(peer_a, peer_b)?;
        a?;
        b?;
        Ok(())
    }

    #[tokio::test]
    async fn simulate_send_max_short_message_plus_1() -> anyhow::Result<()> {
        let channels = Arc::new(DashMap::new());
        let (peer_a_pub, mut peer_a, peer_a_addr) =
            set_peer_connection(Default::default(), channels.clone()).await?;
        let (peer_b_pub, mut peer_b, peer_b_addr) =
            set_peer_connection(Default::default(), channels).await?;

        let peer_a = tokio::spawn(async move {
            let peer_b_conn = peer_a.connect(peer_b_pub, peer_b_addr).await;
            let mut conn = tokio::time::timeout(Duration::from_secs(1), peer_b_conn).await??;
            let _ = tokio::time::timeout(Duration::from_secs(1), conn.recv()).await??;
            Ok::<_, anyhow::Error>(())
        });

        let peer_b = tokio::spawn(async move {
            let peer_a_conn = peer_b.connect(peer_a_pub, peer_a_addr).await;
            let mut conn = tokio::time::timeout(Duration::from_secs(1), peer_a_conn).await??;
            let data = vec![0u8; MAX_DATA_SIZE + 1];
            let data =
                tokio::task::spawn_blocking(move || bincode::serialize(&data).unwrap()).await?;
            conn.outbound_short_message(data).await?;
            Ok::<_, anyhow::Error>(())
        });

        let (a, b) = tokio::join!(peer_a, peer_b);
        assert!(a?.is_err());
        assert!(b.is_err());
        Ok(())
    }

    #[tokio::test]
    async fn simulate_send_streamed_message() -> anyhow::Result<()> {
        #[derive(Clone, Copy)]
        struct TestData(&'static str);

        impl TestFixture for TestData {
            type Message = String;
            fn expected_iterations(&self) -> usize {
                10
            }

            fn gen_msg(&mut self) -> Self::Message {
                self.0.repeat(3000)
            }

            fn assert_message_ok(&self, _: usize, msg: Self::Message) -> bool {
                if self.0 == "foo" {
                    msg.contains("bar") && msg.len() == "bar".len() * 3000
                } else {
                    msg.contains("foo") && msg.len() == "foo".len() * 3000
                }
            }
        }

        run_test(
            TestConfig::default(),
            vec![TestData("foo"), TestData("bar")],
        )
        .await
    }

    #[ignore = "should be fixed"]
    #[tokio::test(flavor = "multi_thread", worker_threads = 4)]
    async fn simulate_packet_dropping() -> anyhow::Result<()> {
        #[derive(Clone, Copy)]
        struct TestData(&'static str);

        impl TestFixture for TestData {
            type Message = String;
            fn expected_iterations(&self) -> usize {
                10
            }

            fn gen_msg(&mut self) -> Self::Message {
                self.0.repeat(1000)
            }

            fn assert_message_ok(&self, _: usize, msg: Self::Message) -> bool {
                if self.0 == "foo" {
                    msg.contains("bar") && msg.len() == "bar".len() * 1000
                } else {
                    msg.contains("foo") && msg.len() == "foo".len() * 1000
                }
            }
        }

        let mut tests = FuturesOrdered::new();
        let mut rng = rand::rngs::StdRng::seed_from_u64(3);
        let mut test_no = 0;
        for _ in 0..2 {
            for factor in std::iter::repeat(())
                .map(|_| rng.gen::<f64>())
                .filter(|x| *x > 0.05 && *x < 0.25)
                .take(3)
            {
                let wait_time = Duration::from_secs(((factor * 5.0 * 15.0) + 15.0) as u64);
                tracing::info!(
                    "test #{test_no}: packet loss factor: {factor} (wait time: {wait_time})",
                    wait_time = wait_time.as_secs()
                );

                let now = std::time::Instant::now();
                tests.push_back(tokio::spawn(
                    run_test(
                        TestConfig {
                            packet_drop_policy: PacketDropPolicy::Factor(factor),
                            wait_time,
                            ..Default::default()
                        },
                        vec![TestData("foo"), TestData("bar")],
                    )
                    .inspect(move |r| {
                        let msg = if r.is_ok() {
                            format!(
                                "successfully, total time: {}s (t/o: {}s, factor: {factor:.3})",
                                now.elapsed().as_secs(),
                                wait_time.as_secs()
                            )
                        } else {
                            format!(
                                "with error, total time: {}s (t/o: {}s, factor: {factor:.3})",
                                now.elapsed().as_secs(),
                                wait_time.as_secs()
                            )
                        };
                        if r.is_err() {
                            tracing::error!("test #{test_no} finished {}", msg);
                        } else {
                            tracing::info!("test #{test_no} finished {}", msg);
                        }
                    }),
                ));
                test_no += 1;
            }

            while let Some(result) = tests.next().await {
                result??;
            }
        }

        Ok(())
    }
}<|MERGE_RESOLUTION|>--- conflicted
+++ resolved
@@ -139,18 +139,11 @@
     ) -> Result<(Self, mpsc::Receiver<PeerConnection>), TransportError> {
         // Channel buffer is one so senders will await until the receiver is ready, important for bandwidth limiting
         let (conn_handler_sender, conn_handler_receiver) = mpsc::channel(100);
-<<<<<<< HEAD
         // Increase buffer size for gateways which can have many concurrent connections
         let buffer_size = if is_gateway { 1000 } else { 100 };
         let (new_connection_sender, new_connection_notifier) = mpsc::channel(buffer_size);
         tracing::debug!(
             "Creating connection handler with buffer size: {buffer_size} (gateway: {is_gateway})"
-=======
-        // Increase buffer size to prevent blocking - gateways can have many connections
-        let (new_connection_sender, new_connection_notifier) = mpsc::channel(1000);
-        tracing::info!(
-            "Creating connection handler with new_connection_notifier buffer size: 1000 (was 10)"
->>>>>>> ae019cd9
         );
 
         // Channel buffer is one so senders will await until the receiver is ready, important for bandwidth limiting
@@ -300,9 +293,6 @@
         > = BTreeMap::new();
         let mut connection_tasks = FuturesUnordered::new();
         let mut gw_connection_tasks = FuturesUnordered::new();
-        let mut connection_notification_tasks: FuturesUnordered<
-            BoxFuture<'static, Result<(), (SocketAddr, PeerConnection)>>,
-        > = FuturesUnordered::new();
         let mut outdated_peer: HashMap<SocketAddr, Instant> = HashMap::new();
 
         loop {
@@ -462,25 +452,6 @@
 
                             self.remote_connections.insert(remote_addr, inbound_remote_connection);
 
-<<<<<<< HEAD
-                            // Clone the sender and handle notification in parallel to avoid blocking
-                            let notifier = self.new_connection_notifier.clone();
-                            let peer_conn = PeerConnection::new(outbound_remote_conn);
-                            let notification_task = async move {
-                                match notifier.send(peer_conn).await {
-                                    Ok(()) => {
-                                        tracing::debug!(%remote_addr, "Successfully notified new gateway connection");
-                                        Ok(())
-                                    }
-                                    Err(e) => {
-                                        tracing::error!(%remote_addr, "new_connection_notifier channel closed");
-                                        Err((remote_addr, e.0))
-                                    }
-                                }
-                            }.boxed();
-
-                            connection_notification_tasks.push(notification_task);
-=======
                             // CRITICAL: Use try_send to avoid blocking the entire UDP listener
                             match self.new_connection_notifier
                                 .try_send(PeerConnection::new(outbound_remote_conn)) {
@@ -490,17 +461,19 @@
                                 Err(mpsc::error::TrySendError::Full(_)) => {
                                     tracing::error!(
                                         %remote_addr,
-                                        "CRITICAL: new_connection_notifier channel is FULL (capacity: 10). This blocks all packet processing!"
+                                        is_gateway = self.is_gateway,
+                                        "CRITICAL: new_connection_notifier channel is FULL. This blocks all packet processing!"
                                     );
                                     // TODO: We should handle this better - maybe increase buffer size or process connections differently
-                                    break 'outer Err(TransportError::ConnectionClosed(self.this_addr));
+                                    // For now, continue processing other packets
+                                    continue;
                                 }
                                 Err(mpsc::error::TrySendError::Closed(_)) => {
                                     tracing::error!(%remote_addr, "new_connection_notifier channel is closed");
-                                    break 'outer Err(TransportError::ConnectionClosed(self.this_addr));
+                                    // Channel closed means we should stop the entire listener
+                                    return Err(TransportError::ConnectionClosed(self.this_addr));
                                 }
                             }
->>>>>>> ae019cd9
 
                             sent_tracker.lock().report_sent_packet(
                                 SymmetricMessage::FIRST_PACKET_ID,
@@ -539,23 +512,6 @@
                             if let Some((_, result_sender)) = ongoing_connections.remove(&remote_addr) {
                                 let _ = result_sender.send(Err(error));
                             }
-                        }
-                    }
-                }
-                // Handle connection notification tasks
-                notification_result = connection_notification_tasks.next(), if !connection_notification_tasks.is_empty() => {
-                    let Some(result) = notification_result else {
-                        unreachable!("connection_notification_tasks.next() should only return None if empty, which is guarded");
-                    };
-                    match result {
-                        Ok(()) => {
-                            // Successfully notified connection
-                        }
-                        Err((remote_addr, peer_conn)) => {
-                            // Notification failed, handle the error
-                            tracing::error!(%remote_addr, "Failed to notify new connection, channel might be full");
-                            // Could implement retry logic or buffering here
-                            drop(peer_conn); // Connection will be closed
                         }
                     }
                 }
