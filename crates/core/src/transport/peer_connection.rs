use std::collections::HashMap;
use std::net::SocketAddr;
use std::pin::Pin;
use std::sync::atomic::AtomicU32;
use std::sync::Arc;
use std::vec::Vec;

use crate::transport::packet_data::Unknown;
use aes_gcm::Aes128Gcm;
use futures::stream::FuturesUnordered;
use futures::{Future, FutureExt, StreamExt};
use parking_lot::Mutex;
use serde::{Deserialize, Serialize};
use tokio::sync::mpsc;

mod inbound_stream;
mod outbound_stream;

use super::{
    connection_handler::SerializedMessage,
    packet_data::{PacketData, MAX_DATA_SIZE},
    received_packet_tracker::ReceivedPacketTracker,
    received_packet_tracker::ReportResult,
    sent_packet_tracker::{ResendAction, SentPacketTracker},
    symmetric_message::{self, SymmetricMessage, SymmetricMessagePayload},
    TransportError,
};
use crate::util::time_source::InstantTimeSrc;

type Result<T = (), E = TransportError> = std::result::Result<T, E>;

#[must_use]
pub(super) struct RemoteConnection {
    pub outbound_packets: mpsc::Sender<(SocketAddr, Arc<[u8]>)>,
    pub outbound_symmetric_key: Aes128Gcm,
    pub remote_addr: SocketAddr,
    pub sent_tracker: Arc<Mutex<SentPacketTracker<InstantTimeSrc>>>,
    pub last_packet_id: Arc<AtomicU32>,
    pub inbound_packet_recv: mpsc::Receiver<PacketData<Unknown>>,
    pub inbound_symmetric_key: Aes128Gcm,
    pub my_address: Option<SocketAddr>,
}

#[derive(Debug, Clone, Copy, PartialEq, Eq, Hash, Serialize, Deserialize)]
#[repr(transparent)]
#[serde(transparent)]
pub(crate) struct StreamId(u32);

impl StreamId {
    pub fn next() -> Self {
        static NEXT_ID: AtomicU32 = AtomicU32::new(0);
        Self(NEXT_ID.fetch_add(1, std::sync::atomic::Ordering::Release))
    }
}

impl std::fmt::Display for StreamId {
    fn fmt(&self, f: &mut std::fmt::Formatter<'_>) -> std::fmt::Result {
        self.0.fmt(f)
    }
}

type InboundStreamFut =
    Pin<Box<dyn Future<Output = Result<(StreamId, SerializedMessage), StreamId>> + Send>>;

/// The `PeerConnection` struct is responsible for managing the connection with a remote peer.
/// It provides methods for sending and receiving messages to and from the remote peer.
///
/// The `PeerConnection` struct maintains the state of the connection, including the remote
/// connection details, trackers for received and sent packets, and futures for inbound and
/// outbound streams.
///
/// The `send` method is used to send serialized data to the remote peer. If the data size
/// exceeds the maximum allowed size, it is sent as a stream; otherwise, it is sent as a
/// short message.
///
/// The `recv` method is used to receive incoming packets from the remote peer. It listens for
/// incoming packets or receipts, and resends packets if necessary.
///
/// The `process_inbound` method is used to process incoming payloads based on their type.
///
/// The `noop`, `outbound_short_message`, and `outbound_stream` methods are used internally for
/// sending different types of messages.
///
/// The `packet_sending` function is a helper function used to send packets to the remote peer.
#[must_use = "call await on the `recv` function to start listening for incoming messages"]
pub(crate) struct PeerConnection {
    remote_conn: RemoteConnection,
    received_tracker: ReceivedPacketTracker<InstantTimeSrc>,
    inbound_streams: HashMap<StreamId, mpsc::Sender<(u32, Vec<u8>)>>,
    inbound_stream_futures: FuturesUnordered<InboundStreamFut>,
    outbound_stream_futures: FuturesUnordered<Pin<Box<dyn Future<Output = Result> + Send>>>,
}

impl PeerConnection {
    pub fn new(remote_conn: RemoteConnection) -> Self {
        Self {
            remote_conn,
            received_tracker: ReceivedPacketTracker::new(),
            inbound_streams: HashMap::new(),
            inbound_stream_futures: FuturesUnordered::new(),
            outbound_stream_futures: FuturesUnordered::new(),
        }
    }

    pub async fn send<T>(&mut self, data: T) -> Result
    where
        T: Serialize + Send + 'static,
    {
        let data = tokio::task::spawn_blocking(move || bincode::serialize(&data).unwrap())
            .await
            .unwrap();
        if data.len() > MAX_DATA_SIZE {
            self.outbound_stream(data).await;
        } else {
            self.outbound_short_message(data).await?;
        }
        Ok(())
    }

    pub async fn recv(&mut self) -> Result<Vec<u8>> {
        // listen for incoming messages or receipts or wait until is time to do anything else again
        let mut resend_check = Some(tokio::time::sleep(tokio::time::Duration::from_secs(1)));
        loop {
            tokio::select! {
                inbound = self.remote_conn.inbound_packet_recv.recv() => {
                    let packet_data = inbound.ok_or(TransportError::ConnectionClosed)?.with_sym_encryption();
                    let Ok(decrypted) = packet_data.decrypt(&self.remote_conn.inbound_symmetric_key).map_err(|error| {
                        tracing::debug!(%error, ?self.remote_conn.remote_addr, "Failed to decrypt packet, might be an intro packet or a partial packet");
                    }) else {
                        // just ignore this message
                        // TODO: maybbe check how frequently this happens and decide to drop a connection based on that
                        // if it is partial packets being received too often
                        // TODO: this branch should at much happen UdpPacketsListener::NAT_TRAVERSAL_MAX_ATTEMPTS
                        // for intro packets will be sent than this amount, so we could be checking for that initially
                        continue;
                    };
                    let msg = SymmetricMessage::deser(decrypted.data()).unwrap();
                    let SymmetricMessage {
                        packet_id,
                        confirm_receipt,
                        payload,
                    } = msg;
                    self.remote_conn
                        .sent_tracker
                        .lock()
                        .report_received_receipts(&confirm_receipt);
                    match self.received_tracker.report_received_packet(packet_id) {
                        ReportResult::Ok => {
                            if let Some(msg) = self.process_inbound(payload).await? {
                                return Ok(msg);
                            }
                        }
                        ReportResult::AlreadyReceived => {}
                        ReportResult::QueueFull => {
                            let receipts = self.received_tracker.get_receipts();
                            self.noop(receipts).await?;
                        },
                    }
                }
                inbound_stream = self.inbound_stream_futures.next(), if !self.inbound_stream_futures.is_empty() => {
                    let Some(res) = inbound_stream else {
                        tracing::error!("unexpected no-stream from ongoing_inbound_streams");
                        continue
                    };
                    let Ok((stream_id, msg)) = res else {
                        // TODO: may leave orphan stream recvs hanging around in this case
                        continue;
                    };
                    self.inbound_streams.remove(&stream_id);
                    return Ok(msg);
                }
                outbound_stream = self.outbound_stream_futures.next(), if !self.outbound_stream_futures.is_empty() => {
                    let Some(res) = outbound_stream else {
                        tracing::error!("unexpected no-stream from ongoing_outbound_streams");
                        continue
                    };
                    res?
               }
                _ = resend_check.take().expect("should be set") => {
                    loop {
                        let maybe_resend = self.remote_conn
                            .sent_tracker
                            .lock()
                            .get_resend();
                        match maybe_resend {
                            ResendAction::WaitUntil(wait_until) => {
                                resend_check = Some(tokio::time::sleep_until(wait_until.into()));
                                break;
                            }
                            ResendAction::Resend(idx, packet) => {
                                self.remote_conn
                                    .outbound_packets
                                    .send((self.remote_conn.remote_addr, packet.clone()))
                                    .await
                                    .map_err(|_| TransportError::ConnectionClosed)?;
                                self.remote_conn.sent_tracker.lock().report_sent_packet(idx, packet);
                            }
                        }
                    }
                }
            }
        }
    }

    /// Returns the external address of the peer holding this connection.
    pub fn my_address(&self) -> Option<SocketAddr> {
        self.remote_conn.my_address
    }

    async fn process_inbound(
        &mut self,
        payload: SymmetricMessagePayload,
    ) -> Result<Option<Vec<u8>>> {
        use SymmetricMessagePayload::*;
        match payload {
            ShortMessage { payload } => Ok(Some(payload)),
            AckConnection { .. } => Ok(None),
            GatewayConnection { .. } => Ok(None),
            StreamFragment {
                stream_id,
                total_length_bytes,
                fragment_number,
                payload,
            } => {
                if let Some(sender) = self.inbound_streams.get(&stream_id) {
                    sender
                        .send((fragment_number, payload))
                        .await
                        .map_err(|_| TransportError::ConnectionClosed)?;
                } else {
                    let (sender, receiver) = mpsc::channel(1);
                    self.inbound_streams.insert(stream_id, sender);
                    let mut stream = inbound_stream::InboundStream::new(total_length_bytes);
                    if let Some(msg) = stream.push_fragment(fragment_number, payload) {
                        self.inbound_streams.remove(&stream_id);
                        return Ok(Some(msg));
                    }
                    self.inbound_stream_futures.push(
                        inbound_stream::recv_stream(stream_id, total_length_bytes, receiver)
                            .boxed(),
                    );
                }
                Ok(None)
            }
            NoOp => Ok(None),
        }
    }

    #[inline]
    async fn noop(&mut self, receipts: Vec<u32>) -> Result<()> {
        packet_sending(
            self.remote_conn.remote_addr,
            &self.remote_conn.outbound_packets,
            self.remote_conn
                .last_packet_id
                .fetch_add(1, std::sync::atomic::Ordering::Release),
            &self.remote_conn.outbound_symmetric_key,
            receipts,
            (),
            &self.remote_conn.sent_tracker,
        )
        .await
    }

    #[inline]
    async fn outbound_short_message(&mut self, data: SerializedMessage) -> Result<()> {
        let receipts = self.received_tracker.get_receipts();
        let packet_id = self
            .remote_conn
            .last_packet_id
            .fetch_add(1, std::sync::atomic::Ordering::Release);
        packet_sending(
            self.remote_conn.remote_addr,
            &self.remote_conn.outbound_packets,
            packet_id,
            &self.remote_conn.outbound_symmetric_key,
            receipts,
            symmetric_message::ShortMessage(data),
            &self.remote_conn.sent_tracker,
        )
        .await?;
        Ok(())
    }

    async fn outbound_stream(&mut self, data: SerializedMessage) {
        let stream_id = StreamId::next();
        let task = outbound_stream::send_stream(
            stream_id,
            self.remote_conn.last_packet_id.clone(),
            self.remote_conn.outbound_packets.clone(),
            self.remote_conn.remote_addr,
            data,
            self.remote_conn.outbound_symmetric_key.clone(),
            self.remote_conn.sent_tracker.clone(),
        );
        self.outbound_stream_futures.push(task.boxed());
    }
}

async fn packet_sending(
    remote_addr: SocketAddr,
    outbound_packets: &mpsc::Sender<(SocketAddr, Arc<[u8]>)>,
    packet_id: u32,
    outbound_sym_key: &Aes128Gcm,
    confirm_receipt: Vec<u32>,
    payload: impl Into<SymmetricMessagePayload>,
    sent_tracker: &Mutex<SentPacketTracker<InstantTimeSrc>>,
) -> Result<()> {
    let packet = SymmetricMessage::serialize_msg_to_packet_data(
        packet_id,
        payload,
        outbound_sym_key,
        confirm_receipt,
    )?;
<<<<<<< HEAD
=======
    let packet: Arc<[u8]> = payload.sent();
>>>>>>> b1e749c5
    outbound_packets
        .send((remote_addr, packet.clone().send()))
        .await
        .map_err(|_| TransportError::ConnectionClosed)?;
    sent_tracker
        .lock()
        .report_sent_packet(packet_id, packet.send());
    Ok(())
}

#[cfg(test)]
mod tests {
    use aes_gcm::KeyInit;
    use futures::TryFutureExt;
    use std::net::{Ipv4Addr, SocketAddr};
    use tokio::sync::mpsc;

    use crate::transport::packet_data::MAX_PACKET_SIZE;

    use super::{inbound_stream::recv_stream, outbound_stream::send_stream, *};

    #[tokio::test(flavor = "multi_thread", worker_threads = 2)]
    async fn test_inbound_outbound_interaction() -> Result<(), Box<dyn std::error::Error>> {
        let (sender, mut receiver) = mpsc::channel(1);
        let remote_addr = SocketAddr::new(Ipv4Addr::LOCALHOST.into(), 8080);
        let message: Vec<_> = std::iter::repeat(0)
            .take(1_000)
            .map(|_| rand::random::<u8>())
            .collect();
        let key = rand::random::<[u8; 16]>();
        let cipher = Aes128Gcm::new(&key.into());
        let sent_tracker = Arc::new(parking_lot::Mutex::new(SentPacketTracker::new()));

        let stream_id = StreamId::next();
        // Send a long message using the outbound stream
        let outbound = tokio::task::spawn(send_stream(
            stream_id,
            Arc::new(AtomicU32::new(0)),
            sender,
            remote_addr,
            message.clone(),
            cipher.clone(),
            sent_tracker,
        ))
        .map_err(|e| e.into());

        let inbound = async {
            // need to take care of decrypting and deserializing the inbound data before collecting into the message
            let (tx, rx) = mpsc::channel(1);
            let inbound_msg = tokio::task::spawn(recv_stream(stream_id, message.len() as u64, rx));
            while let Some((_, network_packet)) = receiver.recv().await {
                let decrypted = PacketData::<_, MAX_PACKET_SIZE>::from_buf(&network_packet)
                    .with_sym_encryption()
                    .decrypt(&cipher)
                    .map_err(TransportError::PrivateKeyDecryptionError)?;
                let SymmetricMessage {
                    payload:
                        SymmetricMessagePayload::StreamFragment {
                            fragment_number,
                            payload,
                            ..
                        },
                    ..
                } = SymmetricMessage::deser(decrypted.data()).expect("symmetric message")
                else {
                    return Err("unexpected message".into());
                };
                println!("fragment_number: {}", fragment_number);
                tx.send((fragment_number, payload)).await?;
            }
            let (_, msg) = inbound_msg
                .await?
                .map_err(|_| anyhow::anyhow!("stream failed"))?;
            Ok::<_, Box<dyn std::error::Error>>(msg)
        };

        let (out_res, inbound_msg) = tokio::try_join!(outbound, inbound)?;
        out_res?;
        assert_eq!(message, inbound_msg);
        Ok(())
    }
}<|MERGE_RESOLUTION|>--- conflicted
+++ resolved
@@ -312,10 +312,6 @@
         outbound_sym_key,
         confirm_receipt,
     )?;
-<<<<<<< HEAD
-=======
-    let packet: Arc<[u8]> = payload.sent();
->>>>>>> b1e749c5
     outbound_packets
         .send((remote_addr, packet.clone().send()))
         .await
