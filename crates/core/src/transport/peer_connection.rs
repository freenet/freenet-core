use std::future::Future;
<<<<<<< HEAD
use std::net::SocketAddr;
use std::sync::Arc;
=======
>>>>>>> f038d5bd
use std::task::Poll;
use std::vec::Vec;

use aes_gcm::Aes128Gcm;
use serde::Serialize;
use tokio::sync::mpsc;

use receiver_stream::ReceiverStream;

<<<<<<< HEAD
use super::bw;
use super::sent_packet_tracker::SentPacketTracker;
use super::symmetric_message::SymmetricMessage;
use super::{
    connection_handler::{SerializedMessage, Socket, TransportError},
    packet_data::{PacketData, MAX_DATA_SIZE},
    symmetric_message::SymmetricMessagePayload,
};

const BANDWITH_LIMIT: usize = 1024 * 1024 * 10; // 10 MB/s

#[must_use]
pub(super) struct OutboundRemoteConnection<S> {
    pub socket: Arc<S>,
    pub outbound_symmetric_key: Aes128Gcm,
    pub remote_is_gateway: bool,
    pub remote_addr: SocketAddr,
    pub sent_tracker: SentPacketTracker<CachingSystemTimeSrc>,
    pub last_message_id: u32,
    pub receipts_notifier: mpsc::Receiver<Vec<u32>>,
    pub inbound_recv: mpsc::Receiver<SymmetricMessagePayload>,
}
=======
use super::{
    connection_handler::{SerializedMessage, TransportError},
    symmetric_message::SymmetricMessagePayload,
};

pub(crate) mod receiver_stream;
pub(crate) mod sender_stream;
>>>>>>> f038d5bd

/// Handles the connection with a remote peer.
///
/// Can be awaited for incoming messages or used to send messages to the remote peer.
pub(crate) struct PeerConnection<S = UdpSocket> {
    outbound_connection: OutboundRemoteConnection<S>,
    ongoing_stream: Option<ReceiverStream>,
    bw_tracker: Arc<Mutex<bw::PacketBWTracker<CachingSystemTimeSrc>>>,
}

impl<S: Socket> Future for PeerConnection<S> {
    type Output = Result<Vec<u8>, TransportError>;

    fn poll(
        mut self: std::pin::Pin<&mut Self>,
        cx: &mut std::task::Context<'_>,
    ) -> std::task::Poll<Self::Output> {
        use SymmetricMessagePayload::*;
        let payload = match self.outbound_connection.inbound_recv.poll_recv(cx) {
            Poll::Pending => return Poll::Pending,
            Poll::Ready(None) => {
                // connection finished
                return Poll::Ready(Err(TransportError::ConnectionClosed));
            }
            Poll::Ready(Some(packet)) => packet,
        };
        match payload {
            ShortMessage { payload } => Poll::Ready(Ok(payload)),
            AckConnection { .. } => Poll::Ready(Err(TransportError::UnexpectedMessage(
                "AckConnection".into(),
            ))),
            LongMessageFragment {
                total_length_bytes: total_length,
                fragment_number: index,
                payload,
            } => {
                let mut stream = self
                    .ongoing_stream
                    .take()
                    .unwrap_or_else(|| ReceiverStream::new(total_length)); // TODO: Is index used appropriately?
                if let Some(msg) = stream.push_fragment(index, payload) {
                    return Poll::Ready(Ok(msg));
                }
                self.ongoing_stream = Some(stream);
                Poll::Pending
            }
        }
    }
}

impl<S: Socket> PeerConnection<S> {
    pub fn new(
        outbound_connection: OutboundRemoteConnection<S>,
        bw_tracker: Arc<Mutex<bw::PacketBWTracker<CachingSystemTimeSrc>>>,
    ) -> Self {
        Self {
            outbound_connection,
            ongoing_stream: None,
            bw_tracker,
        }
    }

    pub async fn send<T: Serialize>(&mut self, data: &T) -> Result<(), TransportError> {
        // todo: improve: careful with blocking while serializing here
        let serialized_data = bincode::serialize(data).unwrap();
        self.outbound_messages(serialized_data).await?;
        Ok(())
    }

    async fn outbound_messages(&mut self, msg: SerializedMessage) -> Result<(), TransportError> {
        if let Some(wait_time) = self
            .bw_tracker
            .lock()
            .await
            .can_send_packet(BANDWITH_LIMIT, msg.len())
        {
            tokio::time::sleep(wait_time).await;
        }
        let size = msg.len();
        self.send_outbound_msg(msg).await?;
        self.bw_tracker.lock().await.add_packet(size);
        Ok(())
    }

    async fn send_outbound_msg(
        &mut self,
        serialized_data: SerializedMessage,
    ) -> Result<(), TransportError> {
        let receipts = self
            .outbound_connection
            .receipts_notifier
            .try_recv()
            .unwrap_or_default();
        if serialized_data.len() > MAX_DATA_SIZE {
            // todo: WIP, this code path is unlikely to ever complete, need to do the refactor commented above,
            // so the outbound traffic is separated from the inboudn packet listener
            // otherwise we will never be getting the receipts back and be able to finishing this task

            // allow some buffering so we don't suspend the listener task while awaiting for sending multiple notifications
            SenderStream::new(
                &mut self.outbound_connection,
                serialized_data,
                &self.bw_tracker,
                BANDWITH_LIMIT,
            )
            .await?;
        } else {
            let msg_id = self.outbound_connection.last_message_id.wrapping_add(1);
            let packet = SymmetricMessage::short_message(
                msg_id,
                serialized_data,
                &self.outbound_connection.outbound_symmetric_key,
                receipts,
            )?;
            self.outbound_connection
                .socket
                .send_to(packet.data(), self.outbound_connection.remote_addr)
                .await?;
            self.outbound_connection
                .sent_tracker
                .report_sent_packet(msg_id, packet.data().into());
        }
        Ok(())
    }
<<<<<<< HEAD
}

type StreamBytes = Vec<u8>;

// todo:  unit test
pub(super) struct ReceiverStream {
    start_index: u32,
    total_length: u64,
    // todo: although unlikey to ever happen, wrapping around the u32 limit is not handled
    last_contiguous: u32,
    received_fragments: u64,
    fragments: BTreeMap<u32, Vec<u8>>,
    message: Vec<u8>,
}

impl ReceiverStream {
    fn new(total_length: u64, start_index: u32) -> Self {
        Self {
            start_index,
            total_length,
            last_contiguous: start_index,
            received_fragments: 0,
            fragments: BTreeMap::new(),
            message: vec![],
        }
    }

    /// Returns some if the message has been completely streamed, none otherwise.
    fn push_fragment(&mut self, index: u32, mut fragment: StreamBytes) -> Option<Vec<u8>> {
        self.received_fragments += 1;
        if index == self.last_contiguous + 1 {
            self.last_contiguous = index;
            self.message.append(&mut fragment);
            self.get_if_finished()
        } else {
            self.fragments.insert(index, fragment);
            while let Some((idx, mut v)) = self.fragments.pop_first() {
                if idx == self.last_contiguous + 1 {
                    self.last_contiguous += 1;
                    self.message.append(&mut v);
                } else {
                    self.fragments.insert(idx, v);
                    break;
                }
            }
            self.get_if_finished()
        }
    }

    fn get_if_finished(&mut self) -> Option<Vec<u8>> {
        if self.message.len() as u64 == self.total_length {
            Some(std::mem::take(&mut self.message))
        } else {
            None
        }
    }
}

// todo: unit test
/// Handles breaking a message into parts, encryption, etc.
pub(super) struct SenderStream<'a, S = UdpSocket, T: TimeSource = CachingSystemTimeSrc> {
    remote_conn: &'a mut OutboundRemoteConnection<S>,
    message: StreamBytes,
    start_index: u32,
    total_messages: usize,
    sent_confirmed: usize,
    sent_not_confirmed: HashSet<u32>,
    next_sent_check: Instant,
    bw_tracker: &'a Mutex<bw::PacketBWTracker<T>>,
    bw_limit: usize,
    wait_for_sending_until: Instant,
    pending_outbound_packet: Option<(u32, Arc<[u8]>)>,
}

impl<'a, S: Socket, T: TimeSource> SenderStream<'a, S, T> {
    pub fn new(
        remote_conn: &'a mut OutboundRemoteConnection<S>,
        whole_message: StreamBytes,
        bw_tracker: &'a Mutex<bw::PacketBWTracker<T>>,
        bw_limit: usize,
    ) -> Self {
        let start_index = remote_conn.last_message_id + 1;
        let mut total_messages = whole_message.len() / MAX_DATA_SIZE;
        total_messages += if whole_message.len() % MAX_DATA_SIZE == 0 {
            0
        } else {
            1
        };
        Self {
            remote_conn,
            message: whole_message,
            start_index,
            total_messages,
            sent_confirmed: 0,
            sent_not_confirmed: HashSet::new(),
            next_sent_check: Instant::now(),
            bw_tracker,
            bw_limit,
            wait_for_sending_until: Instant::now(),
            pending_outbound_packet: None,
        }
    }

    fn sent_packets(&self) -> usize {
        self.sent_confirmed + self.sent_not_confirmed.len()
    }

    async fn send_packet(&mut self, idx: u32, packet: Arc<[u8]>) -> Result<(), SenderStreamError> {
        self.remote_conn
            .socket
            .send_to(&packet, self.remote_conn.remote_addr)
            .await
            .map_err(|_| SenderStreamError::Closed)?;
        // self.start_index + self.sent_packets() as u32
        self.remote_conn
            .sent_tracker
            .report_sent_packet(idx, packet);
        Ok(())
    }

    async fn maybe_resend(&mut self) -> Result<(), SenderStreamError> {
        match self.remote_conn.sent_tracker.get_resend() {
            ResendAction::WaitUntil(wait) => {
                self.next_sent_check = wait;
            }
            ResendAction::Resend(idx, packet) => {
                let mut bw_tracker = self.bw_tracker.lock().await;
                if let Some(send_wait) = bw_tracker.can_send_packet(self.bw_limit, packet.len()) {
                    self.wait_for_sending_until = bw_tracker.time_source.now() + send_wait;
                    self.pending_outbound_packet = Some((idx, packet));
                } else {
                    self.send_packet(idx, packet).await?;
                }
            }
        }
        Ok(())
    }
}

// this really doesn't need to be a sink, is enough with a future and we can merge poll_ready and poll_flush logic
// into poll really
impl<S: Socket, T: TimeSource> Future for SenderStream<'_, S, T> {
    type Output = Result<(), SenderStreamError>;

    fn poll(
        mut self: std::pin::Pin<&mut Self>,
        cx: &mut std::task::Context<'_>,
    ) -> std::task::Poll<Self::Output> {
        if self.wait_for_sending_until > Instant::now() {
            return Poll::Pending;
        }
        match self.remote_conn.receipts_notifier.poll_recv(cx) {
            Poll::Pending => {}
            Poll::Ready(Some(receipts)) => {
                self.remote_conn
                    .sent_tracker
                    .report_received_receipts(&receipts);
                for receipt in receipts {
                    if self.sent_not_confirmed.remove(&receipt) {
                        self.sent_confirmed += 1;
                    }
                }
            }
            Poll::Ready(None) => return Poll::Ready(Err(SenderStreamError::Closed)),
        }

        if let Some((idx, pending_packet)) = self.pending_outbound_packet.take() {
            let f = self.send_packet(idx, pending_packet);
            pin_mut!(f);
            loop {
                match f.poll_unpin(cx) {
                    Poll::Pending => {}
                    Poll::Ready(Ok(_)) => break,
                    Poll::Ready(Err(e)) => return Poll::Ready(Err(e)),
                }
            }
        }

        if self.next_sent_check <= Instant::now()
        /* todo: call bw_Tracker.time_source instead */
        {
            let f = self.maybe_resend();
            pin_mut!(f);
            loop {
                match f.poll_unpin(cx) {
                    Poll::Pending => {}
                    Poll::Ready(Ok(_)) => break,
                    Poll::Ready(Err(e)) => return Poll::Ready(Err(e)),
                }
            }
        }

        let sent_so_far = self.sent_packets();
        if sent_so_far < self.total_messages {
            let mut rest = {
                if self.message.len() > MAX_DATA_SIZE {
                    self.message.split_off(MAX_DATA_SIZE)
                } else {
                    std::mem::take(&mut self.message)
                }
            };
            std::mem::swap(&mut self.message, &mut rest);
            // todo: this is blocking, but hopefully meaningless, measure and improve if necessary
            let packet: Arc<[u8]> = PacketData::<MAX_PACKET_SIZE>::encrypted_with_cipher(
                &rest[..],
                &self.remote_conn.outbound_symmetric_key,
            )
            .into();
            let idx = self.start_index + sent_so_far as u32 + 1;
            self.sent_not_confirmed.insert(idx);
            let f = self.send_packet(idx, packet);
            pin_mut!(f);
            loop {
                match f.poll_unpin(cx) {
                    Poll::Pending => {}
                    Poll::Ready(Ok(_)) => break,
                    Poll::Ready(Err(e)) => return Poll::Ready(Err(e)),
                }
            }
            Poll::Pending
        } else if self.message.is_empty() && self.sent_not_confirmed.is_empty() {
            Poll::Ready(Ok(()))
        } else {
            // we sent all messages (self.message is empty) but we still need to confirm all were received
            debug_assert!(self.message.is_empty());
            debug_assert!(!self.sent_not_confirmed.is_empty());
            Poll::Pending
        }
    }
}

#[derive(Debug, thiserror::Error)]
pub(super) enum SenderStreamError {
    #[error("stream closed unexpectedly")]
    Closed,
    #[error("message too big, size: {size}, max size: {max_size}")]
    MessageExceedsLength { size: usize, max_size: usize },
=======
>>>>>>> f038d5bd
}<|MERGE_RESOLUTION|>--- conflicted
+++ resolved
@@ -1,27 +1,29 @@
 use std::future::Future;
-<<<<<<< HEAD
-use std::net::SocketAddr;
+use std::net::{SocketAddr, UdpSocket};
 use std::sync::Arc;
-=======
->>>>>>> f038d5bd
 use std::task::Poll;
 use std::vec::Vec;
 
 use aes_gcm::Aes128Gcm;
 use serde::Serialize;
-use tokio::sync::mpsc;
+use tokio::sync::{mpsc, Mutex};
 
+mod receiver_stream;
+mod sender_stream;
+
+use self::sender_stream::SenderStream;
 use receiver_stream::ReceiverStream;
+pub(super) use sender_stream::SenderStreamError;
 
-<<<<<<< HEAD
 use super::bw;
 use super::sent_packet_tracker::SentPacketTracker;
 use super::symmetric_message::SymmetricMessage;
 use super::{
     connection_handler::{SerializedMessage, Socket, TransportError},
-    packet_data::{PacketData, MAX_DATA_SIZE},
+    packet_data::MAX_DATA_SIZE,
     symmetric_message::SymmetricMessagePayload,
 };
+use crate::util::CachingSystemTimeSrc;
 
 const BANDWITH_LIMIT: usize = 1024 * 1024 * 10; // 10 MB/s
 
@@ -36,15 +38,6 @@
     pub receipts_notifier: mpsc::Receiver<Vec<u32>>,
     pub inbound_recv: mpsc::Receiver<SymmetricMessagePayload>,
 }
-=======
-use super::{
-    connection_handler::{SerializedMessage, TransportError},
-    symmetric_message::SymmetricMessagePayload,
-};
-
-pub(crate) mod receiver_stream;
-pub(crate) mod sender_stream;
->>>>>>> f038d5bd
 
 /// Handles the connection with a remote peer.
 ///
@@ -144,13 +137,13 @@
             // otherwise we will never be getting the receipts back and be able to finishing this task
 
             // allow some buffering so we don't suspend the listener task while awaiting for sending multiple notifications
-            SenderStream::new(
+            let stream = SenderStream::new(
                 &mut self.outbound_connection,
                 serialized_data,
                 &self.bw_tracker,
                 BANDWITH_LIMIT,
-            )
-            .await?;
+            );
+            stream.await?;
         } else {
             let msg_id = self.outbound_connection.last_message_id.wrapping_add(1);
             let packet = SymmetricMessage::short_message(
@@ -169,244 +162,4 @@
         }
         Ok(())
     }
-<<<<<<< HEAD
-}
-
-type StreamBytes = Vec<u8>;
-
-// todo:  unit test
-pub(super) struct ReceiverStream {
-    start_index: u32,
-    total_length: u64,
-    // todo: although unlikey to ever happen, wrapping around the u32 limit is not handled
-    last_contiguous: u32,
-    received_fragments: u64,
-    fragments: BTreeMap<u32, Vec<u8>>,
-    message: Vec<u8>,
-}
-
-impl ReceiverStream {
-    fn new(total_length: u64, start_index: u32) -> Self {
-        Self {
-            start_index,
-            total_length,
-            last_contiguous: start_index,
-            received_fragments: 0,
-            fragments: BTreeMap::new(),
-            message: vec![],
-        }
-    }
-
-    /// Returns some if the message has been completely streamed, none otherwise.
-    fn push_fragment(&mut self, index: u32, mut fragment: StreamBytes) -> Option<Vec<u8>> {
-        self.received_fragments += 1;
-        if index == self.last_contiguous + 1 {
-            self.last_contiguous = index;
-            self.message.append(&mut fragment);
-            self.get_if_finished()
-        } else {
-            self.fragments.insert(index, fragment);
-            while let Some((idx, mut v)) = self.fragments.pop_first() {
-                if idx == self.last_contiguous + 1 {
-                    self.last_contiguous += 1;
-                    self.message.append(&mut v);
-                } else {
-                    self.fragments.insert(idx, v);
-                    break;
-                }
-            }
-            self.get_if_finished()
-        }
-    }
-
-    fn get_if_finished(&mut self) -> Option<Vec<u8>> {
-        if self.message.len() as u64 == self.total_length {
-            Some(std::mem::take(&mut self.message))
-        } else {
-            None
-        }
-    }
-}
-
-// todo: unit test
-/// Handles breaking a message into parts, encryption, etc.
-pub(super) struct SenderStream<'a, S = UdpSocket, T: TimeSource = CachingSystemTimeSrc> {
-    remote_conn: &'a mut OutboundRemoteConnection<S>,
-    message: StreamBytes,
-    start_index: u32,
-    total_messages: usize,
-    sent_confirmed: usize,
-    sent_not_confirmed: HashSet<u32>,
-    next_sent_check: Instant,
-    bw_tracker: &'a Mutex<bw::PacketBWTracker<T>>,
-    bw_limit: usize,
-    wait_for_sending_until: Instant,
-    pending_outbound_packet: Option<(u32, Arc<[u8]>)>,
-}
-
-impl<'a, S: Socket, T: TimeSource> SenderStream<'a, S, T> {
-    pub fn new(
-        remote_conn: &'a mut OutboundRemoteConnection<S>,
-        whole_message: StreamBytes,
-        bw_tracker: &'a Mutex<bw::PacketBWTracker<T>>,
-        bw_limit: usize,
-    ) -> Self {
-        let start_index = remote_conn.last_message_id + 1;
-        let mut total_messages = whole_message.len() / MAX_DATA_SIZE;
-        total_messages += if whole_message.len() % MAX_DATA_SIZE == 0 {
-            0
-        } else {
-            1
-        };
-        Self {
-            remote_conn,
-            message: whole_message,
-            start_index,
-            total_messages,
-            sent_confirmed: 0,
-            sent_not_confirmed: HashSet::new(),
-            next_sent_check: Instant::now(),
-            bw_tracker,
-            bw_limit,
-            wait_for_sending_until: Instant::now(),
-            pending_outbound_packet: None,
-        }
-    }
-
-    fn sent_packets(&self) -> usize {
-        self.sent_confirmed + self.sent_not_confirmed.len()
-    }
-
-    async fn send_packet(&mut self, idx: u32, packet: Arc<[u8]>) -> Result<(), SenderStreamError> {
-        self.remote_conn
-            .socket
-            .send_to(&packet, self.remote_conn.remote_addr)
-            .await
-            .map_err(|_| SenderStreamError::Closed)?;
-        // self.start_index + self.sent_packets() as u32
-        self.remote_conn
-            .sent_tracker
-            .report_sent_packet(idx, packet);
-        Ok(())
-    }
-
-    async fn maybe_resend(&mut self) -> Result<(), SenderStreamError> {
-        match self.remote_conn.sent_tracker.get_resend() {
-            ResendAction::WaitUntil(wait) => {
-                self.next_sent_check = wait;
-            }
-            ResendAction::Resend(idx, packet) => {
-                let mut bw_tracker = self.bw_tracker.lock().await;
-                if let Some(send_wait) = bw_tracker.can_send_packet(self.bw_limit, packet.len()) {
-                    self.wait_for_sending_until = bw_tracker.time_source.now() + send_wait;
-                    self.pending_outbound_packet = Some((idx, packet));
-                } else {
-                    self.send_packet(idx, packet).await?;
-                }
-            }
-        }
-        Ok(())
-    }
-}
-
-// this really doesn't need to be a sink, is enough with a future and we can merge poll_ready and poll_flush logic
-// into poll really
-impl<S: Socket, T: TimeSource> Future for SenderStream<'_, S, T> {
-    type Output = Result<(), SenderStreamError>;
-
-    fn poll(
-        mut self: std::pin::Pin<&mut Self>,
-        cx: &mut std::task::Context<'_>,
-    ) -> std::task::Poll<Self::Output> {
-        if self.wait_for_sending_until > Instant::now() {
-            return Poll::Pending;
-        }
-        match self.remote_conn.receipts_notifier.poll_recv(cx) {
-            Poll::Pending => {}
-            Poll::Ready(Some(receipts)) => {
-                self.remote_conn
-                    .sent_tracker
-                    .report_received_receipts(&receipts);
-                for receipt in receipts {
-                    if self.sent_not_confirmed.remove(&receipt) {
-                        self.sent_confirmed += 1;
-                    }
-                }
-            }
-            Poll::Ready(None) => return Poll::Ready(Err(SenderStreamError::Closed)),
-        }
-
-        if let Some((idx, pending_packet)) = self.pending_outbound_packet.take() {
-            let f = self.send_packet(idx, pending_packet);
-            pin_mut!(f);
-            loop {
-                match f.poll_unpin(cx) {
-                    Poll::Pending => {}
-                    Poll::Ready(Ok(_)) => break,
-                    Poll::Ready(Err(e)) => return Poll::Ready(Err(e)),
-                }
-            }
-        }
-
-        if self.next_sent_check <= Instant::now()
-        /* todo: call bw_Tracker.time_source instead */
-        {
-            let f = self.maybe_resend();
-            pin_mut!(f);
-            loop {
-                match f.poll_unpin(cx) {
-                    Poll::Pending => {}
-                    Poll::Ready(Ok(_)) => break,
-                    Poll::Ready(Err(e)) => return Poll::Ready(Err(e)),
-                }
-            }
-        }
-
-        let sent_so_far = self.sent_packets();
-        if sent_so_far < self.total_messages {
-            let mut rest = {
-                if self.message.len() > MAX_DATA_SIZE {
-                    self.message.split_off(MAX_DATA_SIZE)
-                } else {
-                    std::mem::take(&mut self.message)
-                }
-            };
-            std::mem::swap(&mut self.message, &mut rest);
-            // todo: this is blocking, but hopefully meaningless, measure and improve if necessary
-            let packet: Arc<[u8]> = PacketData::<MAX_PACKET_SIZE>::encrypted_with_cipher(
-                &rest[..],
-                &self.remote_conn.outbound_symmetric_key,
-            )
-            .into();
-            let idx = self.start_index + sent_so_far as u32 + 1;
-            self.sent_not_confirmed.insert(idx);
-            let f = self.send_packet(idx, packet);
-            pin_mut!(f);
-            loop {
-                match f.poll_unpin(cx) {
-                    Poll::Pending => {}
-                    Poll::Ready(Ok(_)) => break,
-                    Poll::Ready(Err(e)) => return Poll::Ready(Err(e)),
-                }
-            }
-            Poll::Pending
-        } else if self.message.is_empty() && self.sent_not_confirmed.is_empty() {
-            Poll::Ready(Ok(()))
-        } else {
-            // we sent all messages (self.message is empty) but we still need to confirm all were received
-            debug_assert!(self.message.is_empty());
-            debug_assert!(!self.sent_not_confirmed.is_empty());
-            Poll::Pending
-        }
-    }
-}
-
-#[derive(Debug, thiserror::Error)]
-pub(super) enum SenderStreamError {
-    #[error("stream closed unexpectedly")]
-    Closed,
-    #[error("message too big, size: {size}, max size: {max_size}")]
-    MessageExceedsLength { size: usize, max_size: usize },
-=======
->>>>>>> f038d5bd
 }