use std::{borrow::Cow, net::SocketAddr, sync::OnceLock};

use crate::transport::packet_data::SymmetricAES;
use aes_gcm::Aes128Gcm;
use serde::{Deserialize, Serialize};
use serde_with::serde_as;

use super::{
    packet_data::MAX_DATA_SIZE, peer_connection::StreamId, MessagePayload, PacketData, PacketId,
};

#[serde_as]
#[derive(Serialize, Deserialize)]
#[cfg_attr(test, derive(PartialEq, Debug, Clone))]
pub(super) struct SymmetricMessage {
    pub packet_id: PacketId,
    // #[serde(skip_serializing_if = "Vec::is_empty")]
    pub confirm_receipt: Vec<PacketId>,
    pub payload: SymmetricMessagePayload,
}

impl SymmetricMessage {
    pub const FIRST_PACKET_ID: u32 = 0u32;

    pub fn deser(bytes: &[u8]) -> Result<Self, bincode::Error> {
        bincode::deserialize(bytes)
    }

<<<<<<< HEAD
    pub fn ack_error(
        outbound_sym_key: &Aes128Gcm,
    ) -> Result<PacketData<SymmetricAES>, bincode::Error> {
=======
    const ACK_ERROR: SymmetricMessage = SymmetricMessage {
        packet_id: Self::FIRST_PACKET_ID,
        confirm_receipt: Vec::new(),
        payload: SymmetricMessagePayload::AckConnection {
            // TODO: change to return UnsupportedProtocolVersion
            result: Err(Cow::Borrowed(
                "remote is using a different protocol version",
            )),
        },
    };

    pub fn ack_error(outbound_sym_key: &Aes128Gcm) -> Result<PacketData, bincode::Error> {
>>>>>>> b1e749c5
        static SERIALIZED: OnceLock<Box<[u8]>> = OnceLock::new();
        let bytes = SERIALIZED.get_or_init(|| {
            let mut packet = [0u8; MAX_DATA_SIZE];
            let size = bincode::serialized_size(&Self::ACK_ERROR).unwrap();
            bincode::serialize_into(packet.as_mut_slice(), &Self::ACK_ERROR).unwrap();
            (&packet[..size as usize]).into()
        });
        let packet = PacketData::from_buf(bytes).with_no_encryption();
        Ok(PacketData::encrypt_symmetric(&packet, outbound_sym_key))
    }

<<<<<<< HEAD
    pub fn ack_ok(
        outbound_sym_key: &Aes128Gcm,
    ) -> Result<PacketData<SymmetricAES>, bincode::Error> {
=======
    const ACK_OK: SymmetricMessage = SymmetricMessage {
        packet_id: Self::FIRST_PACKET_ID,
        confirm_receipt: Vec::new(),
        payload: SymmetricMessagePayload::AckConnection { result: Ok(()) },
    };

    pub fn ack_ok(outbound_sym_key: &Aes128Gcm) -> Result<PacketData, bincode::Error> {
>>>>>>> b1e749c5
        static SERIALIZED: OnceLock<Box<[u8]>> = OnceLock::new();
        let bytes = SERIALIZED.get_or_init(move || {
            let mut packet = [0u8; MAX_DATA_SIZE];
            let size = bincode::serialized_size(&Self::ACK_OK).unwrap();
            bincode::serialize_into(packet.as_mut_slice(), &Self::ACK_OK).unwrap();
            (&packet[..size as usize]).into()
        });
        let packet = PacketData::from_buf(bytes).with_no_encryption();
        Ok(PacketData::encrypt_symmetric(&packet, outbound_sym_key))
    }

    pub fn ack_gateway_connection(
        outbound_sym_key: &Aes128Gcm,
        key: [u8; 16],
        remote_addr: SocketAddr,
    ) -> Result<PacketData<SymmetricAES>, bincode::Error> {
        let message = Self {
            packet_id: Self::FIRST_PACKET_ID,
            confirm_receipt: vec![],
            payload: SymmetricMessagePayload::GatewayConnection { key, remote_addr },
        };
        let mut packet = [0u8; MAX_DATA_SIZE];
        let size = bincode::serialized_size(&message)?;
        debug_assert!(size <= MAX_DATA_SIZE as u64);
        bincode::serialize_into(packet.as_mut_slice(), &message)?;
        let bytes = &packet[..size as usize];

        let packet = PacketData::from_buf(bytes).with_no_encryption();
        Ok(PacketData::encrypt_symmetric(&packet, outbound_sym_key))
    }

    pub fn serialize_msg_to_packet_data(
        packet_id: PacketId,
        payload: impl Into<SymmetricMessagePayload>,
        outbound_sym_key: &Aes128Gcm,
        confirm_receipt: Vec<u32>,
    ) -> Result<PacketData<SymmetricAES>, bincode::Error> {
        let message = Self {
            packet_id,
            confirm_receipt,
            payload: payload.into(),
        };
        let mut packet = [0u8; MAX_DATA_SIZE];
        let size = bincode::serialized_size(&message)?;
        debug_assert!(size <= MAX_DATA_SIZE as u64);
        bincode::serialize_into(packet.as_mut_slice(), &message)?;
        let bytes = &packet[..size as usize];

        let packet = PacketData::from_buf(bytes).with_no_encryption();
        Ok(PacketData::encrypt_symmetric(&packet, outbound_sym_key))
    }
}

impl From<()> for SymmetricMessagePayload {
    fn from(_: ()) -> Self {
        Self::NoOp {}
    }
}

pub(super) struct ShortMessage(pub MessagePayload);

impl From<ShortMessage> for SymmetricMessagePayload {
    fn from(short_message: ShortMessage) -> Self {
        Self::ShortMessage {
            payload: short_message.0,
        }
    }
}

pub(super) struct StreamFragment {
    pub stream_id: StreamId,
    pub total_length_bytes: u64,
    pub fragment_number: u32,
    pub payload: MessagePayload,
}

impl From<StreamFragment> for SymmetricMessagePayload {
    fn from(stream_fragment: StreamFragment) -> Self {
        Self::StreamFragment {
            stream_id: stream_fragment.stream_id,
            total_length_bytes: stream_fragment.total_length_bytes,
            fragment_number: stream_fragment.fragment_number,
            payload: stream_fragment.payload,
        }
    }
}

#[derive(Serialize, Deserialize)]
#[cfg_attr(test, derive(PartialEq, Debug, Clone))]
pub(super) enum SymmetricMessagePayload {
    AckConnection {
        // if we successfully connected to a remote we attempt to connect to initially
        // then we return our TransportPublicKey so they can enroute other peers to us
        result: Result<(), Cow<'static, str>>,
    },
    GatewayConnection {
        // a gateway acknowledges a connection and returns the private key to use
        // for communication
        key: [u8; 16],
        remote_addr: SocketAddr,
    },
    ShortMessage {
        payload: MessagePayload,
    },
    StreamFragment {
        stream_id: StreamId,
        total_length_bytes: u64, // we shouldn't allow messages larger than u32, that's already crazy big
        fragment_number: u32,
        payload: MessagePayload,
    },
    NoOp,
}

#[cfg(test)]
mod test {
    use std::net::Ipv4Addr;

    use aes_gcm::KeyInit;

    use super::*;

    fn gen_key() -> Aes128Gcm {
        let key = rand::random::<[u8; 16]>();
        Aes128Gcm::new(&key.into())
    }

    fn serialization_round_trip(
        payload: impl Into<SymmetricMessagePayload>,
        key: &Aes128Gcm,
    ) -> SymmetricMessagePayload {
        let enc_sym_packet =
            SymmetricMessage::serialize_msg_to_packet_data(1, payload, key, vec![]).unwrap();
        let dec_sym_packet = enc_sym_packet.decrypt(key).unwrap();
        SymmetricMessage::deser(dec_sym_packet.data())
            .unwrap()
            .payload
    }

    #[test]
    fn check_symmetric_message_serialization() {
        let test_cases = [
            SymmetricMessagePayload::AckConnection { result: Ok(()) },
            SymmetricMessagePayload::AckConnection {
                result: Err(Cow::Borrowed("error")),
            },
            SymmetricMessagePayload::GatewayConnection {
                remote_addr: (Ipv4Addr::LOCALHOST, 1234).into(),
                key: [6u8; 16],
            },
            SymmetricMessagePayload::ShortMessage {
                payload: std::iter::repeat(())
                    .take(100)
                    .map(|_| rand::random::<u8>())
                    .collect(),
            },
            SymmetricMessagePayload::StreamFragment {
                stream_id: StreamId::next(),
                total_length_bytes: 100,
                fragment_number: 1,
                payload: std::iter::repeat(())
                    .take(100)
                    .map(|_| rand::random::<u8>())
                    .collect(),
            },
            SymmetricMessagePayload::NoOp,
        ];
        let key = gen_key();

        for case in test_cases {
            let deserialized = serialization_round_trip(case.clone(), &key);
            assert_eq!(deserialized, case);
        }
    }

    #[test]
    fn ack_error_msg() -> Result<(), Box<dyn std::error::Error>> {
        let key = gen_key();
        let packet = SymmetricMessage::ack_error(&key)?;
<<<<<<< HEAD
=======
        let data = packet.decrypt(&key).unwrap();
        let deser = SymmetricMessage::deser(data.data())?;
        assert!(matches!(
            deser.payload,
            SymmetricMessagePayload::AckConnection { result: Err(_) }
        ));
        Ok(())
    }

    #[test]
    fn ack_ok_msg() -> Result<(), Box<dyn std::error::Error>> {
        let enc = bincode::serialize(&SymmetricMessage::ACK_OK)?;
        let dec: SymmetricMessage = bincode::deserialize(&enc)?;
        assert_eq!(SymmetricMessage::ACK_OK, dec);

        let key = gen_key();
        let packet = SymmetricMessage::ack_ok(&key)?;
>>>>>>> b1e749c5
        let data = packet.decrypt(&key).unwrap();
        let deser = SymmetricMessage::deser(data.data())?;
        assert!(matches!(
            deser.payload,
            SymmetricMessagePayload::AckConnection { result: Ok(_) }
        ));
        Ok(())
    }
}<|MERGE_RESOLUTION|>--- conflicted
+++ resolved
@@ -26,11 +26,6 @@
         bincode::deserialize(bytes)
     }
 
-<<<<<<< HEAD
-    pub fn ack_error(
-        outbound_sym_key: &Aes128Gcm,
-    ) -> Result<PacketData<SymmetricAES>, bincode::Error> {
-=======
     const ACK_ERROR: SymmetricMessage = SymmetricMessage {
         packet_id: Self::FIRST_PACKET_ID,
         confirm_receipt: Vec::new(),
@@ -42,8 +37,9 @@
         },
     };
 
-    pub fn ack_error(outbound_sym_key: &Aes128Gcm) -> Result<PacketData, bincode::Error> {
->>>>>>> b1e749c5
+    pub fn ack_error(
+        outbound_sym_key: &Aes128Gcm,
+    ) -> Result<PacketData<SymmetricAES>, bincode::Error> {
         static SERIALIZED: OnceLock<Box<[u8]>> = OnceLock::new();
         let bytes = SERIALIZED.get_or_init(|| {
             let mut packet = [0u8; MAX_DATA_SIZE];
@@ -55,19 +51,15 @@
         Ok(PacketData::encrypt_symmetric(&packet, outbound_sym_key))
     }
 
-<<<<<<< HEAD
-    pub fn ack_ok(
-        outbound_sym_key: &Aes128Gcm,
-    ) -> Result<PacketData<SymmetricAES>, bincode::Error> {
-=======
     const ACK_OK: SymmetricMessage = SymmetricMessage {
         packet_id: Self::FIRST_PACKET_ID,
         confirm_receipt: Vec::new(),
         payload: SymmetricMessagePayload::AckConnection { result: Ok(()) },
     };
 
-    pub fn ack_ok(outbound_sym_key: &Aes128Gcm) -> Result<PacketData, bincode::Error> {
->>>>>>> b1e749c5
+    pub fn ack_ok(
+        outbound_sym_key: &Aes128Gcm,
+    ) -> Result<PacketData<SymmetricAES>, bincode::Error> {
         static SERIALIZED: OnceLock<Box<[u8]>> = OnceLock::new();
         let bytes = SERIALIZED.get_or_init(move || {
             let mut packet = [0u8; MAX_DATA_SIZE];
@@ -115,7 +107,6 @@
         debug_assert!(size <= MAX_DATA_SIZE as u64);
         bincode::serialize_into(packet.as_mut_slice(), &message)?;
         let bytes = &packet[..size as usize];
-
         let packet = PacketData::from_buf(bytes).with_no_encryption();
         Ok(PacketData::encrypt_symmetric(&packet, outbound_sym_key))
     }
@@ -246,8 +237,6 @@
     fn ack_error_msg() -> Result<(), Box<dyn std::error::Error>> {
         let key = gen_key();
         let packet = SymmetricMessage::ack_error(&key)?;
-<<<<<<< HEAD
-=======
         let data = packet.decrypt(&key).unwrap();
         let deser = SymmetricMessage::deser(data.data())?;
         assert!(matches!(
@@ -265,7 +254,6 @@
 
         let key = gen_key();
         let packet = SymmetricMessage::ack_ok(&key)?;
->>>>>>> b1e749c5
         let data = packet.decrypt(&key).unwrap();
         let deser = SymmetricMessage::deser(data.data())?;
         assert!(matches!(
