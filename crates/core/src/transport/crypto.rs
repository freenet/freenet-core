--- conflicted
+++ resolved
@@ -4,17 +4,14 @@
 
 #[derive(Clone, Debug, Serialize, Deserialize)]
 pub struct TransportKeypair {
-    pub(crate) public: TransportPublicKey,
-    pub(crate) secret: TransportSecretKey,
-<<<<<<< HEAD
+    pub(super) public: TransportPublicKey,
+    pub(super) secret: TransportSecretKey,
 }
 
 impl Default for TransportKeypair {
     fn default() -> Self {
         Self::new()
     }
-=======
->>>>>>> 18b5e079
 }
 
 impl TransportKeypair {
@@ -29,6 +26,10 @@
             public: TransportPublicKey(pub_key),
             secret: TransportSecretKey(priv_key),
         }
+    }
+
+    pub fn public(&self) -> &TransportPublicKey {
+        &self.public
     }
 }
 
