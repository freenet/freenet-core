use std::marker::PhantomData;
use std::{cell::RefCell, sync::Arc};

use aes_gcm::{
    aead::{generic_array::GenericArray, rand_core::SeedableRng, AeadInPlace},
    Aes128Gcm,
};
use rand::{prelude::SmallRng, thread_rng, Rng};

use crate::transport::crypto::TransportPublicKey;

/// The maximum size of a received UDP packet, MTU typically is 1500
pub(in crate::transport) const MAX_PACKET_SIZE: usize = 1500 - UDP_HEADER_SIZE;

// These are the same as the AES-GCM 128 constants, but extracting them from Aes128Gcm
// as consts was awkward.
const NONCE_SIZE: usize = 12;
const TAG_SIZE: usize = 16;

pub(super) const MAX_DATA_SIZE: usize = MAX_PACKET_SIZE - NONCE_SIZE - TAG_SIZE;
const UDP_HEADER_SIZE: usize = 8;

thread_local! {
    // This must be very fast, but doesn't need to be cryptographically secure.
    static RNG: RefCell<SmallRng> = RefCell::new(
        SmallRng::from_rng(thread_rng()).expect("failed to create RNG")
    );
}

struct AssertSize<const N: usize>;

impl<const N: usize> AssertSize<N> {
    const OK: () = assert!(N <= MAX_PACKET_SIZE);
}

// trying to bypass limitations with const generic checks on where clauses
const fn _check_valid_size<const N: usize>() {
    #[allow(clippy::let_unit_value)]
    let () = AssertSize::<N>::OK;
}

#[derive(Clone)]
pub(super) struct PacketData<DT: Encryption, const N: usize = MAX_PACKET_SIZE> {
    data: [u8; N],
    pub size: usize,
    data_type: PhantomData<DT>,
}

pub(super) trait Encryption: Clone {}

/// Decrypted packet
#[derive(Clone, Copy)]
pub(super) struct None;

/// Packet is encrypted using symmetric crypto (most packets if not an intro packet)
#[derive(Clone, Copy)]
pub(super) struct SymmetricAES;

/// Packet is encrypted using assympetric crypto (typically an intro packet)
#[derive(Clone, Copy)]
pub(super) struct AssymetricRSA;

/// This is used when we don't know the encryption type of the packet, perhaps because we
/// haven't yet determined whether it is an intro packet.
#[derive(Clone, Copy)]
pub(super) struct Unknown;

impl Encryption for None {}
impl Encryption for SymmetricAES {}
impl Encryption for AssymetricRSA {}
impl Encryption for Unknown {}

pub(super) const fn packet_size<const DATA_SIZE: usize>() -> usize {
    DATA_SIZE + NONCE_SIZE + TAG_SIZE
}

impl<DT: Encryption, const N: usize> PacketData<DT, N> {
    // TODO: this function will be unnecessary when we guarantee that size = N
    pub(super) fn data(&self) -> &[u8] {
        &self.data[..self.size]
    }
}

impl<const N: usize> PacketData<SymmetricAES, N> {
    // TODO: move this to None subtype
    pub(super) fn encrypt_symmetric(packet_data: &PacketData<None, N>, cipher: &Aes128Gcm) -> Self {
        _check_valid_size::<N>();
        debug_assert!(packet_data.data.len() <= MAX_DATA_SIZE);

        let nonce: [u8; NONCE_SIZE] = RNG.with(|rng| rng.borrow_mut().gen());

        let mut buffer = [0u8; N];
        buffer[..NONCE_SIZE].copy_from_slice(&nonce);

        // Encrypt the data in place
<<<<<<< HEAD
        let payload_length = packet_data.data.len();
        buffer[NONCE_SIZE..NONCE_SIZE + payload_length].copy_from_slice(packet_data.data());
=======
        let payload_length = data.len();
        buffer[NONCE_SIZE..NONCE_SIZE + payload_length].copy_from_slice(data);

>>>>>>> b1e749c5
        let tag = cipher
            .encrypt_in_place_detached(
                &nonce.into(),
                &[],
                &mut buffer[NONCE_SIZE..NONCE_SIZE + payload_length],
            )
            .unwrap();

        // Append the tag to the buffer
        buffer[NONCE_SIZE + payload_length..NONCE_SIZE + payload_length + TAG_SIZE]
            .copy_from_slice(tag.as_slice());

        Self {
            data: buffer,
            size: NONCE_SIZE + payload_length + TAG_SIZE,
            data_type: PhantomData,
        }
    }

    // TODO: move this to Unknown subtype
    pub(super) fn decrypt(&self, inbound_sym_key: &Aes128Gcm) -> Result<Self, aes_gcm::Error> {
        debug_assert!(self.data.len() >= NONCE_SIZE + TAG_SIZE);

        let nonce = GenericArray::from_slice(&self.data[..NONCE_SIZE]);
        // Adjusted to extract the tag from the end of the encrypted data
        let tag = GenericArray::from_slice(&self.data[self.size - TAG_SIZE..self.size]);
        let encrypted_data = &self.data[NONCE_SIZE..self.size - TAG_SIZE];
        let mut buffer = [0u8; N];
        let buffer_len = encrypted_data.len();
        buffer[..buffer_len].copy_from_slice(encrypted_data);

        inbound_sym_key.decrypt_in_place_detached(nonce, &[], &mut buffer[..buffer_len], tag)?;

        Ok(Self {
            data: buffer,
            size: buffer_len,
            data_type: PhantomData,
        })
    }
}
impl<const N: usize> PacketData<AssymetricRSA, N> {
    pub(super) fn encrypt_with_pubkey(data: &[u8], remote_key: &TransportPublicKey) -> Self {
        _check_valid_size::<N>();
        let encrypted_data: Vec<u8> = remote_key.encrypt(data);
        debug_assert!(encrypted_data.len() <= MAX_PACKET_SIZE);
        let mut data = [0; N];
        data.copy_from_slice(&encrypted_data[..]);
        Self {
            data,
            size: encrypted_data.len(),
            data_type: PhantomData,
        }
    }
}

impl<const N: usize> PacketData<Unknown, N> {
    pub(super) fn is_intro_packet(
        &self,
        actual_intro_packet: &PacketData<AssymetricRSA, N>,
    ) -> bool {
        if self.size != actual_intro_packet.size {
            return false;
        }
        let mut is_intro_packet = true;
        // TODO: how many bytes do we need to check to be sure that it's not the intro packet?
        // for now we randomly check 64 bytes (intro_packet is 1500 bytes long)
        for i in (0..64).map(|_| thread_rng().gen_range(0..self.size)) {
            // TODO: use a fast rng here?
            if self.data[i] != actual_intro_packet.data[i] {
                is_intro_packet = false;
                break;
            }
        }
        is_intro_packet
    }

    pub(super) fn sent(self) -> Arc<[u8]> {
        self.data[..self.size].into()
    }
}

impl<const N: usize> PacketData<AssymetricRSA, N> {
    pub fn prepare_send(self) -> Arc<[u8]> {
        self.data[..self.size].into()
    }
}

impl<const N: usize> PacketData<Unknown, N> {
    pub fn from_buf(buf: impl AsRef<[u8]>) -> Self {
        let mut data = [0; N];
        let buf = buf.as_ref();
        let size = buf.len();
        data.copy_from_slice(buf);
        Self {
            size,
            data,
            data_type: PhantomData,
        }
    }

    pub fn with_no_encryption(&self) -> PacketData<None, N> {
        PacketData {
            data: self.data,
            size: self.size,
            data_type: PhantomData,
        }
    }

    pub fn with_sym_encryption(&self) -> PacketData<SymmetricAES, N> {
        PacketData {
            data: self.data,
            size: self.size,
            data_type: PhantomData,
        }
    }

    pub fn with_asym_encryption(&self) -> PacketData<AssymetricRSA, N> {
        PacketData {
            data: self.data,
            size: self.size,
            data_type: PhantomData,
        }
    }
}

<<<<<<< HEAD
impl<const N: usize> PacketData<SymmetricAES, N> {
    pub fn send(self) -> Arc<[u8]> {
        self.data[..self.size].into()
    }
}

=======
>>>>>>> b1e749c5
#[cfg(test)]
mod tests {
    use super::*;
    use aes_gcm::aead::rand_core::RngCore;
    use aes_gcm::{Aes128Gcm, KeyInit};
    use rand::rngs::OsRng;

    #[test]
    fn test_encryption_decryption() {
        // Generate a random 128-bit (16 bytes) key
        let mut key = [0u8; 16];
        OsRng.fill_bytes(&mut key);

        // Create a key object for AES-GCM
        let key = GenericArray::from_slice(&key);

        // Create a new AES-128-GCM instance
        let cipher = Aes128Gcm::new(key);
        let data = b"Hello, world!";
        let unencrypted_packet =
            PacketData::<_, MAX_PACKET_SIZE>::from_buf(data).with_no_encryption();
        let encrypted_packet = PacketData::encrypt_symmetric(&unencrypted_packet, &cipher);

        let _overlap = longest_common_subsequence(&encrypted_packet.data, data.as_slice());

        test_decryption(encrypted_packet, &cipher, unencrypted_packet);
    }

    // Test detection of packet corruption
    #[test]
    fn test_encryption_decryption_corrupted() {
        // Generate a random 128-bit (16 bytes) key
        let mut key = [0u8; 16];
        OsRng.fill_bytes(&mut key);

        // Create a key object for AES-GCM
        let key = GenericArray::from_slice(&key);

        // Create a new AES-128-GCM instance
        let cipher = Aes128Gcm::new(key);
        let data: &[u8; 13] = b"Hello, world!";
        let unencrypted_packet =
            PacketData::<_, MAX_PACKET_SIZE>::from_buf(data).with_no_encryption();
        let mut encrypted_packet = PacketData::encrypt_symmetric(&unencrypted_packet, &cipher);

        // Corrupt the packet data
        encrypted_packet.data[encrypted_packet.size / 2] = 0;

        // Ensure decryption fails
        match encrypted_packet.decrypt(&cipher) {
            Ok(_) => panic!("Decryption succeeded when it should have failed"),
            Err(e) => assert_eq!(e, aes_gcm::Error),
        }
    }

    fn test_decryption<const N: usize>(
        packet_data: PacketData<SymmetricAES, N>,
        cipher: &Aes128Gcm,
        original_data: PacketData<None, N>,
    ) {
        match packet_data.decrypt(cipher) {
            Ok(decrypted_data) => {
                // Ensure decrypted data matches original
                assert_eq!(
                    &decrypted_data.data[..decrypted_data.size],
                    &original_data.data[..]
                );
            }
            Err(e) => panic!("Decryption failed with error: {:?}", e),
        }
    }

    fn longest_common_subsequence(a: &[u8], b: &[u8]) -> usize {
        let m = a.len();
        let n = b.len();

        // Initialize a 2D vector with zeros. The dimensions are (m+1) x (n+1).
        let mut dp = vec![vec![0; n + 1]; m + 1];

        // Iterate over each character in both sequences
        for (i, _) in a.iter().enumerate() {
            for (j, _) in b.iter().enumerate() {
                if a[i] == b[j] {
                    // If characters match, increment the count from the previous subsequence
                    dp[i + 1][j + 1] = dp[i][j] + 1;
                } else {
                    // Otherwise, the current state is the max of either omitting the current character
                    // from sequence 'a' or 'b'.
                    dp[i + 1][j + 1] = std::cmp::max(dp[i + 1][j], dp[i][j + 1]);
                }
            }
        }

        // The value in the bottom-right cell of the matrix is the length of the LCS
        dp[m][n]
    }
}<|MERGE_RESOLUTION|>--- conflicted
+++ resolved
@@ -85,7 +85,7 @@
     // TODO: move this to None subtype
     pub(super) fn encrypt_symmetric(packet_data: &PacketData<None, N>, cipher: &Aes128Gcm) -> Self {
         _check_valid_size::<N>();
-        debug_assert!(packet_data.data.len() <= MAX_DATA_SIZE);
+        debug_assert!(packet_data.size <= MAX_DATA_SIZE);
 
         let nonce: [u8; NONCE_SIZE] = RNG.with(|rng| rng.borrow_mut().gen());
 
@@ -93,14 +93,8 @@
         buffer[..NONCE_SIZE].copy_from_slice(&nonce);
 
         // Encrypt the data in place
-<<<<<<< HEAD
-        let payload_length = packet_data.data.len();
+        let payload_length = packet_data.size;
         buffer[NONCE_SIZE..NONCE_SIZE + payload_length].copy_from_slice(packet_data.data());
-=======
-        let payload_length = data.len();
-        buffer[NONCE_SIZE..NONCE_SIZE + payload_length].copy_from_slice(data);
-
->>>>>>> b1e749c5
         let tag = cipher
             .encrypt_in_place_detached(
                 &nonce.into(),
@@ -147,7 +141,7 @@
         let encrypted_data: Vec<u8> = remote_key.encrypt(data);
         debug_assert!(encrypted_data.len() <= MAX_PACKET_SIZE);
         let mut data = [0; N];
-        data.copy_from_slice(&encrypted_data[..]);
+        data[..encrypted_data.len()].copy_from_slice(&encrypted_data[..]);
         Self {
             data,
             size: encrypted_data.len(),
@@ -193,7 +187,7 @@
         let mut data = [0; N];
         let buf = buf.as_ref();
         let size = buf.len();
-        data.copy_from_slice(buf);
+        data[..size].copy_from_slice(buf);
         Self {
             size,
             data,
@@ -226,15 +220,12 @@
     }
 }
 
-<<<<<<< HEAD
 impl<const N: usize> PacketData<SymmetricAES, N> {
     pub fn send(self) -> Arc<[u8]> {
         self.data[..self.size].into()
     }
 }
 
-=======
->>>>>>> b1e749c5
 #[cfg(test)]
 mod tests {
     use super::*;
@@ -298,10 +289,7 @@
         match packet_data.decrypt(cipher) {
             Ok(decrypted_data) => {
                 // Ensure decrypted data matches original
-                assert_eq!(
-                    &decrypted_data.data[..decrypted_data.size],
-                    &original_data.data[..]
-                );
+                assert_eq!(&decrypted_data.data(), &original_data.data());
             }
             Err(e) => panic!("Decryption failed with error: {:?}", e),
         }
