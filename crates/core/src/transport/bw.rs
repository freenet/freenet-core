--- conflicted
+++ resolved
@@ -79,7 +79,6 @@
     }
 }
 
-<<<<<<< HEAD
 pub(super) trait TimeSource {
     fn now(&self) -> Instant;
 }
@@ -92,8 +91,6 @@
     }
 }
 
-=======
->>>>>>> dc17a0ef
 #[cfg(test)]
 mod tests {
     use super::*;
