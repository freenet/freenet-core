--- conflicted
+++ resolved
@@ -55,14 +55,8 @@
     #[clap(flatten)]
     pub network_listener: NetworkArgs,
 
-<<<<<<< HEAD
     #[clap(flatten)]
-    #[serde(flatten)]
     pub secrets: SecretArgs,
-=======
-    #[clap(long, value_parser, default_value=None, env = "TRANSPORT_KEYPAIR")]
-    pub transport_keypair: Option<PathBuf>,
->>>>>>> 3cf88653
 
     #[clap(long, env = "LOG_LEVEL")]
     pub log_level: Option<tracing::log::LevelFilter>,
@@ -127,49 +121,9 @@
                 }
             }
 
-<<<<<<< HEAD
-                None
-            });
-            match config_args {
-                Some((filename, ext)) => {
-                    tracing::info!(
-                        "Reading configuration file: {:?}",
-                        dir.join(&filename).with_extension(&ext)
-                    );
-                    match ext.as_str() {
-                        "toml" => {
-                            let mut file = File::open(&*filename)?;
-                            let mut content = String::new();
-                            file.read_to_string(&mut content)?;
-                            let mut config = toml::from_str::<Config>(&content).map_err(|e| {
-                                std::io::Error::new(std::io::ErrorKind::InvalidData, e.to_string())
-                            })?;
-                            let secrets = Self::read_secrets(
-                                config.secrets.transport_keypair_path,
-                                config.secrets.nonce_path,
-                                config.secrets.cipher_path,
-                            )?;
-                            config.secrets = secrets;
-                            Ok(Some(config))
-                        }
-                        "json" => {
-                            let mut file = File::open(&*filename)?;
-                            let mut config = serde_json::from_reader::<_, Config>(&mut file)?;
-                            let secrets = Self::read_secrets(
-                                config.secrets.transport_keypair_path,
-                                config.secrets.nonce_path,
-                                config.secrets.cipher_path,
-                            )?;
-                            config.secrets = secrets;
-                            Ok(Some(config))
-                        }
-                        ext => Err(std::io::Error::new(
-                            std::io::ErrorKind::InvalidInput,
-                            format!("Invalid configuration file extension: {}", ext),
-                        )),
-=======
             None
         });
+
         match config_args {
             Some((filename, ext)) => {
                 let path = dir.join(&filename).with_extension(&ext);
@@ -179,15 +133,26 @@
                         let mut file = File::open(&path)?;
                         let mut content = String::new();
                         file.read_to_string(&mut content)?;
-                        let config = toml::from_str::<Config>(&content).map_err(|e| {
+                        let mut config = toml::from_str::<Config>(&content).map_err(|e| {
                             std::io::Error::new(std::io::ErrorKind::InvalidData, e.to_string())
                         })?;
+                        let secrets = Self::read_secrets(
+                            config.secrets.transport_keypair_path,
+                            config.secrets.nonce_path,
+                            config.secrets.cipher_path,
+                        )?;
+                        config.secrets = secrets;
                         Ok(Some(config))
->>>>>>> 3cf88653
                     }
                     "json" => {
                         let mut file = File::open(&path)?;
-                        let config = serde_json::from_reader::<_, Config>(&mut file)?;
+                        let mut config = serde_json::from_reader::<_, Config>(&mut file)?;
+                        let secrets = Self::read_secrets(
+                            config.secrets.transport_keypair_path,
+                            config.secrets.nonce_path,
+                            config.secrets.cipher_path,
+                        )?;
+                        config.secrets = secrets;
                         Ok(Some(config))
                     }
                     ext => Err(std::io::Error::new(
@@ -232,19 +197,11 @@
             })
         };
 
-        if cfg.is_some() {}
-
         let should_persist = cfg.is_none();
 
         // merge the configuration from the file with the command line arguments
         if let Some(cfg) = cfg {
-<<<<<<< HEAD
             self.secrets.merge(cfg.secrets);
-=======
-            if let Some(key) = cfg.transport_keypair_path {
-                self.transport_keypair.get_or_insert(key);
-            }
->>>>>>> 3cf88653
             self.mode.get_or_insert(cfg.mode);
             self.ws_api.address.get_or_insert(cfg.ws_api.address);
             self.ws_api.ws_api_port.get_or_insert(cfg.ws_api.port);
@@ -255,21 +212,7 @@
         let mode = self.mode.unwrap_or(OperationMode::Network);
         let config_paths = self.config_paths.build(self.id.as_deref())?;
 
-<<<<<<< HEAD
         let secrets = self.secrets.build()?;
-=======
-        let transport_key = self
-            .transport_keypair
-            .map(Self::read_transport_keypair)
-            .transpose()?;
-        let (transport_keypair_path, transport_keypair) =
-            if let Some((transport_key_path, transport_key)) = transport_key {
-                (Some(transport_key_path), transport_key)
-            } else {
-                let transport_key = TransportKeypair::new();
-                (None, transport_key)
-            };
->>>>>>> 3cf88653
 
         let peer_id = self
             .network_listener
@@ -409,15 +352,8 @@
     pub network_api: NetworkApiConfig,
     #[serde(flatten)]
     pub ws_api: WebsocketApiConfig,
-<<<<<<< HEAD
     #[serde(flatten)]
     pub secrets: Secrets,
-=======
-    #[serde(skip)]
-    pub transport_keypair: TransportKeypair,
-    #[serde(rename = "transport_keypair", skip_serializing_if = "Option::is_none")]
-    pub transport_keypair_path: Option<PathBuf>,
->>>>>>> 3cf88653
     #[serde(with = "serde_log_level_filter")]
     pub log_level: tracing::log::LevelFilter,
     #[serde(flatten)]
