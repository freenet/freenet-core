--- conflicted
+++ resolved
@@ -269,13 +269,10 @@
             Err(err) => {
                 #[cfg(not(any(test, debug_assertions)))]
                 {
-<<<<<<< HEAD
+
                     if peer_id.is_none() && mode == OperationMode::Network {
-                        tracing::error!("Failed to read gateways file: {err}");
-=======
-                    if peer_id.is_none() {
                         tracing::error!(file = ?gateways_file, "Failed to read gateways file: {err}");
->>>>>>> 8ac5845e
+
                         return Err(std::io::Error::new(
                             std::io::ErrorKind::NotFound,
                             "Cannot initialize node without gateways",
