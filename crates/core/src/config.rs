--- conflicted
+++ resolved
@@ -8,11 +8,9 @@
     time::Duration,
 };
 
-use anyhow::Context;
 use directories::ProjectDirs;
 use either::Either;
 use once_cell::sync::Lazy;
-use rsa::pkcs8::DecodePrivateKey;
 use serde::{Deserialize, Serialize};
 use tokio::runtime::Runtime;
 
@@ -56,14 +54,8 @@
     #[clap(flatten)]
     pub network_listener: NetworkArgs,
 
-<<<<<<< HEAD
     #[clap(flatten)]
     pub secrets: SecretArgs,
-=======
-    /// Path to the RSA private key for the transport layer.
-    #[clap(long, value_parser, default_value=None, env = "TRANSPORT_KEYPAIR")]
-    pub transport_keypair: Option<PathBuf>,
->>>>>>> 6d364ceb
 
     #[clap(long, env = "LOG_LEVEL")]
     pub log_level: Option<tracing::log::LevelFilter>,
@@ -172,36 +164,6 @@
         }
     }
 
-<<<<<<< HEAD
-=======
-    fn read_transport_keypair(
-        path_to_key: PathBuf,
-    ) -> std::io::Result<(PathBuf, TransportKeypair)> {
-        let mut key_file = File::open(&path_to_key).map_err(|e| {
-            std::io::Error::new(
-                e.kind(),
-                format!("Failed to open key file {}: {e}", path_to_key.display()),
-            )
-        })?;
-        let mut buf = String::new();
-        key_file.read_to_string(&mut buf).map_err(|e| {
-            std::io::Error::new(
-                e.kind(),
-                format!("Failed to read key file {}: {e}", path_to_key.display()),
-            )
-        })?;
-
-        let pk = rsa::RsaPrivateKey::from_pkcs8_pem(&buf).map_err(|e| {
-            std::io::Error::new(
-                std::io::ErrorKind::InvalidData,
-                format!("Failed to read key file {}: {e}", path_to_key.display()),
-            )
-        })?;
-
-        Ok::<_, std::io::Error>((path_to_key, TransportKeypair::from_private_key(pk)))
-    }
-
->>>>>>> 6d364ceb
     /// Parse the command line arguments and return the configuration.
     pub fn build(mut self) -> anyhow::Result<Config> {
         let cfg = if let Some(path) = self.config_paths.config_dir.as_ref() {
@@ -249,22 +211,7 @@
         let mode = self.mode.unwrap_or(OperationMode::Network);
         let config_paths = self.config_paths.build(self.id.as_deref())?;
 
-<<<<<<< HEAD
         let secrets = self.secrets.build()?;
-=======
-        let transport_key = self
-            .transport_keypair
-            .map(Self::read_transport_keypair)
-            .transpose()
-            .with_context(|| "failed while reading transport key file")?;
-        let (transport_keypair_path, transport_keypair) =
-            if let Some((transport_key_path, transport_key)) = transport_key {
-                (Some(transport_key_path), transport_key)
-            } else {
-                let transport_key = TransportKeypair::new();
-                (None, transport_key)
-            };
->>>>>>> 6d364ceb
 
         let peer_id = self
             .network_listener
