--- conflicted
+++ resolved
@@ -10,13 +10,8 @@
 pub mod storages;
 
 pub(crate) use executor::{
-<<<<<<< HEAD
-    executor_channel, mock_runtime::MockRuntime, Callback, ExecutorToEventLoopChannel, UpsertResult,
-    NetworkEventListenerHalve,
-=======
     executor_channel, mock_runtime::MockRuntime, Callback, ExecutorToEventLoopChannel,
     NetworkEventListenerHalve, UpsertResult,
->>>>>>> 25d3333c
 };
 pub(crate) use handler::{
     client_responses_channel, contract_handler_channel, in_memory::MemoryContractHandler,
@@ -92,25 +87,16 @@
             } => {
                 let put_result = contract_handler
                     .executor()
-<<<<<<< HEAD
-                    .upsert_contract_state(key, Either::Left(state.clone()), related_contracts, contract)
-=======
                     .upsert_contract_state(
                         key,
                         Either::Left(state.clone()),
                         related_contracts,
                         contract,
                     )
->>>>>>> 25d3333c
                     .instrument(tracing::info_span!("upsert_contract_state", %key))
                     .await;
 
                 let event_result = match put_result {
-<<<<<<< HEAD
-                    Ok(UpsertResult::NoChange) => ContractHandlerEvent::PutResponse {new_value: Ok(state)},
-                    Ok(UpsertResult::Updated(state)) => ContractHandlerEvent::PutResponse {new_value: Ok(state)},
-                    Err(err) => ContractHandlerEvent::PutResponse {new_value: Err(err)},
-=======
                     Ok(UpsertResult::NoChange) => ContractHandlerEvent::PutResponse {
                         new_value: Ok(state),
                     },
@@ -120,19 +106,11 @@
                     Err(err) => ContractHandlerEvent::PutResponse {
                         new_value: Err(err),
                     },
->>>>>>> 25d3333c
                 };
 
                 contract_handler
                     .channel()
-<<<<<<< HEAD
-                    .send_to_sender(
-                        id,
-                        event_result,
-                    )
-=======
                     .send_to_sender(id, event_result)
->>>>>>> 25d3333c
                     .await
                     .map_err(|error| {
                         tracing::debug!(%error, "shutting down contract handler");
@@ -159,29 +137,17 @@
 
                 let event_result = match update_result {
                     Ok(UpsertResult::NoChange) => ContractHandlerEvent::UpdateNoChange { key },
-<<<<<<< HEAD
-                    Ok(UpsertResult::Updated(state)) => ContractHandlerEvent::UpdateResponse {new_value: Ok(state)},
-                    Err(err) => ContractHandlerEvent::UpdateResponse {new_value: Err(err)},
-=======
                     Ok(UpsertResult::Updated(state)) => ContractHandlerEvent::UpdateResponse {
                         new_value: Ok(state),
                     },
                     Err(err) => ContractHandlerEvent::UpdateResponse {
                         new_value: Err(err),
                     },
->>>>>>> 25d3333c
                 };
 
                 contract_handler
                     .channel()
-<<<<<<< HEAD
-                    .send_to_sender(
-                        id,
-                        event_result,
-                    )
-=======
                     .send_to_sender(id, event_result)
->>>>>>> 25d3333c
                     .await
                     .map_err(|error| {
                         tracing::debug!(%error, "shutting down contract handler");
