//! Network messaging between peers.

use std::{
    borrow::{Borrow, Cow},
    fmt::Display,
    time::{Duration, SystemTime},
};

use freenet_stdlib::prelude::ContractKey;
use serde::{Deserialize, Serialize};
use ulid::Ulid;

use crate::{
    node::PeerId,
    operations::{
        connect::ConnectMsg, get::GetMsg, put::PutMsg, subscribe::SubscribeMsg, update::UpdateMsg,
    },
    ring::{Location, PeerKeyLocation},
};
pub(crate) use sealed_msg_type::{TransactionType, TransactionTypeId};

/// An transaction is a unique, universal and efficient identifier for any
/// roundtrip transaction as it is broadcasted around the Freenet network.
///
/// The identifier conveys all necessary information to identify and classify the
/// transaction:
/// - The unique identifier itself.
/// - The type of transaction being performed.
/// - If the transaction has been finalized, this allows for the connection manager
///   to sweep any garbage left by a finished (or timed out) transaction.
///
/// A transaction may span different messages sent across the network.
#[derive(Serialize, Deserialize, PartialEq, Eq, Hash, Clone, Copy)]
pub struct Transaction {
    id: Ulid,
}

impl Transaction {
    pub const NULL: &'static Transaction = &Transaction { id: Ulid(0) };

    pub(crate) fn new<T: TxType>() -> Self {
        let ty = <T as TxType>::tx_type_id();
        let id = Ulid::new();
        Self::update(ty.0, id)
        // Self { id }
    }

    pub(crate) fn transaction_type(&self) -> TransactionType {
        let id_byte = (self.id.0 & 0xFFu128) as u8;
        match id_byte {
            0 => TransactionType::Connect,
            1 => TransactionType::Put,
            2 => TransactionType::Get,
            3 => TransactionType::Subscribe,
            4 => TransactionType::Update,
            _ => unsafe { std::hint::unreachable_unchecked() },
        }
    }

    pub fn timed_out(&self) -> bool {
        self.elapsed() >= crate::config::OPERATION_TTL
    }

    #[cfg(feature = "trace-ot")]
    pub fn started(&self) -> SystemTime {
        SystemTime::UNIX_EPOCH + Duration::from_millis(self.id.timestamp_ms())
    }

    #[cfg(feature = "trace-ot")]
    pub fn as_bytes(&self) -> [u8; 16] {
        self.id.0.to_le_bytes()
    }

    fn elapsed(&self) -> Duration {
        let current_unix_epoch_ts = SystemTime::now()
            .duration_since(SystemTime::UNIX_EPOCH)
            .expect("now should be always be later than unix epoch")
            .as_millis() as u64;
        let this_tx_creation = self.id.timestamp_ms();
        if current_unix_epoch_ts < this_tx_creation {
            Duration::new(0, 0)
        } else {
            let ms_elapsed = current_unix_epoch_ts - this_tx_creation;
            Duration::from_millis(ms_elapsed)
        }
    }

    /// Generate a random transaction which has the implicit TTL cutoff.
    ///
    /// This will allow, for example, to compare against any older transactions,
    /// in order to remove them.
    pub fn ttl_transaction() -> Self {
        let id = Ulid::new();
        let ts = id.timestamp_ms();
        const TTL_MS: u64 = crate::config::OPERATION_TTL.as_millis() as u64;
        let ttl_epoch: u64 = ts - TTL_MS;

        // Clear the ts significant bits of the ULID and replace them with the new cutoff ts.
        const TIMESTAMP_MASK: u128 = 0x00000000000000000000FFFFFFFFFFFFFFFF;
        let new_ulid = (id.0 & TIMESTAMP_MASK) | ((ttl_epoch as u128) << 80);
        Self { id: Ulid(new_ulid) }
    }

    fn update(ty: TransactionType, id: Ulid) -> Self {
        const TYPE_MASK: u128 = 0xFFFFFFFFFFFFFFFFFFFFFFFFFFFFFF00u128;
        // Clear the last byte
        let cleared = id.0 & TYPE_MASK;
        // Set the last byte with the transaction type
        let updated = cleared | (ty as u8) as u128;

        // 2 words size for 64-bits platforms
        Self { id: Ulid(updated) }
    }
}

#[cfg(test)]
impl<'a> arbitrary::Arbitrary<'a> for Transaction {
    fn arbitrary(u: &mut arbitrary::Unstructured<'a>) -> arbitrary::Result<Self> {
        let ty: TransactionTypeId = u.arbitrary()?;
        let bytes: u128 = Ulid::new().0;
        Ok(Self::update(ty.0, Ulid(bytes)))
    }
}

impl Display for Transaction {
    fn fmt(&self, f: &mut std::fmt::Formatter<'_>) -> std::fmt::Result {
        write!(f, "{}", self.id)
    }
}

impl std::fmt::Debug for Transaction {
    fn fmt(&self, f: &mut std::fmt::Formatter<'_>) -> std::fmt::Result {
        write!(f, "{}", self.id)
    }
}

impl PartialOrd for Transaction {
    fn partial_cmp(&self, other: &Self) -> Option<std::cmp::Ordering> {
        Some(self.cmp(other))
    }
}

impl Ord for Transaction {
    fn cmp(&self, other: &Self) -> std::cmp::Ordering {
        self.id.cmp(&other.id)
    }
}

/// Get the transaction type associated to a given message type.
pub trait TxType: sealed_msg_type::SealedTxType {
    fn tx_type_id() -> TransactionTypeId;
}

impl<T> TxType for T
where
    T: sealed_msg_type::SealedTxType,
{
    fn tx_type_id() -> TransactionTypeId {
        <Self as sealed_msg_type::SealedTxType>::tx_type_id()
    }
}

mod sealed_msg_type {
    use super::*;

    pub trait SealedTxType {
        fn tx_type_id() -> TransactionTypeId;
    }

    #[derive(Debug, PartialEq, Eq, Hash, Clone, Copy, Serialize, Deserialize)]
    #[cfg_attr(test, derive(arbitrary::Arbitrary))]
    pub struct TransactionTypeId(pub(super) TransactionType);

    #[repr(u8)]
    #[derive(Debug, PartialEq, Eq, Hash, Clone, Copy, Serialize, Deserialize)]
    #[cfg_attr(test, derive(arbitrary::Arbitrary))]
    pub enum TransactionType {
        Connect = 0,
        Put = 1,
        Get = 2,
        Subscribe = 3,
        Update = 4,
    }

    impl TransactionType {
        pub fn description(&self) -> &'static str {
            match self {
                TransactionType::Connect => "connect",
                TransactionType::Put => "put",
                TransactionType::Get => "get",
                TransactionType::Subscribe => "subscribe",
                TransactionType::Update => "update",
            }
        }
    }

    impl Display for TransactionType {
        fn fmt(&self, f: &mut std::fmt::Formatter<'_>) -> std::fmt::Result {
            write!(f, "{}", self.description())
        }
    }

    macro_rules! transaction_type_enumeration {
        ($variant:ident, $enum_type:ident, decl struct { $( $var:ident -> $ty:ty ),+ }) => {
            $(
                impl From<$ty> for NetMessage {
                    fn from(msg: $ty) -> Self {
                        Self::$variant($enum_type::$var(msg))
                    }
                }

                impl SealedTxType for $ty {
                    fn tx_type_id() -> TransactionTypeId {
                        TransactionTypeId(TransactionType::$var)
                    }
                }
            )+
        };
    }

    transaction_type_enumeration!(V1, NetMessageV1, decl struct {
        Connect -> ConnectMsg,
        Put -> PutMsg,
        Get -> GetMsg,
        Subscribe -> SubscribeMsg,
        Update -> UpdateMsg
    });
}

pub(crate) trait MessageStats {
    fn id(&self) -> &Transaction;

    fn target(&self) -> Option<PeerKeyLocation>;

    fn terminal(&self) -> bool;

    fn requested_location(&self) -> Option<Location>;

    fn track_stats(&self) -> bool;
}

#[derive(Debug, Serialize, Deserialize)]
pub(crate) enum NetMessage {
    V1(NetMessageV1),
}

#[derive(Debug, Serialize, Deserialize)]
pub(crate) enum NetMessageV1 {
    Connect(ConnectMsg),
    Put(PutMsg),
    Get(GetMsg),
    Subscribe(SubscribeMsg),
    Unsubscribed {
        transaction: Transaction,
        key: ContractKey,
        from: PeerId,
    },
    Update(UpdateMsg),
    Aborted(Transaction),
}

trait Versioned {
    fn version(&self) -> semver::Version;
}

impl Versioned for NetMessage {
    fn version(&self) -> semver::Version {
        match self {
            NetMessage::V1(inner) => inner.version(),
        }
    }
}

impl Versioned for NetMessageV1 {
    fn version(&self) -> semver::Version {
        match self {
            NetMessageV1::Connect(_) => semver::Version::new(1, 0, 0),
            NetMessageV1::Put(_) => semver::Version::new(1, 0, 0),
            NetMessageV1::Get(_) => semver::Version::new(1, 0, 0),
            NetMessageV1::Subscribe(_) => semver::Version::new(1, 0, 0),
            NetMessageV1::Unsubscribed { .. } => semver::Version::new(1, 0, 0),
            NetMessageV1::Update(_) => semver::Version::new(1, 0, 0),
            NetMessageV1::Aborted(_) => semver::Version::new(1, 0, 0),
        }
    }
}

impl From<NetMessage> for semver::Version {
    fn from(msg: NetMessage) -> Self {
        msg.version()
    }
}

pub(crate) trait InnerMessage: Into<NetMessage> {
    fn id(&self) -> &Transaction;

    fn target(&self) -> Option<impl Borrow<PeerKeyLocation>>;

    fn terminal(&self) -> bool;

    fn requested_location(&self) -> Option<Location>;
}

/// Internal node events emitted to the event loop.
#[derive(Debug, Serialize, Deserialize, Clone)]
pub(crate) enum NodeEvent {
    /// For unspecified reasons the node is gracefully shutting down.
    ShutdownNode,
    /// Drop the given peer connection.
    DropConnection(PeerId),
    Disconnect {
        cause: Option<Cow<'static, str>>,
    },
}

impl Display for NodeEvent {
    fn fmt(&self, f: &mut std::fmt::Formatter<'_>) -> std::fmt::Result {
        match self {
            NodeEvent::ShutdownNode => f.write_str("ShutdownNode"),
            NodeEvent::DropConnection(peer) => {
                write!(f, "DropConnection (from {peer})")
            }
            NodeEvent::Disconnect { cause: Some(cause) } => {
                write!(f, "Disconnect node, reason: {cause}")
            }
            NodeEvent::Disconnect { cause: None } => {
                write!(f, "Disconnect node, reason: unknown")
            }
        }
    }
}

impl MessageStats for NetMessage {
    fn id(&self) -> &Transaction {
        match self {
            NetMessage::V1(msg) => msg.id(),
        }
    }

    fn target(&self) -> Option<PeerKeyLocation> {
        match self {
            NetMessage::V1(msg) => msg.target(),
        }
    }

    fn terminal(&self) -> bool {
        match self {
            NetMessage::V1(msg) => msg.terminal(),
        }
    }

    fn requested_location(&self) -> Option<Location> {
        match self {
            NetMessage::V1(msg) => msg.requested_location(),
        }
    }

    fn track_stats(&self) -> bool {
        match self {
            NetMessage::V1(msg) => msg.track_stats(),
        }
    }
}

impl MessageStats for NetMessageV1 {
    fn id(&self) -> &Transaction {
        match self {
            NetMessageV1::Connect(op) => op.id(),
            NetMessageV1::Put(op) => op.id(),
            NetMessageV1::Get(op) => op.id(),
            NetMessageV1::Subscribe(op) => op.id(),
            NetMessageV1::Update(op) => op.id(),
            NetMessageV1::Aborted(tx) => tx,
            NetMessageV1::Unsubscribed { transaction, .. } => transaction,
        }
    }

    fn target(&self) -> Option<PeerKeyLocation> {
        match self {
<<<<<<< HEAD
            NetMessageV1::Connect(op) => op.target().as_ref().map(|b| b.borrow().clone()),
            NetMessageV1::Put(op) => op.target().as_ref().map(|b| b.borrow().clone()),
            NetMessageV1::Get(op) => op.target().as_ref().map(|b| b.borrow().clone()),
            NetMessageV1::Subscribe(op) => {
                op.target().borrow().as_ref().map(|b| b.borrow().clone())
            }
            NetMessageV1::Update(op) => op.target().as_ref().map(|b| b.borrow().clone()),
=======
            NetMessageV1::Connect(op) => op.target(),
            NetMessageV1::Put(op) => op.target().cloned(),
            NetMessageV1::Get(op) => op.target().cloned(),
            NetMessageV1::Subscribe(op) => op.target().cloned(),
            NetMessageV1::Update(op) => op.target().cloned(),
>>>>>>> 18b5e079
            NetMessageV1::Aborted(_) => None,
            NetMessageV1::Unsubscribed { .. } => None,
        }
    }

    fn terminal(&self) -> bool {
        match self {
            NetMessageV1::Connect(op) => op.terminal(),
            NetMessageV1::Put(op) => op.terminal(),
            NetMessageV1::Get(op) => op.terminal(),
            NetMessageV1::Subscribe(op) => op.terminal(),
            NetMessageV1::Update(op) => op.terminal(),
            NetMessageV1::Aborted(_) => true,
            NetMessageV1::Unsubscribed { .. } => true,
        }
    }

    fn requested_location(&self) -> Option<Location> {
        match self {
            NetMessageV1::Connect(op) => op.requested_location(),
            NetMessageV1::Put(op) => op.requested_location(),
            NetMessageV1::Get(op) => op.requested_location(),
            NetMessageV1::Subscribe(op) => op.requested_location(),
            NetMessageV1::Update(op) => op.requested_location(),
            NetMessageV1::Aborted(_) => None,
            NetMessageV1::Unsubscribed { .. } => None,
        }
    }

    fn track_stats(&self) -> bool {
<<<<<<< HEAD
        !matches!(
            self,
            NetMessageV1::Connect(_) | NetMessageV1::Subscribe(_) | NetMessageV1::Aborted(_)
        )
=======
        match self {
            NetMessageV1::Connect(_) | NetMessageV1::Subscribe(_) | NetMessageV1::Aborted(_) => {
                false
            }
            _ => true,
        }
>>>>>>> 18b5e079
    }
}

impl Display for NetMessage {
    fn fmt(&self, f: &mut std::fmt::Formatter<'_>) -> std::fmt::Result {
        use NetMessageV1::*;
        write!(f, "Message {{")?;
        match self {
            NetMessage::V1(msg) => match msg {
                Connect(msg) => msg.fmt(f)?,
                Put(msg) => msg.fmt(f)?,
                Get(msg) => msg.fmt(f)?,
                Subscribe(msg) => msg.fmt(f)?,
                Update(msg) => msg.fmt(f)?,
                Aborted(msg) => msg.fmt(f)?,
                Unsubscribed { key, from, .. } => {
                    write!(f, "Unsubscribed {{  key: {}, from: {} }}", key, from)?;
                }
            },
        };
        write!(f, "}}")
    }
}

/// The result of a connection attempt.
#[derive(Debug, Serialize, Deserialize)]
pub(crate) enum ConnectionResult {
    /// The target node for connection is valid
    Accepted,
    /// The target node for connection is not valid
    Connection,
}

#[cfg(test)]
mod tests {
    use super::*;

    #[test]
    fn pack_transaction_type() {
        let ts_0 = Ulid::new();
        std::thread::sleep(Duration::from_millis(1));
        let tx = Transaction::update(TransactionType::Connect, Ulid::new());
        assert_eq!(tx.transaction_type(), TransactionType::Connect);
        let tx = Transaction::update(TransactionType::Subscribe, Ulid::new());
        assert_eq!(tx.transaction_type(), TransactionType::Subscribe);
        std::thread::sleep(Duration::from_millis(1));
        let ts_1 = Ulid::new();
        assert!(
            tx.id.timestamp_ms() > ts_0.timestamp_ms(),
            "{:?} <= {:?}",
            tx.id.datetime(),
            ts_0.datetime()
        );
        assert!(
            tx.id.timestamp_ms() < ts_1.timestamp_ms(),
            "{:?} >= {:?}",
            tx.id.datetime(),
            ts_1.datetime()
        );
    }

    #[test]
    fn get_ttl_cutoff_transaction() {
        let ttl_tx = Transaction::ttl_transaction();
        let original_tx = Transaction::new::<crate::operations::get::GetMsg>();

        assert!(original_tx > ttl_tx);
        assert!(ttl_tx.timed_out());
        assert!(
            original_tx.id.timestamp_ms() - ttl_tx.id.timestamp_ms()
                >= crate::config::OPERATION_TTL.as_millis() as u64
        );
        assert!(
            original_tx.id.timestamp_ms() - ttl_tx.id.timestamp_ms()
                < crate::config::OPERATION_TTL.as_millis() as u64 + 5
        );
    }
}<|MERGE_RESOLUTION|>--- conflicted
+++ resolved
@@ -377,21 +377,11 @@
 
     fn target(&self) -> Option<PeerKeyLocation> {
         match self {
-<<<<<<< HEAD
             NetMessageV1::Connect(op) => op.target().as_ref().map(|b| b.borrow().clone()),
             NetMessageV1::Put(op) => op.target().as_ref().map(|b| b.borrow().clone()),
             NetMessageV1::Get(op) => op.target().as_ref().map(|b| b.borrow().clone()),
-            NetMessageV1::Subscribe(op) => {
-                op.target().borrow().as_ref().map(|b| b.borrow().clone())
-            }
+            NetMessageV1::Subscribe(op) => op.target().as_ref().map(|b| b.borrow().clone()),
             NetMessageV1::Update(op) => op.target().as_ref().map(|b| b.borrow().clone()),
-=======
-            NetMessageV1::Connect(op) => op.target(),
-            NetMessageV1::Put(op) => op.target().cloned(),
-            NetMessageV1::Get(op) => op.target().cloned(),
-            NetMessageV1::Subscribe(op) => op.target().cloned(),
-            NetMessageV1::Update(op) => op.target().cloned(),
->>>>>>> 18b5e079
             NetMessageV1::Aborted(_) => None,
             NetMessageV1::Unsubscribed { .. } => None,
         }
@@ -422,19 +412,10 @@
     }
 
     fn track_stats(&self) -> bool {
-<<<<<<< HEAD
         !matches!(
             self,
             NetMessageV1::Connect(_) | NetMessageV1::Subscribe(_) | NetMessageV1::Aborted(_)
         )
-=======
-        match self {
-            NetMessageV1::Connect(_) | NetMessageV1::Subscribe(_) | NetMessageV1::Aborted(_) => {
-                false
-            }
-            _ => true,
-        }
->>>>>>> 18b5e079
     }
 }
 
