--- conflicted
+++ resolved
@@ -339,17 +339,15 @@
         key: ContractKey,
         subscribed: bool,
     },
-<<<<<<< HEAD
     /// Broadcast a ProximityCache message to all connected peers
     BroadcastProximityCache {
         from: PeerId,
         message: crate::node::proximity_cache::ProximityCacheMessage,
-=======
+    },
     /// Send a message to a peer over the network
     SendMessage {
         target: PeerId,
         msg: Box<NetMessage>,
->>>>>>> 5aa43ed0
     },
 }
 
@@ -428,13 +426,11 @@
                     "Local subscribe complete (tx: {tx}, key: {key}, subscribed: {subscribed})"
                 )
             }
-<<<<<<< HEAD
             NodeEvent::BroadcastProximityCache { from, .. } => {
                 write!(f, "BroadcastProximityCache (from {from})")
-=======
+            }
             NodeEvent::SendMessage { target, msg } => {
                 write!(f, "SendMessage (to {target}, tx: {})", msg.id())
->>>>>>> 5aa43ed0
             }
         }
     }
