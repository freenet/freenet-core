--- conflicted
+++ resolved
@@ -244,15 +244,6 @@
     }
 }
 
-<<<<<<< HEAD
-impl<'x> Contains<PeerId> for &'x Vec<PeerId> {
-    fn has_element(&self, target: &PeerId) -> bool {
-        self.contains(&target)
-    }
-}
-
-=======
->>>>>>> 12fdde32
 #[cfg(test)]
 pub(crate) mod tests {
     use tempfile::TempDir;
