--- conflicted
+++ resolved
@@ -368,7 +368,6 @@
         self.seeding_manager.all_subscriptions()
     }
 
-<<<<<<< HEAD
     // ==================== Client Subscription Management ====================
 
     /// Register a client subscription for a contract (WebSocket client subscribed).
@@ -392,6 +391,12 @@
             .remove_client_from_all_subscriptions(client_id)
     }
 
+    /// Get the number of contracts in the seeding cache.
+    /// This is the actual count of contracts this node is caching/seeding.
+    pub fn seeding_contracts_count(&self) -> usize {
+        self.seeding_manager.seeding_contracts_count()
+    }
+
     // ==================== Connection Pruning ====================
 
     /// Prune a peer connection and return notifications needed for subscription tree pruning.
@@ -399,16 +404,6 @@
     /// Returns a list of (contract, upstream) pairs where Unsubscribed messages should be sent.
     pub async fn prune_connection(&self, peer: PeerId) -> PruneSubscriptionsResult {
         tracing::debug!(%peer, "Removing connection");
-=======
-    /// Get the number of contracts in the seeding cache.
-    /// This is the actual count of contracts this node is caching/seeding.
-    pub fn seeding_contracts_count(&self) -> usize {
-        self.seeding_manager.seeding_contracts_count()
-    }
-
-    pub async fn prune_connection(&self, peer: PeerId) {
-        tracing::debug!(peer = %peer, "Removing connection");
->>>>>>> de98b489
         self.live_tx_tracker.prune_transactions_from_peer(peer.addr);
 
         // This case would be when a connection is being open, so peer location hasn't been recorded yet
