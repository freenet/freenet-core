use freenet_stdlib::client_api::{ErrorKind, HostResponse};
use freenet_stdlib::prelude::*;
use std::collections::HashSet;
use std::fmt::Display;
use std::pin::Pin;
use std::{future::Future, time::Instant};

use crate::client_events::HostResult;
use crate::node::IsOperationCompleted;
use crate::{
    contract::{ContractHandlerEvent, StoreResponse},
    message::{InnerMessage, NetMessage, Transaction},
    node::{NetworkBridge, OpManager},
    operations::{OpInitialization, Operation},
    ring::{Location, PeerKeyLocation, RingError},
};

use super::{OpEnum, OpError, OpOutcome, OperationResult};

pub(crate) use self::messages::GetMsg;

/// Maximum number of retries to get values.
const MAX_RETRIES: usize = 10;

/// Maximum number of peer attempts at each hop level
const DEFAULT_MAX_BREADTH: usize = 3;

pub(crate) fn start_op(key: ContractKey, fetch_contract: bool, subscribe: bool) -> GetOp {
    let contract_location = Location::from(&key);
    let id = Transaction::new::<GetMsg>();
    tracing::debug!(tx = %id, "Requesting get contract {key} @ loc({contract_location})");
    let state = Some(GetState::PrepareRequest {
        key,
        id,
        fetch_contract,
        subscribe,
    });
    GetOp {
        id,
        state,
        result: None,
        stats: Some(Box::new(GetStats {
            contract_location,
            next_peer: None,
            transfer_time: None,
            first_response_time: None,
        })),
        upstream_addr: None, // Local operation, no upstream peer
    }
}

/// Create a GET operation with a specific transaction ID (for operation deduplication)
pub(crate) fn start_op_with_id(
    key: ContractKey,
    fetch_contract: bool,
    subscribe: bool,
    id: Transaction,
) -> GetOp {
    let contract_location = Location::from(&key);
    tracing::debug!(tx = %id, "Requesting get contract {key} @ loc({contract_location}) with existing transaction ID");
    let state = Some(GetState::PrepareRequest {
        key,
        id,
        fetch_contract,
        subscribe,
    });
    GetOp {
        id,
        state,
        result: None,
        stats: Some(Box::new(GetStats {
            contract_location,
            next_peer: None,
            transfer_time: None,
            first_response_time: None,
        })),
        upstream_addr: None, // Local operation, no upstream peer
    }
}

/// Request to get the current value from a contract.
pub(crate) async fn request_get(
    op_manager: &OpManager,
    get_op: GetOp,
    skip_list: HashSet<std::net::SocketAddr>,
) -> Result<(), OpError> {
    let (mut candidates, id, key_val, _fetch_contract) = if let Some(GetState::PrepareRequest {
        key,
        id,
        fetch_contract,
        ..
    }) = &get_op.state
    {
        // CRITICAL: Always check local storage FIRST before querying peers.
        // This ensures that if a contract was just PUT to this node, a subsequent
        // GET from the same node will find it immediately rather than forwarding
        // to peers who don't have it yet.
        tracing::debug!(
            tx = %id,
            %key,
            "GET: Checking local storage first before peer lookup"
        );

        let get_result = op_manager
            .notify_contract_handler(ContractHandlerEvent::GetQuery {
                key: *key,
                return_contract_code: *fetch_contract,
            })
            .await;

        let local_value = match get_result {
            Ok(ContractHandlerEvent::GetResponse {
                response:
                    Ok(StoreResponse {
                        state: Some(state),
                        contract,
                    }),
                ..
            }) => {
                if *fetch_contract && contract.is_none() {
                    tracing::debug!(
                        tx = %id,
                        %key,
                        "GET: state available locally but contract code missing; will query peers"
                    );
                    None
                } else {
                    Some((state, contract))
                }
            }
            _ => None,
        };

        if let Some((state, contract)) = local_value {
            // Contract found locally - complete the operation immediately
            tracing::info!(
                tx = %id,
                %key,
                "GET: contract found locally, returning immediately"
            );

            let completed_op = GetOp {
                id: *id,
                state: Some(GetState::Finished { key: *key }),
                result: Some(GetResult {
                    key: *key,
                    state,
                    contract,
                }),
                stats: get_op.stats,
                upstream_addr: get_op.upstream_addr,
            };

            op_manager.push(*id, OpEnum::Get(completed_op)).await?;
            return Ok(());
        }

        // Contract not found locally - find peers to query
        let candidates =
            op_manager
                .ring
                .k_closest_potentially_caching(key, &skip_list, DEFAULT_MAX_BREADTH);

        if candidates.is_empty() {
            // No peers available and contract not found locally
            tracing::warn!(
                tx = %id,
                %key,
                "GET: Contract not found locally and no peers available"
            );
            return Err(RingError::EmptyRing.into());
        }

        tracing::debug!(
            tx = %id,
            %key,
            peer_count = candidates.len(),
            "GET: Contract not found locally, will query {} peer(s)",
            candidates.len()
        );

        (candidates, *id, *key, *fetch_contract)
    } else {
        return Err(OpError::UnexpectedOpState);
    };

    // Take the first candidate as the target
    let target = candidates.remove(0);
    tracing::debug!(
        tx = %id,
        target = %target,
        "Preparing get contract request",
    );

    match get_op.state {
        Some(GetState::PrepareRequest {
            fetch_contract,
            key: _,
            id: _,
            subscribe,
        }) => {
            let mut tried_peers = HashSet::new();
            if let Some(addr) = target.socket_addr() {
                tried_peers.insert(addr);
            }

            let new_state = Some(GetState::AwaitingResponse {
                key: key_val,
                retries: 0,
                fetch_contract,
                requester: None,
                current_hop: op_manager.ring.max_hops_to_live,
                subscribe,
                current_target: target.clone(),
                tried_peers,
                alternatives: candidates,
                attempts_at_hop: 1,
                skip_list: skip_list.clone(),
            });

            let msg = GetMsg::RequestGet {
                id,
                key: key_val,
                target: target.clone(),
                fetch_contract,
                skip_list,
            };

            let op = GetOp {
                id,
                state: new_state,
                result: None,
                stats: get_op.stats.map(|mut s| {
                    s.next_peer = Some(target);
                    s
                }),
                upstream_addr: get_op.upstream_addr,
            };

            op_manager
                .notify_op_change(NetMessage::from(msg), OpEnum::Get(op))
                .await?;
        }
        _ => return Err(OpError::invalid_transition(get_op.id)),
    }
    Ok(())
}

#[derive(Debug)]
#[allow(clippy::large_enum_variant)]
enum GetState {
    /// A new petition for a get op received from another peer.
    /// The requester field stores who sent us this request, so we can send the result back.
    ReceivedRequest { requester: Option<PeerKeyLocation> },
    /// Preparing request for get op.
    PrepareRequest {
        key: ContractKey,
        id: Transaction,
        fetch_contract: bool,
        subscribe: bool,
    },
    /// Awaiting response from petition.
    AwaitingResponse {
        /// Contract being fetched
        key: ContractKey,
        /// If specified the peer waiting for the response upstream
        requester: Option<PeerKeyLocation>,
        fetch_contract: bool,
        retries: usize,
        current_hop: usize,
        subscribe: bool,
        /// Peer we are currently trying to reach.
        /// Note: With connection-based routing, this is only used for state tracking,
        /// not for response routing (which uses upstream_addr instead).
        #[allow(dead_code)]
        current_target: PeerKeyLocation,
        /// Peers we've already tried at this hop level
        tried_peers: HashSet<std::net::SocketAddr>,
        /// Alternative peers we could still try at this hop
        alternatives: Vec<PeerKeyLocation>,
        /// How many peers we've tried at this hop
        attempts_at_hop: usize,
        /// Skip list used for the current hop
        skip_list: HashSet<std::net::SocketAddr>,
    },
    /// Operation completed successfully
    Finished { key: ContractKey },
}

impl Display for GetState {
    fn fmt(&self, f: &mut std::fmt::Formatter<'_>) -> std::fmt::Result {
        match self {
            GetState::ReceivedRequest { .. } => write!(f, "ReceivedRequest"),
            GetState::PrepareRequest {
                key,
                id,
                fetch_contract,
                subscribe,
            } => {
                write!(
                    f,
                    "PrepareRequest(key: {key}, id: {id}, fetch_contract: {fetch_contract}, subscribe: {subscribe})"
                )
            }
            GetState::AwaitingResponse {
                requester,
                fetch_contract,
                retries,
                current_hop,
                subscribe,
                ..
            } => {
                write!(f, "AwaitingResponse(requester: {requester:?}, fetch_contract: {fetch_contract}, retries: {retries}, current_hop: {current_hop}, subscribe: {subscribe})")
            }
            GetState::Finished { key, .. } => write!(f, "Finished(key: {key})"),
        }
    }
}

struct GetStats {
    /// Next peer in get path to be targeted
    next_peer: Option<PeerKeyLocation>,
    contract_location: Location,
    /// (start, end)
    first_response_time: Option<(Instant, Option<Instant>)>,
    /// (start, end)
    transfer_time: Option<(Instant, Option<Instant>)>,
}

#[derive(Clone)]
pub(crate) struct GetResult {
    key: ContractKey,
    pub state: WrappedState,
    pub contract: Option<ContractContainer>,
}

impl TryFrom<GetOp> for GetResult {
    type Error = OpError;

    fn try_from(value: GetOp) -> Result<Self, Self::Error> {
        match value.result {
            Some(r) => Ok(r),
            _ => Err(OpError::UnexpectedOpState),
        }
    }
}

pub(crate) struct GetOp {
    pub id: Transaction,
    state: Option<GetState>,
    pub(super) result: Option<GetResult>,
    stats: Option<Box<GetStats>>,
    /// The address we received this operation's message from.
    /// Used for connection-based routing: responses are sent back to this address.
    upstream_addr: Option<std::net::SocketAddr>,
}

impl GetOp {
    pub(super) fn outcome(&self) -> OpOutcome<'_> {
        if let Some((
            GetResult {
                state, contract, ..
            },
            GetStats {
                next_peer: Some(target_peer),
                contract_location,
                first_response_time: Some((response_start, Some(response_end))),
                transfer_time: Some((transfer_start, Some(transfer_end))),
                ..
            },
        )) = self.result.as_ref().zip(self.stats.as_deref())
        {
            let payload_size = state.size()
                + contract
                    .as_ref()
                    .map(|c| c.data().len())
                    .unwrap_or_default();
            OpOutcome::ContractOpSuccess {
                target_peer,
                contract_location: *contract_location,
                payload_size,
                first_response_time: *response_end - *response_start,
                payload_transfer_time: *transfer_end - *transfer_start,
            }
        } else {
            OpOutcome::Incomplete
        }
    }

    /// Handle aborted outbound connections by reusing the existing retry logic.
    pub(crate) async fn handle_abort(self, op_manager: &OpManager) -> Result<(), OpError> {
        if let Some(GetState::AwaitingResponse {
            key,
            current_target: _,
            skip_list,
            ..
        }) = &self.state
        {
            // We synthesize an empty ReturnGet back to ourselves to reuse the existing
            // fallback path that tries the next candidate. The state stays
            // AwaitingResponse so the retry logic can pick up from the stored
            // alternatives/skip list.
            let return_msg = GetMsg::ReturnGet {
                id: self.id,
                key: *key,
                value: StoreResponse {
                    state: None,
                    contract: None,
                },
                target: op_manager.ring.connection_manager.own_location(),
                skip_list: skip_list.clone(),
            };

            op_manager
                .notify_op_change(NetMessage::from(return_msg), OpEnum::Get(self))
                .await?;
            return Err(OpError::StatePushed);
        }

        // If we weren't awaiting a response, just put the op back.
        // No retry needed; another handler may pick it up later.
        op_manager.push(self.id, OpEnum::Get(self)).await?;
        Ok(())
    }

    pub(super) fn finalized(&self) -> bool {
        self.result.is_some() && matches!(self.state, Some(GetState::Finished { .. }))
    }

    pub(super) fn to_host_result(&self) -> HostResult {
        match &self.result {
            Some(GetResult {
                key,
                state,
                contract,
            }) => Ok(HostResponse::ContractResponse(
                freenet_stdlib::client_api::ContractResponse::GetResponse {
                    key: *key,
                    contract: contract.clone(),
                    state: state.clone(),
                },
            )),
            None => Err(ErrorKind::OperationError {
                cause: "get didn't finish successfully".into(),
            }
            .into()),
        }
    }
}

impl Operation for GetOp {
    type Message = GetMsg;
    type Result = GetResult;

    async fn load_or_init<'a>(
        op_manager: &'a OpManager,
        msg: &'a Self::Message,
        source_addr: Option<std::net::SocketAddr>,
    ) -> Result<OpInitialization<Self>, OpError> {
        let tx = *msg.id();
        match op_manager.pop(msg.id()) {
            Ok(Some(OpEnum::Get(get_op))) => {
                Ok(OpInitialization {
                    op: get_op,
                    source_addr,
                })
                // was an existing operation, other peer messaged back
            }
            Ok(Some(op)) => {
                let _ = op_manager.push(tx, op).await;
                Err(OpError::OpNotPresent(tx))
            }
            Ok(None) => {
                // new request to get a value for a contract, initialize the machine
                // Look up the requester's PeerKeyLocation from the source address
                // This replaces the sender field that was previously embedded in messages
                let requester = source_addr.and_then(|addr| {
                    op_manager
                        .ring
                        .connection_manager
                        .get_peer_location_by_addr(addr)
                });
                Ok(OpInitialization {
                    op: Self {
                        state: Some(GetState::ReceivedRequest { requester }),
                        id: tx,
                        result: None,
                        stats: None, // don't care about stats in target peers
                        upstream_addr: source_addr, // Connection-based routing: store who sent us this request
                    },
                    source_addr,
                })
            }
            Err(err) => Err(err.into()),
        }
    }

    fn id(&self) -> &Transaction {
        &self.id
    }

    fn process_message<'a, NB: NetworkBridge>(
        self,
        _conn_manager: &'a mut NB,
        op_manager: &'a OpManager,
        input: &'a Self::Message,
        source_addr: Option<std::net::SocketAddr>,
    ) -> Pin<Box<dyn Future<Output = Result<OperationResult, OpError>> + Send + 'a>> {
        Box::pin(async move {
            #[allow(unused_assignments)]
            let mut return_msg = None;
            #[allow(unused_assignments)]
            let mut new_state = None;
            let mut result = None;
            let mut stats = self.stats;

            // Look up sender's PeerKeyLocation from source address for logging/routing
            // This replaces the sender field that was previously embedded in messages
            let sender_from_addr = source_addr.and_then(|addr| {
                op_manager
                    .ring
                    .connection_manager
                    .get_peer_location_by_addr(addr)
            });

            match input {
                GetMsg::RequestGet {
                    key,
                    id,
                    target,
                    fetch_contract,
                    skip_list,
                } => {
                    // Use sender_from_addr for logging (falls back to source_addr if lookup fails)
                    let sender_display = sender_from_addr
                        .as_ref()
                        .map(|s| s.to_string())
                        .unwrap_or_else(|| {
                            source_addr
                                .map(|a| a.to_string())
                                .unwrap_or_else(|| "unknown".to_string())
                        });
                    tracing::info!(
                        tx = %id,
                        %key,
                        target = %target,
                        sender = %sender_display,
                        fetch_contract = *fetch_contract,
                        skip = ?skip_list,
                        "GET: received RequestGet"
                    );

                    // Use sender_from_addr (looked up from source_addr) instead of message field
                    let Some(sender) = sender_from_addr.clone() else {
                        tracing::warn!(
                            tx = %id,
                            %key,
                            "GET: RequestGet without sender lookup - cannot process"
                        );
                        return Err(OpError::invalid_transition(self.id));
                    };

                    // Check if operation is already completed
                    if matches!(self.state, Some(GetState::Finished { .. })) {
                        tracing::debug!(
                            tx = %id,
                            "GET: RequestGet received for already completed operation, ignoring duplicate request"
                        );
                        // Return the operation in its current state
                        new_state = self.state;
                        return_msg = None;
                        result = self.result;
                    } else {
                        // Normal case: operation should be in ReceivedRequest or AwaitingResponse state
                        debug_assert!(matches!(
                            self.state,
                            Some(GetState::ReceivedRequest { .. })
                                | Some(GetState::AwaitingResponse { .. })
                        ));
                        tracing::debug!(
                            tx = %id,
                            %key,
                            target = %target,
                            "GET: RequestGet processing in state {:?}",
                            self.state
                        );

                        // Initialize stats for tracking the operation
                        stats = Some(Box::new(GetStats {
                            contract_location: Location::from(key),
                            next_peer: None,
                            transfer_time: None,
                            first_response_time: None,
                        }));

                        // First check if we have the contract locally before forwarding
                        let get_result = op_manager
                            .notify_contract_handler(ContractHandlerEvent::GetQuery {
                                key: *key,
                                return_contract_code: *fetch_contract,
                            })
                            .await;

                        let local_value = match get_result {
                            Ok(ContractHandlerEvent::GetResponse {
                                response:
                                    Ok(StoreResponse {
                                        state: Some(state),
                                        contract,
                                    }),
                                ..
                            }) => {
                                if *fetch_contract && contract.is_none() {
                                    tracing::debug!(
                                        tx = %id,
                                        %key,
                                    "GET: state available locally but contract code missing; continuing search"
                                    );
                                    None
                                } else {
                                    Some((state, contract))
                                }
                            }
                            _ => None,
                        };

                        if let Some((state, contract)) = local_value {
                            // Contract found locally!
                            tracing::info!(
                                tx = %id,
                                %key,
                                fetch_contract = *fetch_contract,
                                "GET: contract found locally in RequestGet handler"
                            );

                            // Check if this is a forwarded request or a local request
                            match &self.state {
                                Some(GetState::ReceivedRequest { requester })
                                    if requester.is_some() =>
                                {
                                    // This is a forwarded request - send result back to requester
                                    let requester = requester.clone().unwrap();
                                    tracing::debug!(tx = %id, "Returning contract {} to requester {}", key, requester);
                                    new_state = None;
                                    return_msg = Some(GetMsg::ReturnGet {
                                        id: *id,
                                        key: *key,
                                        value: StoreResponse {
                                            state: Some(state),
                                            contract,
                                        },
                                        target: requester,
                                        skip_list: skip_list.clone(),
                                    });
                                }
                                _ => {
                                    // This is the original requester (locally initiated request)
                                    new_state = Some(GetState::Finished { key: *key });
                                    return_msg = None;
                                    result = Some(GetResult {
                                        key: *key,
                                        state,
                                        contract,
                                    });
                                }
                            }
                        } else {
                            // Contract not found locally (or missing code), proceed with forwarding
                            tracing::debug!(
                                tx = %id,
                                %key,
                                "Contract not found locally (or missing code), forwarding to {}",
                                target
                            );

                            // Prepare skip list with own address
                            let own_loc = op_manager.ring.connection_manager.own_location();
                            let mut new_skip_list = skip_list.clone();
                            if let Some(addr) = own_loc.socket_addr() {
                                new_skip_list.insert(addr);
                            }

                            // Forward using standard routing helper
                            return try_forward_or_return(
                                *id,
                                *key,
                                (op_manager.ring.max_hops_to_live.max(1), *fetch_contract),
                                (target.clone(), sender.clone()),
                                new_skip_list,
                                op_manager,
                                stats,
                                self.upstream_addr,
                            )
                            .await;
                        }
                    }
                }
                GetMsg::SeekNode {
                    key,
                    id,
                    fetch_contract,
                    target,
                    htl,
                    skip_list,
                } => {
                    let ring_max_htl = op_manager.ring.max_hops_to_live.max(1);
                    let htl = (*htl).min(ring_max_htl);
                    let id = *id;
                    let key: ContractKey = *key;
                    let fetch_contract = *fetch_contract;
                    let this_peer = target.clone();

                    // Use sender_from_addr (looked up from source_addr) instead of message field
                    let Some(sender) = sender_from_addr.clone() else {
                        tracing::warn!(
                            tx = %id,
                            %key,
                            "GET: SeekNode without sender lookup - cannot process"
                        );
                        return Err(OpError::invalid_transition(self.id));
                    };

                    if htl == 0 {
                        let sender_display = sender.to_string();
                        tracing::warn!(
                            tx = %id,
                            %key,
                            sender = %sender_display,
                            "Dropping GET SeekNode with zero HTL"
                        );
                        return build_op_result(
                            id,
                            None,
                            Some(GetMsg::ReturnGet {
                                id,
                                key,
                                value: StoreResponse {
                                    state: None,
                                    contract: None,
                                },
                                target: sender.clone(),
                                skip_list: skip_list.clone(),
                            }),
                            None,
                            stats,
                            self.upstream_addr,
                        );
                    }

                    // Update stats with next peer
                    if let Some(s) = stats.as_mut() {
                        s.next_peer = Some(this_peer.clone());
                    }

                    // Update skip list with current peer address
                    let mut new_skip_list = skip_list.clone();
                    if let Some(addr) = this_peer.socket_addr() {
                        new_skip_list.insert(addr);
                    }

                    // Try to get contract from local storage
                    let get_result = op_manager
                        .notify_contract_handler(ContractHandlerEvent::GetQuery {
                            key,
                            return_contract_code: fetch_contract,
                        })
                        .await;

                    // Process get result
                    let local_value = match get_result {
                        Ok(ContractHandlerEvent::GetResponse {
                            response:
                                Ok(StoreResponse {
                                    state: Some(state),
                                    contract,
                                }),
                            ..
                        }) => {
                            if fetch_contract && contract.is_none() {
                                tracing::debug!(
                                    tx = %id,
                                    %key,
                                    %this_peer,
                                    "Contract state available but code missing @ peer {}, retrying",
                                    sender
                                );
                                None
                            } else {
                                Some((state, contract))
                            }
                        }
                        _ => None,
                    };

                    if let Some((state, contract)) = local_value {
                        tracing::debug!(tx = %id, "Contract {key} found @ peer {}", target);

                        match self.state {
                            Some(GetState::AwaitingResponse { requester, .. }) => {
                                if let Some(requester) = requester {
                                    // Forward contract to requester
                                    new_state = None;
                                    tracing::debug!(tx = %id, "Returning contract {} to {}", key, requester);
                                    return_msg = Some(GetMsg::ReturnGet {
                                        id,
                                        key,
                                        value: StoreResponse {
                                            state: Some(state),
                                            contract,
                                        },
                                        target: requester,
                                        skip_list: skip_list.clone(),
                                    });
                                } else {
                                    // Operation completed for original requester
                                    tracing::debug!(
                                        tx = %id,
                                        "Completed operation, get response received for contract {key}"
                                    );
                                    new_state = None;
                                    return_msg = None;
                                }
                            }
                            Some(GetState::ReceivedRequest { .. }) => {
                                // Return contract to sender
                                new_state = None;
                                tracing::debug!(tx = %id, "Returning contract {} to {}", key, sender);
                                return_msg = Some(GetMsg::ReturnGet {
                                    id,
                                    key,
                                    value: StoreResponse {
                                        state: Some(state),
                                        contract,
                                    },
                                    target: sender.clone(),
                                    skip_list: skip_list.clone(),
                                });
                            }
                            _ => return Err(OpError::invalid_transition(self.id)),
                        }
                    } else {
                        // Contract not found locally, try forwarding to other peers
                        tracing::debug!(
                            tx = %id,
                            %key,
                            %this_peer,
                            "Contract not found @ peer {}, retrying with other peers",
                            sender
                        );
                        return try_forward_or_return(
                            id,
                            key,
                            (htl, fetch_contract),
                            (this_peer, sender.clone()),
                            new_skip_list,
                            op_manager,
                            stats,
                            self.upstream_addr,
                        )
                        .await;
                    }
                }
                GetMsg::ReturnGet {
                    id,
                    key,
                    value: StoreResponse { state: None, .. },
                    target,
                    skip_list,
                } => {
                    let id = *id;
                    let key = *key;

                    // Use sender_from_addr for logging
                    let Some(sender) = sender_from_addr.clone() else {
                        tracing::warn!(
                            tx = %id,
                            %key,
                            "GET: ReturnGet without sender lookup - cannot process"
                        );
                        return Err(OpError::invalid_transition(self.id));
                    };

                    tracing::info!(
                        tx = %id,
                        %key,
                        from = %sender,
                        to = %target,
                        skip = ?skip_list,
                        "GET: ReturnGet received with empty value"
                    );
                    // Handle case where neither contract nor state was found
                    let this_peer = target;
                    tracing::warn!(
                        tx = %id,
                        %key,
                        %this_peer,
                        "Neither contract or contract value for contract found at peer {}, \
                        retrying with other peers",
                        sender
                    );

                    match self.state {
                        Some(GetState::AwaitingResponse {
                            fetch_contract,
                            retries,
                            requester,
                            current_hop,
                            subscribe,
                            mut tried_peers,
                            mut alternatives,
                            attempts_at_hop,
                            current_target: _,
                            skip_list,
                            ..
                        }) => {
                            // todo: register in the stats for the outcome of the op that failed to get a response from this peer

                            // Add the failed peer to tried list
                            if let Some(addr) = sender.socket_addr() {
                                tried_peers.insert(addr);
                            }

                            // First, check if we have alternatives at this hop level
                            if !alternatives.is_empty() && attempts_at_hop < DEFAULT_MAX_BREADTH {
                                // Try the next alternative
                                let next_target = alternatives.remove(0);

                                tracing::info!(
                                    tx = %id,
                                    %key,
                                    next_peer = %next_target,
                                    fetch_contract,
                                    attempts_at_hop = attempts_at_hop + 1,
                                    max_attempts = DEFAULT_MAX_BREADTH,
                                    tried = ?tried_peers,
                                    remaining_alternatives = ?alternatives,
                                    "Trying alternative peer at same hop level"
                                );

                                return_msg = Some(GetMsg::SeekNode {
                                    id,
                                    key,
                                    target: next_target.clone(),
                                    fetch_contract,
                                    htl: current_hop,
                                    skip_list: tried_peers.clone(),
                                });

                                // Update state with the new alternative being tried
                                if let Some(addr) = next_target.socket_addr() {
                                    tried_peers.insert(addr);
                                }
                                let updated_tried_peers = tried_peers.clone();
                                new_state = Some(GetState::AwaitingResponse {
                                    retries,
                                    fetch_contract,
                                    requester: requester.clone(),
                                    current_hop,
                                    subscribe,
                                    tried_peers: updated_tried_peers.clone(),
                                    alternatives,
                                    attempts_at_hop: attempts_at_hop + 1,
                                    key,
                                    current_target: next_target,
                                    // Preserve the accumulated skip_list so future candidate
                                    // selection still avoids already-specified peers; tried_peers
                                    // tracks attempts at this hop.
                                    skip_list: skip_list.clone(),
                                });
                            } else if retries < MAX_RETRIES {
                                // No more alternatives at this hop, try finding new peers
                                let mut new_skip_list = skip_list.clone();
                                new_skip_list.extend(tried_peers.clone());

                                // Get new candidates excluding all tried peers
                                let mut new_candidates =
                                    op_manager.ring.k_closest_potentially_caching(
                                        &key,
                                        &new_skip_list,
                                        DEFAULT_MAX_BREADTH,
                                    );

                                tracing::info!(
                                tx = %id,
                                %key,
                                new_candidates = ?new_candidates,
                                skip = ?new_skip_list,
                                hop = current_hop,
                                retries = retries + 1,
                                "GET seeking new candidates after exhausted alternatives"
                                );

                                if !new_candidates.is_empty() {
                                    // Try with the best new peer
                                    let target = new_candidates.remove(0);
                                    return_msg = Some(GetMsg::SeekNode {
                                        id,
                                        key,
                                        target: target.clone(),
                                        fetch_contract,
                                        htl: current_hop,
                                        skip_list: new_skip_list.clone(),
                                    });

                                    // Reset for new round of attempts
                                    let mut new_tried_peers = HashSet::new();
                                    if let Some(addr) = target.socket_addr() {
                                        new_tried_peers.insert(addr);
                                    }

                                    new_state = Some(GetState::AwaitingResponse {
                                        retries: retries + 1,
                                        fetch_contract,
                                        requester: requester.clone(),
                                        current_hop,
                                        subscribe,
                                        tried_peers: new_tried_peers,
                                        alternatives: new_candidates,
                                        attempts_at_hop: 1,
                                        key,
                                        current_target: target,
                                        skip_list: new_skip_list.clone(),
                                    });
                                } else if let Some(requester_peer) = requester.clone() {
                                    // No more peers to try, return failure to requester
                                    tracing::warn!(
                                        tx = %id,
                                        %key,
                                        %this_peer,
                                        target = %requester_peer,
                                        tried = ?tried_peers,
                                        skip = ?new_skip_list,
                                        "No other peers found while trying to get the contract, returning response to requester"
                                    );
                                    return_msg = Some(GetMsg::ReturnGet {
                                        id,
                                        key,
                                        value: StoreResponse {
                                            state: None,
                                            contract: None,
                                        },
                                        target: requester_peer,
                                        skip_list: new_skip_list.clone(),
                                    });
                                } else {
                                    // Original requester, operation failed
                                    tracing::error!(
                                                            tx = %id,
                                    %key,
                                    tried = ?tried_peers,
                                    skip = ?skip_list,
                                    "Failed getting a value for contract {}, reached max retries",
                                    key
                                                        );
                                    return_msg = None;
                                    new_state = None;
                                    result = Some(GetResult {
                                        key,
                                        state: WrappedState::new(vec![]),
                                        contract: None,
                                    });
                                }
                            } else {
                                // Max retries reached
                                tracing::error!(
                                    tx = %id,
                                    "Failed getting a value for contract {}, reached max retries",
                                    key
                                );

                                if let Some(requester_peer) = requester.clone() {
                                    // Return failure to requester
                                    tracing::warn!(
                                        tx = %id,
                                        %key,
                                        %this_peer,
                                        target = %requester_peer,
                                        tried = ?tried_peers,
                                        skip = ?skip_list,
                                        "No other peers found while trying to get the contract, returning response to requester"
                                    );
                                    return_msg = Some(GetMsg::ReturnGet {
                                        id,
                                        key,
                                        value: StoreResponse {
                                            state: None,
                                            contract: None,
                                        },
                                        target: requester_peer,
                                        skip_list: skip_list.clone(),
                                    });
                                    new_state = None;
                                } else {
                                    // Original requester, operation failed
                                    tracing::error!(
                                        tx = %id,
                                        "Failed getting a value for contract {}, reached max retries",
                                        key
                                    );
                                    return_msg = None;
                                    new_state = None;
                                    result = Some(GetResult {
                                        key,
                                        state: WrappedState::new(vec![]),
                                        contract: None,
                                    });
                                }
                            }
                        }
                        Some(GetState::ReceivedRequest { .. }) => {
                            // Return failure to sender
                            tracing::debug!(tx = %id, "Returning contract {} to {}", key, sender);
                            new_state = None;
                            return_msg = Some(GetMsg::ReturnGet {
                                id,
                                key,
                                value: StoreResponse {
                                    state: None,
                                    contract: None,
                                },
                                target: sender.clone(),
                                skip_list: skip_list.clone(),
                            });
                        }
                        _ => return Err(OpError::invalid_transition(self.id)),
                    };
                }
                GetMsg::ReturnGet {
                    id,
                    key,
                    value:
                        StoreResponse {
                            state: Some(value),
                            contract,
                        },
                    target: _,
                    skip_list,
                } => {
                    let id = *id;
                    let key = *key;

                    // Use sender_from_addr for logging
                    let Some(sender) = sender_from_addr.clone() else {
                        tracing::warn!(
                            tx = %id,
                            %key,
                            "GET: ReturnGet without sender lookup - cannot process"
                        );
                        return Err(OpError::invalid_transition(self.id));
                    };

                    tracing::info!(tx = %id, %key, "Received get response with state: {:?}", self.state.as_ref().unwrap());

                    // Check if contract is required
                    let require_contract = matches!(
                        self.state,
                        Some(GetState::AwaitingResponse {
                            fetch_contract: true,
                            ..
                        })
                    );

                    // Get requester from current state
                    let requester = if let Some(GetState::AwaitingResponse { requester, .. }) =
                        self.state.as_ref()
                    {
                        requester.clone()
                    } else {
                        return Err(OpError::UnexpectedOpState);
                    };

                    // Handle case where contract is required but not provided
                    if require_contract && contract.is_none() {
                        if let Some(requester) = requester {
                            // no contract, consider this like an error ignoring the incoming update value
                            tracing::warn!(
                                tx = %id,
                                "Contract not received from peer {} while required",
                                sender
                            );

                            let mut new_skip_list = skip_list.clone();
                            if let Some(addr) = sender.socket_addr() {
                                new_skip_list.insert(addr);
                            }

                            tracing::warn!(
                                tx = %id,
                                %key,
                                at = %sender,
                                target = %requester,
                                "Contract not received while required, returning response to requester",
                            );

                            // Forward error to requester
                            op_manager
                                .notify_op_change(
                                    NetMessage::from(GetMsg::ReturnGet {
                                        id,
                                        key,
                                        value: StoreResponse {
                                            state: None,
                                            contract: None,
                                        },
                                        target: requester.clone(),
                                        skip_list: new_skip_list,
                                    }),
                                    OpEnum::Get(GetOp {
                                        id,
                                        state: self.state,
                                        result: None,
                                        stats,
                                        upstream_addr: self.upstream_addr,
                                    }),
                                )
                                .await?;
                            return Err(OpError::StatePushed);
                        }
                    }

                    // Check if this is the original requester
                    let is_original_requester = matches!(
                        self.state,
                        Some(GetState::AwaitingResponse {
                            requester: None,
                            ..
                        })
                    );

                    // Check if subscription was requested
                    let subscribe_requested =
                        if let Some(GetState::AwaitingResponse { subscribe, .. }) = &self.state {
                            *subscribe
                        } else {
                            false
                        };

                    // Always cache contracts we encounter - LRU will handle eviction
                    let should_put = true;

                    // Put contract locally if needed
                    if should_put {
                        // First check if the local state matches the incoming state
                        // to avoid triggering validation errors in contracts that implement
                        // idempotency checks in their update_state() method (issue #2018)
                        let local_state = op_manager
                            .notify_contract_handler(ContractHandlerEvent::GetQuery {
                                key,
                                return_contract_code: false,
                            })
                            .await;

                        let state_matches = match local_state {
                            Ok(ContractHandlerEvent::GetResponse {
                                response:
                                    Ok(StoreResponse {
                                        state: Some(local), ..
                                    }),
                                ..
                            }) => {
                                // Compare the actual state bytes
                                local.as_ref() == value.as_ref()
                            }
                            _ => false, // No local state or error - we should try to cache
                        };

                        if state_matches {
                            tracing::debug!(
                                tx = %id,
                                %key,
                                "Local state matches network state, skipping redundant cache"
                            );
                            // State already cached and identical, mark as seeded if needed
                            if !op_manager.ring.is_seeding_contract(&key) {
                                tracing::debug!(tx = %id, %key, "Marking contract as seeded");
<<<<<<< HEAD
                                op_manager.ring.record_get_access(key, value.size() as u64);
=======
                                op_manager.ring.seed_contract(key);
                                super::announce_contract_cached(op_manager, &key).await;
>>>>>>> 30854f17
                                let child_tx =
                                    super::start_subscription_request(op_manager, id, key);
                                tracing::debug!(tx = %id, %child_tx, "started subscription as child operation");
                            }
                        } else {
                            tracing::debug!(tx = %id, %key, %is_original_requester, %subscribe_requested, "Putting contract at executor - state differs from local cache");
                            let res = op_manager
                                .notify_contract_handler(ContractHandlerEvent::PutQuery {
                                    key,
                                    state: value.clone(),
                                    related_contracts: RelatedContracts::default(), // fixme: i think we need to get the related contracts so the final put is ok
                                    contract: contract.clone(),
                                })
                                .await?;

                            match res {
                                ContractHandlerEvent::PutResponse { new_value: Ok(_) } => {
                                    tracing::debug!(tx = %id, %key, "Contract put at executor");
                                    let is_subscribed_contract =
                                        op_manager.ring.is_seeding_contract(&key);

                                    // Start subscription if not already seeding
                                    if !is_subscribed_contract {
                                        tracing::debug!(tx = %id, %key, peer = ?op_manager.ring.connection_manager.get_own_addr(), "Contract not cached @ peer, caching");
<<<<<<< HEAD
                                        op_manager.ring.record_get_access(key, value.size() as u64);
=======
                                        op_manager.ring.seed_contract(key);
                                        super::announce_contract_cached(op_manager, &key).await;
>>>>>>> 30854f17

                                        let child_tx =
                                            super::start_subscription_request(op_manager, id, key);
                                        tracing::debug!(tx = %id, %child_tx, "started subscription as child operation");
                                    }
                                }
                                ContractHandlerEvent::PutResponse {
                                    new_value: Err(err),
                                } => {
                                    // Local caching failed, but GET operation succeeded
                                    // Log warning and continue - caching is an optimization, not required
                                    tracing::warn!(
                                        tx = %id,
                                        %key,
                                        error = %err,
                                        %is_original_requester,
                                        "Failed to cache contract locally during GET - continuing with operation"
                                    );
                                    // Don't return error - the GET succeeded, caching is optional
                                    // Continue to process the GET result below
                                }
                                _ => unreachable!(
                                    "PutQuery from Get operation should always return PutResponse"
                                ),
                            }
                        }
                    }

                    // Process based on current state
                    match self.state {
                        Some(GetState::AwaitingResponse {
                            requester: None, ..
                        }) => {
                            // Original requester, operation completed successfully
                            tracing::info!(tx = %id, %key, "Get response received for contract at original requester");
                            new_state = Some(GetState::Finished { key });
                            return_msg = None;
                            result = Some(GetResult {
                                key,
                                state: value.clone(),
                                contract: contract.clone(),
                            });
                        }
                        Some(GetState::AwaitingResponse {
                            requester: Some(requester),
                            ..
                        }) => {
                            // Forward response to requester
                            tracing::info!(tx = %id, %key, "Get response received for contract at hop peer");
                            new_state = None;
                            return_msg = Some(GetMsg::ReturnGet {
                                id,
                                key,
                                value: StoreResponse {
                                    state: Some(value.clone()),
                                    contract: contract.clone(),
                                },
                                target: requester.clone(),
                                skip_list: skip_list.clone(),
                            });
                            tracing::debug!(tx = %id, %key, target = %requester, "Returning contract to requester");
                            result = Some(GetResult {
                                key,
                                state: value.clone(),
                                contract: contract.clone(),
                            });
                        }
                        Some(GetState::ReceivedRequest { .. }) => {
                            // Return response to sender
                            tracing::info!(tx = %id, "Returning contract {} to {}", key, sender);
                            new_state = None;
                            return_msg = Some(GetMsg::ReturnGet {
                                id,
                                key,
                                value: StoreResponse {
                                    state: Some(value.clone()),
                                    contract: contract.clone(),
                                },
                                target: sender.clone(),
                                skip_list: skip_list.clone(),
                            });
                        }
                        Some(other) => {
                            return Err(OpError::invalid_transition_with_state(
                                self.id,
                                Box::new(other),
                            ))
                        }
                        None => return Err(OpError::invalid_transition(self.id)),
                    };
                }
            }

            build_op_result(
                self.id,
                new_state,
                return_msg,
                result,
                stats,
                self.upstream_addr,
            )
        })
    }
}

fn build_op_result(
    id: Transaction,
    state: Option<GetState>,
    msg: Option<GetMsg>,
    result: Option<GetResult>,
    stats: Option<Box<GetStats>>,
    upstream_addr: Option<std::net::SocketAddr>,
) -> Result<OperationResult, OpError> {
    // For response messages (ReturnGet), use upstream_addr directly for routing.
    // This is more reliable than extracting from the message's target field, which
    // may have been looked up from connection_manager (subject to race conditions).
    // For forward messages (SeekNode, RequestGet), use the message's target.
    let target_addr = match &msg {
        Some(GetMsg::ReturnGet { .. }) => upstream_addr,
        _ => msg.as_ref().and_then(|m| m.target_addr()),
    };

    let output_op = state.map(|state| GetOp {
        id,
        state: Some(state),
        result,
        stats,
        upstream_addr,
    });
    Ok(OperationResult {
        return_msg: msg.map(NetMessage::from),
        target_addr,
        state: output_op.map(OpEnum::Get),
    })
}

#[allow(clippy::too_many_arguments)]
async fn try_forward_or_return(
    id: Transaction,
    key: ContractKey,
    (htl, fetch_contract): (usize, bool),
    (this_peer, sender): (PeerKeyLocation, PeerKeyLocation),
    skip_list: HashSet<std::net::SocketAddr>,
    op_manager: &OpManager,
    stats: Option<Box<GetStats>>,
    upstream_addr: Option<std::net::SocketAddr>,
) -> Result<OperationResult, OpError> {
    tracing::warn!(
        tx = %id,
        %key,
        this_peer = %this_peer,
        "Contract not found while processing a get request",
    );

    let mut new_skip_list = skip_list.clone();
    if let Some(addr) = this_peer.socket_addr() {
        new_skip_list.insert(addr);
    }

    let new_htl = htl.saturating_sub(1);

    let (new_target, alternatives) = if new_htl == 0 {
        tracing::warn!(
            tx = %id,
            sender = %sender,
            "The maximum hops have been exceeded, sending response back to the node",
        );
        (None, vec![])
    } else {
        let mut candidates = op_manager.ring.k_closest_potentially_caching(
            &key,
            &new_skip_list,
            DEFAULT_MAX_BREADTH,
        );

        if candidates.is_empty() {
            tracing::warn!(
                tx = %id,
                %key,
                this_peer = %this_peer,
                "No other peers found while trying to get the contract",
            );
            (None, vec![])
        } else {
            let target = candidates.remove(0);
            (Some(target), candidates)
        }
    };

    if let Some(target) = new_target {
        tracing::debug!(
            tx = %id,
            "Forwarding get request to {}",
            target
        );
        let mut tried_peers = HashSet::new();
        if let Some(addr) = target.socket_addr() {
            tried_peers.insert(addr);
        }

        build_op_result(
            id,
            Some(GetState::AwaitingResponse {
                key,
                requester: Some(sender),
                retries: 0,
                fetch_contract,
                current_hop: new_htl,
                subscribe: false,
                current_target: target.clone(),
                tried_peers,
                alternatives,
                attempts_at_hop: 1,
                skip_list: new_skip_list.clone(),
            }),
            Some(GetMsg::SeekNode {
                id,
                key,
                fetch_contract,
                target,
                htl: new_htl,
                skip_list: new_skip_list,
            }),
            None,
            stats,
            upstream_addr,
        )
    } else {
        tracing::debug!(
            tx = %id,
            "Cannot find any other peers to forward the get request to, returning get response to {}",
            sender
        );

        build_op_result(
            id,
            None,
            Some(GetMsg::ReturnGet {
                key,
                id,
                value: StoreResponse {
                    state: None,
                    contract: None,
                },
                target: sender,
                skip_list: new_skip_list,
            }),
            None,
            stats,
            upstream_addr,
        )
    }
}

impl IsOperationCompleted for GetOp {
    fn is_completed(&self) -> bool {
        matches!(self.state, Some(GetState::Finished { .. }))
    }
}

mod messages {
    use std::{borrow::Borrow, fmt::Display};

    use serde::{Deserialize, Serialize};

    use super::*;

    #[derive(Debug, Serialize, Deserialize, Clone)]
    pub(crate) enum GetMsg {
        RequestGet {
            id: Transaction,
            target: PeerKeyLocation,
            key: ContractKey,
            fetch_contract: bool,
            skip_list: HashSet<std::net::SocketAddr>,
        },
        SeekNode {
            id: Transaction,
            key: ContractKey,
            fetch_contract: bool,
            target: PeerKeyLocation,
            htl: usize,
            skip_list: HashSet<std::net::SocketAddr>,
        },
        ReturnGet {
            id: Transaction,
            key: ContractKey,
            value: StoreResponse,
            target: PeerKeyLocation,
            skip_list: HashSet<std::net::SocketAddr>,
        },
    }

    impl InnerMessage for GetMsg {
        fn id(&self) -> &Transaction {
            match self {
                Self::RequestGet { id, .. } => id,
                Self::SeekNode { id, .. } => id,
                Self::ReturnGet { id, .. } => id,
            }
        }

        fn target(&self) -> Option<impl Borrow<PeerKeyLocation>> {
            match self {
                Self::SeekNode { target, .. } => Some(target),
                Self::RequestGet { target, .. } => Some(target),
                Self::ReturnGet { target, .. } => Some(target),
            }
        }

        fn requested_location(&self) -> Option<Location> {
            match self {
                GetMsg::RequestGet { key, .. } => Some(Location::from(key.id())),
                GetMsg::SeekNode { key, .. } => Some(Location::from(key.id())),
                GetMsg::ReturnGet { key, .. } => Some(Location::from(key.id())),
            }
        }
    }

    impl GetMsg {
        // sender() method removed - use connection-based routing via upstream_addr instead

        /// Returns the socket address of the target peer for routing.
        /// Used by OperationResult to determine where to send the message.
        pub fn target_addr(&self) -> Option<std::net::SocketAddr> {
            match self {
                Self::RequestGet { target, .. }
                | Self::SeekNode { target, .. }
                | Self::ReturnGet { target, .. } => target.socket_addr(),
            }
        }
    }

    impl Display for GetMsg {
        fn fmt(&self, f: &mut std::fmt::Formatter<'_>) -> std::fmt::Result {
            let id = self.id();
            match self {
                Self::RequestGet { .. } => write!(f, "RequestGet(id: {id})"),
                Self::SeekNode { .. } => write!(f, "SeekNode(id: {id})"),
                Self::ReturnGet { .. } => write!(f, "ReturnGet(id: {id})"),
            }
        }
    }
}

#[cfg(test)]
mod tests {
    use super::*;
    use crate::message::Transaction;
    use crate::operations::test_utils::{make_contract_key, make_peer};
    use std::collections::HashSet;

    fn make_get_op(state: Option<GetState>, result: Option<GetResult>) -> GetOp {
        GetOp {
            id: Transaction::new::<GetMsg>(),
            state,
            result,
            stats: None,
            upstream_addr: None,
        }
    }

    // Tests for finalized() method
    #[test]
    fn get_op_finalized_when_finished_with_result() {
        let key = make_contract_key(1);
        let result = GetResult {
            key,
            state: WrappedState::new(vec![1, 2, 3]),
            contract: None,
        };
        let op = make_get_op(Some(GetState::Finished { key }), Some(result));
        assert!(
            op.finalized(),
            "GetOp should be finalized when state is Finished and result is present"
        );
    }

    #[test]
    fn get_op_not_finalized_when_finished_without_result() {
        let key = make_contract_key(1);
        let op = make_get_op(Some(GetState::Finished { key }), None);
        assert!(
            !op.finalized(),
            "GetOp should not be finalized when state is Finished but result is None"
        );
    }

    #[test]
    fn get_op_not_finalized_when_received_request() {
        let op = make_get_op(Some(GetState::ReceivedRequest { requester: None }), None);
        assert!(
            !op.finalized(),
            "GetOp should not be finalized in ReceivedRequest state"
        );
    }

    #[test]
    fn get_op_not_finalized_when_state_is_none() {
        let op = make_get_op(None, None);
        assert!(
            !op.finalized(),
            "GetOp should not be finalized when state is None"
        );
    }

    // Tests for to_host_result() method
    #[test]
    fn get_op_to_host_result_success_when_result_present() {
        let key = make_contract_key(1);
        let state_data = WrappedState::new(vec![1, 2, 3]);
        let result = GetResult {
            key,
            state: state_data.clone(),
            contract: None,
        };
        let op = make_get_op(Some(GetState::Finished { key }), Some(result));
        let host_result = op.to_host_result();

        assert!(
            host_result.is_ok(),
            "to_host_result should return Ok when result is present"
        );

        if let Ok(HostResponse::ContractResponse(
            freenet_stdlib::client_api::ContractResponse::GetResponse {
                key: returned_key,
                state: returned_state,
                ..
            },
        )) = host_result
        {
            assert_eq!(returned_key, key, "Returned key should match");
            assert_eq!(returned_state, state_data, "Returned state should match");
        } else {
            panic!("Expected GetResponse");
        }
    }

    #[test]
    fn get_op_to_host_result_error_when_no_result() {
        let op = make_get_op(Some(GetState::ReceivedRequest { requester: None }), None);
        let result = op.to_host_result();
        assert!(
            result.is_err(),
            "to_host_result should return Err when result is None"
        );
    }

    // Tests for outcome() method - partial coverage since full stats require complex setup
    #[test]
    fn get_op_outcome_incomplete_without_stats() {
        let key = make_contract_key(1);
        let result = GetResult {
            key,
            state: WrappedState::new(vec![]),
            contract: None,
        };
        let op = make_get_op(Some(GetState::Finished { key }), Some(result));
        let outcome = op.outcome();

        assert!(matches!(outcome, OpOutcome::Incomplete));
    }

    // Tests for GetMsg helper methods
    #[test]
    fn get_msg_target_addr_returns_socket_for_request_get() {
        let target = make_peer(5000);
        let msg = GetMsg::RequestGet {
            id: Transaction::new::<GetMsg>(),
            target: target.clone(),
            key: make_contract_key(1),
            fetch_contract: false,
            skip_list: HashSet::new(),
        };
        assert_eq!(
            msg.target_addr(),
            target.socket_addr(),
            "target_addr should return target's socket address for RequestGet"
        );
    }

    #[test]
    fn get_msg_target_addr_returns_socket_for_return_get() {
        let target = make_peer(6000);
        let msg = GetMsg::ReturnGet {
            id: Transaction::new::<GetMsg>(),
            key: make_contract_key(1),
            value: StoreResponse {
                state: None,
                contract: None,
            },
            target: target.clone(),
            skip_list: HashSet::new(),
        };
        assert_eq!(
            msg.target_addr(),
            target.socket_addr(),
            "target_addr should return target's socket address for ReturnGet"
        );
    }

    #[test]
    fn get_msg_id_returns_transaction() {
        let tx = Transaction::new::<GetMsg>();
        let msg = GetMsg::RequestGet {
            id: tx,
            target: make_peer(5000),
            key: make_contract_key(1),
            fetch_contract: false,
            skip_list: HashSet::new(),
        };
        assert_eq!(*msg.id(), tx, "id() should return the transaction ID");
    }

    #[test]
    fn get_msg_display_formats_correctly() {
        let tx = Transaction::new::<GetMsg>();
        let msg = GetMsg::SeekNode {
            id: tx,
            key: make_contract_key(1),
            fetch_contract: false,
            target: make_peer(5000),
            htl: 5,
            skip_list: HashSet::new(),
        };
        let display = format!("{}", msg);
        assert!(
            display.contains("SeekNode"),
            "Display should contain message type name"
        );
    }

    // Tests for GetState Display
    #[test]
    fn get_state_display_received_request() {
        let state = GetState::ReceivedRequest { requester: None };
        let display = format!("{}", state);
        assert!(
            display.contains("ReceivedRequest"),
            "Display should contain state name"
        );
    }

    #[test]
    fn get_state_display_finished() {
        let state = GetState::Finished {
            key: make_contract_key(1),
        };
        let display = format!("{}", state);
        assert!(
            display.contains("Finished"),
            "Display should contain state name"
        );
    }
}<|MERGE_RESOLUTION|>--- conflicted
+++ resolved
@@ -1273,12 +1273,8 @@
                             // State already cached and identical, mark as seeded if needed
                             if !op_manager.ring.is_seeding_contract(&key) {
                                 tracing::debug!(tx = %id, %key, "Marking contract as seeded");
-<<<<<<< HEAD
                                 op_manager.ring.record_get_access(key, value.size() as u64);
-=======
-                                op_manager.ring.seed_contract(key);
                                 super::announce_contract_cached(op_manager, &key).await;
->>>>>>> 30854f17
                                 let child_tx =
                                     super::start_subscription_request(op_manager, id, key);
                                 tracing::debug!(tx = %id, %child_tx, "started subscription as child operation");
@@ -1303,12 +1299,8 @@
                                     // Start subscription if not already seeding
                                     if !is_subscribed_contract {
                                         tracing::debug!(tx = %id, %key, peer = ?op_manager.ring.connection_manager.get_own_addr(), "Contract not cached @ peer, caching");
-<<<<<<< HEAD
                                         op_manager.ring.record_get_access(key, value.size() as u64);
-=======
-                                        op_manager.ring.seed_contract(key);
                                         super::announce_contract_cached(op_manager, &key).await;
->>>>>>> 30854f17
 
                                         let child_tx =
                                             super::start_subscription_request(op_manager, id, key);
