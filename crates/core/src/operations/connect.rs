//! Operation which seeks new connections in the ring.
use std::borrow::Borrow;
use std::collections::HashSet;
use std::pin::Pin;
use std::sync::Arc;
use std::time::Duration;

use freenet_stdlib::client_api::HostResponse;
use futures::Future;

use super::{OpError, OpInitialization, OpOutcome, Operation, OperationResult};
use crate::client_events::HostResult;
use crate::dev_tool::Location;
use crate::message::NetMessageV1;
use crate::node::ConnectionError;
use crate::ring::Ring;
use crate::transport::TransportPublicKey;
use crate::{
    message::{InnerMessage, NetMessage, Transaction},
    node::{NetworkBridge, OpManager, PeerId},
    operations::OpEnum,
    ring::PeerKeyLocation,
    util::ExponentialBackoff,
};

pub(crate) use self::messages::{ConnectMsg, ConnectRequest, ConnectResponse};

#[derive(Debug)]
pub(crate) struct ConnectOp {
    id: Transaction,
    state: Option<ConnectState>,
    pub gateway: Option<Box<PeerKeyLocation>>,
    /// keeps track of the number of retries and applies an exponential backoff cooldown period
    pub backoff: Option<ExponentialBackoff>,
}

impl ConnectOp {
    pub fn has_backoff(&self) -> bool {
        self.backoff.is_some()
    }

    pub(super) fn outcome(&self) -> OpOutcome {
        OpOutcome::Irrelevant
    }

    pub(super) fn finalized(&self) -> bool {
        matches!(self.state, Some(ConnectState::Connected))
    }

    pub(super) fn to_host_result(&self) -> HostResult {
        // this should't ever be called since clients can't request explicit connects
        Ok(HostResponse::Ok)
    }
}

/// Not really used since client requests will never interact with this directly.
pub(crate) struct ConnectResult {}

impl TryFrom<ConnectOp> for ConnectResult {
    type Error = OpError;

    fn try_from(_value: ConnectOp) -> Result<Self, Self::Error> {
        Ok(Self {})
    }
}

impl Operation for ConnectOp {
    type Message = ConnectMsg;
    type Result = ConnectResult;

    async fn load_or_init<'a>(
        op_manager: &'a OpManager,
        msg: &'a Self::Message,
    ) -> Result<OpInitialization<Self>, OpError> {
        let sender;
        let tx = *msg.id();
        match op_manager.pop(msg.id()) {
            Ok(Some(OpEnum::Connect(connect_op))) => {
                sender = msg.sender().cloned();
                // was an existing operation, the other peer messaged back
                Ok(OpInitialization {
                    op: *connect_op,
                    sender,
                })
            }
            Ok(Some(op)) => {
                let _ = op_manager.push(tx, op).await;
                Err(OpError::OpNotPresent(tx))
            }
            Ok(None) => {
                let gateway = if !matches!(
                    msg,
                    ConnectMsg::Request {
                        msg: ConnectRequest::FindOptimalPeer { .. },
                        ..
                    }
                ) {
                    Some(Box::new(op_manager.ring.own_location()))
                } else {
                    None
                };
                // new request to join this node, initialize the state
                Ok(OpInitialization {
                    op: Self {
                        id: tx,
                        state: Some(ConnectState::Initializing),
                        backoff: None,
                        gateway,
                    },
                    sender: None,
                })
            }
            Err(err) => {
                #[cfg(debug_assertions)]
                if matches!(err, crate::node::OpNotAvailable::Completed) {
                    let target = msg.target();
<<<<<<< HEAD
                    tracing::warn!(%tx, peer = ?target.as_ref().map(|b| b.borrow()), "filtered");
=======
                    let target = target.as_ref().map(|b| b.borrow());
                    tracing::warn!(%tx, peer = ?target, "filtered");
>>>>>>> a995c3a0
                }
                Err(err.into())
            }
        }
    }

    fn id(&self) -> &Transaction {
        &self.id
    }

    fn process_message<'a, NB: NetworkBridge>(
        mut self,
        network_bridge: &'a mut NB,
        op_manager: &'a OpManager,
        input: &'a Self::Message,
    ) -> Pin<Box<dyn Future<Output = Result<OperationResult, OpError>> + Send + 'a>> {
        Box::pin(async move {
            let return_msg;
            let new_state;

            match input {
                ConnectMsg::Request {
                    msg:
                        ConnectRequest::FindOptimalPeer {
                            query_target,
                            ideal_location,
                            joiner,
                            max_hops_to_live,
                            skip_list,
                        },
                    id,
                } => {
                    let own_loc = op_manager.ring.own_location();
                    let PeerKeyLocation {
                        peer: this_peer,
                        location: Some(_),
                    } = &own_loc
                    else {
                        return Err(OpError::RingError(crate::ring::RingError::NoLocation));
                    };
                    let mut skip_list = skip_list.clone();
                    skip_list.push(query_target.peer.clone());
                    if this_peer == &query_target.peer {
                        // this peer should be the original target queries
                        tracing::debug!(
                            tx = %id,
                            query_target = %query_target.peer,
                            joiner = %joiner.peer,
                            "Got queried for new connections from joiner",
                        );
                        if let Some(desirable_peer) = op_manager
                            .ring
                            .closest_to_location(*ideal_location, &[joiner.peer.clone()])
                        {
                            tracing::debug!(
                                tx = %id,
                                query_target = %query_target.peer,
                                joiner = %joiner.peer,
                                desirable_peer = %desirable_peer.peer,
                                "Found a desirable peer to connect to",
                            );
                            let msg = ConnectMsg::Request {
                                id: *id,
                                msg: ConnectRequest::CheckConnectivity {
                                    sender: own_loc.clone(),
                                    joiner: joiner.clone(),
                                    hops_to_live: *max_hops_to_live,
                                    max_hops_to_live: *max_hops_to_live,
                                    skip_list,
                                },
                            };
                            network_bridge
                                .send(&desirable_peer.peer, msg.into())
                                .await?;
                            return_msg = None;
                            new_state = Some(ConnectState::AwaitingConnectionAcquisition {});
                        } else {
                            tracing::debug!(
                                tx = %id,
                                query_target = %query_target.peer,
                                joiner = %joiner.peer,
                                "No desirable peer found to connect to",
                            );
                            return_msg = None;
                            new_state = None;
                        }
                    } else {
                        // this peer is the one establishing connections
                        tracing::debug!(
                            tx = %id,
                            query_target = %query_target.peer,
                            this_peer = %joiner.peer,
                            "Querying the query target for new connections",
                        );
                        debug_assert_eq!(this_peer, &joiner.peer);
                        new_state = Some(ConnectState::AwaitingNewConnection(NewConnectionInfo {
                            remaining_connetions: *max_hops_to_live,
                        }));
                        let msg = ConnectMsg::Request {
                            id: *id,
                            msg: ConnectRequest::FindOptimalPeer {
                                query_target: query_target.clone(),
                                ideal_location: *ideal_location,
                                joiner: joiner.clone(),
                                max_hops_to_live: *max_hops_to_live,
                                skip_list,
                            },
                        };
                        network_bridge.send(&query_target.peer, msg.into()).await?;
                        return_msg = None;
                    }
                }
                ConnectMsg::Request {
                    id,
                    msg:
                        ConnectRequest::StartJoinReq {
                            joiner,
                            hops_to_live,
                            skip_list, //
                            ..
                        },
                } => {
                    let joiner: PeerId = joiner
                        .clone()
                        .expect("should be already set at the p2p bridge level");
                    let this_peer = op_manager.ring.own_location();
                    let assigned_location = Location::random();

                    let new_peer_loc = PeerKeyLocation {
                        location: Some(assigned_location),
                        peer: joiner.clone(),
                    };

                    let accepted = op_manager
                        .ring
                        .should_accept(assigned_location, Some(&joiner));

                    if let Some(updated_state) = forward_conn(
                        *id,
                        &op_manager.ring,
                        network_bridge,
                        (new_peer_loc.clone(), new_peer_loc.clone()),
                        *hops_to_live,
                        accepted, // gateway always accept the first connection
                        skip_list.clone(),
                    )
                    .await?
                    {
                        new_state = Some(updated_state);
                    } else {
                        new_state = None;
                    }

                    if accepted {
                        op_manager
                            .ring
                            .add_connection(assigned_location, joiner.clone())
                            .await;
                        tracing::debug!(tx = %id, at = %this_peer.peer, %joiner, "Accepting connection");
                    } else {
                        tracing::debug!(tx = %id, at = %this_peer.peer, %joiner, "Rejecting connection");
                    }

                    return_msg = Some(ConnectMsg::Response {
                        id: *id,
                        sender: this_peer.clone(),
                        target: new_peer_loc.clone(),
                        msg: ConnectResponse::AcceptedBy {
                            accepted,
                            acceptor: this_peer.clone(),
                            joiner: joiner.clone(),
                        },
                    });
                }
                ConnectMsg::Request {
                    id,
                    msg:
                        ConnectRequest::CheckConnectivity {
                            sender,
                            joiner,
                            hops_to_live,
                            skip_list,
                            ..
                        },
                } => {
                    let this_peer = op_manager.ring.own_location();
                    let joiner_loc = joiner
                        .location
                        .expect("should be already set at the p2p bridge level");

                    tracing::debug!(
                        tx = %id,
                        at = %this_peer.peer,
                        hops_to_live = %hops_to_live,
                        joiner = %joiner,
                        "Checking connectivity request received"
                    );

                    let should_accept = if op_manager
                        .ring
                        .should_accept(joiner_loc, Some(&joiner.peer))
                    {
                        tracing::debug!(tx = %id, %joiner, "Accepting connection from");
                        op_manager
                            .ring
                            .add_connection(joiner_loc, joiner.peer.clone())
                            .await;

                        true
                    } else {
                        tracing::debug!(tx = %id, at = %this_peer.peer, from = %joiner, "Rejecting connection");
                        false
                    };

                    if let Some(updated_state) = forward_conn(
                        *id,
                        &op_manager.ring,
                        network_bridge,
                        (sender.clone(), joiner.clone()),
                        *hops_to_live,
                        should_accept,
                        skip_list.clone(),
                    )
                    .await?
                    {
                        new_state = Some(updated_state);
                    } else {
                        tracing::debug!(tx = %id, at = %this_peer.peer, "Rejecting connection from {:?}", joiner);
                        new_state = None
                    }

                    let response = ConnectResponse::AcceptedBy {
                        accepted: should_accept,
                        acceptor: this_peer.clone(),
                        joiner: joiner.peer.clone(),
                    };

                    return_msg = Some(ConnectMsg::Response {
                        id: *id,
                        sender: this_peer.clone(),
                        msg: response,
                        target: sender.clone(),
                    });
                }
                ConnectMsg::Response {
                    id,
                    sender,
                    target,
                    msg:
                        ConnectResponse::AcceptedBy {
                            accepted,
                            acceptor,
                            joiner,
                        },
                } => {
                    tracing::debug!(
                        tx = %id,
                        at = %target.peer,
                        from = %sender.peer,
                        "Connect response received",
                    );

                    let this_peer_id = op_manager.ring.get_peer_key().expect("peer id not found");

                    match self.state.as_mut() {
                        Some(ConnectState::ConnectingToNode(info)) => {
                            assert!(info.remaining_connetions > 0);
                            let remaining_connetions = info.remaining_connetions.saturating_sub(1);

                            if *accepted {
                                tracing::debug!(
                                    tx = %id,
                                    at = %this_peer_id,
                                    from = %sender.peer,
                                    connectect_to = %acceptor.peer,
                                    "Open connection acknowledged at requesting joiner peer",
                                );
                                info.accepted_by.insert(acceptor.clone());
                                op_manager
                                    .ring
                                    .add_connection(
                                        acceptor.location.expect("location not found"),
                                        acceptor.peer.clone(),
                                    )
                                    .await;
                            } else {
                                tracing::debug!(
                                    tx = %id,
                                    at = %this_peer_id,
                                    from = %sender.peer,
                                    rejected_peer = %acceptor.peer,
                                    "Connection rejected",
                                );
                            }

                            let your_location: Location =
                                target.location.expect("location not found");
                            tracing::debug!(
                                tx = %id,
                                at = %this_peer_id,
                                location = %your_location,
                                "Updating assigned location"
                            );
                            op_manager.ring.update_location(target.location);

                            if remaining_connetions == 0 {
                                tracing::debug!(
                                    tx = %id,
                                    at = %this_peer_id,
                                    from = %sender.peer,
                                    "All available connections established",
                                );

                                try_clean_gw_connection(*id, network_bridge, info, target.clone())
                                    .await?;

                                new_state = Some(ConnectState::Connected);
                            } else {
                                new_state = Some(ConnectState::ConnectingToNode(info.clone()));
                            }
                            return_msg = None;
                        }
                        Some(ConnectState::AwaitingConnectivity(ConnectivityInfo {
                            remaining_checks,
                            requester,
                        })) => {
                            assert!(*remaining_checks > 0);
                            let remaining_checks = remaining_checks.saturating_sub(1);

                            if *accepted {
                                tracing::debug!(
                                    tx = %id,
                                    at = %this_peer_id,
                                    from = %sender.peer,
                                    accecpted_by = %acceptor.peer,
                                    "Connectivity check accepted",
                                );
                                let acceptor_loc =
                                    acceptor.location.expect("location not found for acceptor");
                                op_manager
                                    .ring
                                    .add_connection(acceptor_loc, acceptor.peer.clone())
                                    .await;
                            } else {
                                tracing::debug!(
                                    tx = %id,
                                    at = %this_peer_id,
                                    from = %sender.peer,
                                    rejected_by = %acceptor.peer,
                                    "Connectivity check rejected",
                                );
                            }
                            if remaining_checks == 0 {
                                tracing::debug!(
                                    tx = %id,
                                    at = %this_peer_id,
                                    from = %sender.peer,
                                    "All connectivity checks done",
                                );
                                new_state = None;
                            } else {
                                new_state =
                                    Some(ConnectState::AwaitingConnectivity(ConnectivityInfo {
                                        remaining_checks,
                                        requester: requester.clone(),
                                    }));
                            }
                            let response = ConnectResponse::AcceptedBy {
                                accepted: *accepted,
                                acceptor: acceptor.clone(),
                                joiner: joiner.clone(),
                            };
                            return_msg = Some(ConnectMsg::Response {
                                id: *id,
                                sender: target.clone(),
                                msg: response,
                                target: requester.clone(),
                            });
                        }
                        Some(ConnectState::AwaitingNewConnection(info)) => {
                            tracing::debug!(
                                tx = %id,
                                at = %this_peer_id,
                                from = %sender.peer,
                                "Connection request forwarded",
                            );
                            assert!(info.remaining_connetions > 0);
                            let remaining_connetions = info.remaining_connetions.saturating_sub(1);

                            if remaining_connetions == 0 {
                                tracing::debug!(
                                    tx = %id,
                                    at = %this_peer_id,
                                    from = %sender.peer,
                                    "All available connections established",
                                );
                                op_manager
                                    .ring
                                    .live_tx_tracker
                                    .missing_candidate_peers(this_peer_id)
                                    .await;
                                new_state = None;
                            } else {
                                new_state =
                                    Some(ConnectState::AwaitingNewConnection(NewConnectionInfo {
                                        remaining_connetions,
                                    }));
                            }

                            return_msg = None;
                        }
                        _ => {
                            tracing::debug!(
                                tx = %id,
                                peer = %this_peer_id,
                                "Failed to establish any connections, aborting"
                            );
                            let op = ConnectOp {
                                id: *id,
                                state: None,
                                gateway: self.gateway,
                                backoff: self.backoff,
                            };
                            op_manager
                                .notify_op_change(
                                    NetMessage::V1(NetMessageV1::Aborted(*id)),
                                    OpEnum::Connect(op.into()),
                                )
                                .await?;
                            return Err(OpError::StatePushed);
                        }
                    }
                }
                _ => return Err(OpError::UnexpectedOpState),
            }

            build_op_result(self.id, new_state, return_msg, self.gateway, self.backoff)
        })
    }
}

fn build_op_result(
    id: Transaction,
    state: Option<ConnectState>,
    msg: Option<ConnectMsg>,
    gateway: Option<Box<PeerKeyLocation>>,
    backoff: Option<ExponentialBackoff>,
) -> Result<OperationResult, OpError> {
    tracing::debug!(tx = %id, ?msg, "Connect operation result");
    let output_op = Some(OpEnum::Connect(Box::new(ConnectOp {
        id,
        state,
        gateway,
        backoff,
    })));
    Ok(OperationResult {
        return_msg: msg.map(NetMessage::from),
        state: output_op,
    })
}

async fn try_clean_gw_connection<NB>(
    id: Transaction,
    conn_bridge: &mut NB,
    state: &mut ConnectionInfo,
    joiner: PeerKeyLocation,
) -> Result<(), OpError>
where
    NB: NetworkBridge,
{
    let need_to_clean_gw_conn = state
        .accepted_by
        .iter()
        .all(|pkloc| pkloc.peer != state.gateway.peer);

    if need_to_clean_gw_conn {
        let msg = ConnectMsg::Request {
            id,
            msg: ConnectRequest::CleanConnection { joiner },
        };
        conn_bridge.send(&state.gateway.peer, msg.into()).await?;
    }
    Ok(())
}

type Requester = PeerKeyLocation;

#[derive(Debug)]
enum ConnectState {
    Initializing,
    ConnectingToNode(ConnectionInfo),
    AwaitingConnectivity(ConnectivityInfo),
    AwaitingConnectionAcquisition,
    AwaitingNewConnection(NewConnectionInfo),
    Connected,
}

#[derive(Debug, Clone)]
struct ConnectivityInfo {
    remaining_checks: usize,
    requester: Requester,
}

impl ConnectivityInfo {
    fn new(requester: Requester, remaining_checks: usize) -> Self {
        Self {
            requester,
            remaining_checks,
        }
    }
}

#[derive(Debug, Clone)]
struct ConnectionInfo {
    gateway: PeerKeyLocation,
    peer_pub_key: TransportPublicKey,
    max_hops_to_live: usize,
    accepted_by: HashSet<PeerKeyLocation>,
    remaining_connetions: usize,
}

#[derive(Debug, Clone)]
struct NewConnectionInfo {
    remaining_connetions: usize,
}

impl ConnectState {
    fn try_unwrap_connecting(self) -> Result<ConnectionInfo, OpError> {
        if let Self::ConnectingToNode(conn_info) = self {
            Ok(conn_info)
        } else {
            Err(OpError::UnexpectedOpState)
        }
    }
}

/// # Arguments
///
/// - gateways: Inmutable list of known gateways. Passed when starting up the node.
/// After the initial connections through the gateways are established all other connections
/// (to gateways or regular peers) will be treated as regular connections.
///
/// - is_gateway: Whether this peer is a gateway or not.
pub(crate) async fn initial_join_procedure<CM>(
    op_manager: Arc<OpManager>,
    mut conn_manager: CM,
    peer_pub_key: TransportPublicKey,
    gateways: &[PeerKeyLocation],
) -> Result<(), OpError>
where
    CM: NetworkBridge + Send + 'static,
{
    use crate::util::IterExt;
    let number_of_parallel_connections = {
        let max_potential_conns_per_gw = op_manager.ring.max_hops_to_live;
        // e.g. 10 gateways and htl 5 -> only need 2 connections in parallel
        let needed_to_cover_max = op_manager.ring.max_connections / max_potential_conns_per_gw;
        gateways.iter().take(needed_to_cover_max).count().max(1)
    };
    let gateways = gateways.to_vec();
    tokio::task::spawn(async move {
        loop {
            if op_manager.ring.open_connections() == 0 {
                tracing::info!(
                    "Attempting to connect to {} gateways in parallel",
                    number_of_parallel_connections
                );
                for gateway in gateways
                    .iter()
                    .shuffle()
                    .take(number_of_parallel_connections)
                {
                    tracing::info!(%gateway, "Attempting connection to gateway");
                    // FIXME: because it stays connected after first attempt, even if it fails,
                    // we won't be ever retrying with the same gateway
                    // for gateway in op_manager
                    //     .ring
                    //     .is_connected(gateways.iter())
                    //     .shuffle()
                    //     .take(number_of_parallel_connections)
                    // {
                    if let Err(error) = join_ring_request(
                        None,
                        peer_pub_key.clone(),
                        gateway,
                        &op_manager,
                        &mut conn_manager,
                    )
                    .await
                    {
                        tracing::error!(%error, "Failed while attempting connection to gateway");
                    }
                }
            }
            tokio::time::sleep(Duration::from_secs(15)).await;
        }
    });
    Ok(())
}

#[tracing::instrument(fields(peer = ?op_manager.ring.get_peer_key()), skip_all)]
pub(crate) async fn join_ring_request<CM>(
    backoff: Option<ExponentialBackoff>,
    peer_pub_key: TransportPublicKey,
    gateway: &PeerKeyLocation,
    op_manager: &OpManager,
    conn_manager: &mut CM,
) -> Result<(), OpError>
where
    CM: NetworkBridge + Send,
{
    if !op_manager.ring.should_accept(
        gateway.location.unwrap_or_else(Location::random),
        Some(&gateway.peer),
    ) {
        // ensure that we still want to connect AND reserve an spot implicitly
        return Err(OpError::ConnError(ConnectionError::FailedConnectOp));
    }
    let tx_id = Transaction::new::<ConnectMsg>();
    let mut op = initial_request(
        peer_pub_key,
        gateway.clone(),
        op_manager.ring.max_hops_to_live,
        tx_id,
    );
    if let Some(mut backoff) = backoff {
        // backoff to retry later in case it failed
        tracing::warn!("Performing a new join, attempt {}", backoff.retries() + 1);
        if backoff.sleep().await.is_none() {
            tracing::error!("Max number of retries reached");
            if op_manager.ring.open_connections() == 0 {
                // only consider this a complete failure if no connections were established at all
                // if connections where established the peer should incrementally acquire more over time
                return Err(OpError::MaxRetriesExceeded(tx_id, tx_id.transaction_type()));
            } else {
                return Ok(());
            }
        }
        // on first run the backoff will be initialized at the `initial_request` function
        // if the op was to fail and retried this function will be called with the previous backoff
        // passed as an argument and advanced
        op.backoff = Some(backoff);
    }
    connect_request(tx_id, op_manager, conn_manager, op).await?;
    Ok(())
}

fn initial_request(
    peer_pub_key: TransportPublicKey,
    gateway: PeerKeyLocation,
    max_hops_to_live: usize,
    id: Transaction,
) -> ConnectOp {
    const MAX_JOIN_RETRIES: usize = usize::MAX;
    let state = ConnectState::ConnectingToNode(ConnectionInfo {
        gateway: gateway.clone(),
        peer_pub_key: peer_pub_key.clone(),
        max_hops_to_live,
        accepted_by: HashSet::new(),
        remaining_connetions: max_hops_to_live,
    });
    let ceiling = if cfg!(test) {
        Duration::from_secs(1)
    } else {
        Duration::from_secs(120)
    };
    ConnectOp {
        id,
        state: Some(state),
        gateway: Some(Box::new(gateway)),
        backoff: Some(ExponentialBackoff::new(
            Duration::from_secs(1),
            ceiling,
            MAX_JOIN_RETRIES,
        )),
    }
}

/// Join ring routine, called upon performing a join operation for this node.
async fn connect_request<NB>(
    tx: Transaction,
    op_manager: &OpManager,
    conn_bridge: &mut NB,
    join_op: ConnectOp,
) -> Result<(), OpError>
where
    NB: NetworkBridge,
{
    let ConnectOp {
        id, state, backoff, ..
    } = join_op;
    let ConnectionInfo {
        gateway,
        peer_pub_key,
        max_hops_to_live,
        ..
    } = state.expect("infallible").try_unwrap_connecting()?;

    tracing::info!(
        tx = %id,
        gateway = %gateway,
        "Connecting to gateway",
    );

    let join_req = NetMessage::from(messages::ConnectMsg::Request {
        id: tx,
        msg: ConnectRequest::StartJoinReq {
            joiner: None,
            joiner_key: peer_pub_key.clone(),
            hops_to_live: max_hops_to_live,
            max_hops_to_live,
            skip_list: vec![],
        },
    });
    conn_bridge.send(&gateway.peer, join_req).await?;
    op_manager
        .push(
            tx,
            OpEnum::Connect(Box::new(ConnectOp {
                id,
                state: Some(ConnectState::ConnectingToNode(ConnectionInfo {
                    gateway: gateway.clone(),
                    peer_pub_key,
                    max_hops_to_live,
                    accepted_by: HashSet::new(),
                    remaining_connetions: max_hops_to_live,
                })),
                gateway: Some(Box::new(gateway)),
                backoff,
            })),
        )
        .await?;
    Ok(())
}

async fn forward_conn<NB>(
    id: Transaction,
    ring: &Ring,
    network_bridge: &mut NB,
    (req_peer, joiner): (PeerKeyLocation, PeerKeyLocation),
    left_htl: usize,
    accepted: bool,
    skip_list: Vec<PeerId>,
) -> Result<Option<ConnectState>, OpError>
where
    NB: NetworkBridge,
{
    if left_htl == 0 {
        tracing::debug!(
            tx = %id,
            joiner = %joiner.peer,
            "Couldn't forward connect petition, no hops left or enough connections",
        );
        return Ok(None);
    }

    if ring.num_connections() == 0 {
        tracing::warn!(
            tx = %id,
            joiner = %joiner.peer,
            "Couldn't forward connect petition, not enough connections",
        );
        return Ok(None);
    }

    let target_peer = select_forward_target(id, ring, &req_peer, &joiner, left_htl, &skip_list);
    match target_peer {
        Some(target_peer) => {
            let forward_msg =
                create_forward_message(id, &req_peer, &joiner, left_htl, &[req_peer.peer.clone()]);
            tracing::debug!(target: "network", "Forwarding connection request to {:?}", target_peer);
            network_bridge.send(&target_peer.peer, forward_msg).await?;
            update_state_with_forward_info(&req_peer, left_htl)
        }
        None => handle_unforwardable_connection(id, accepted),
    }
}

fn select_forward_target(
    id: Transaction,
    ring: &Ring,
    request_peer: &PeerKeyLocation,
    joiner: &PeerKeyLocation,
    left_htl: usize,
    skip_list: &[PeerId],
) -> Option<PeerKeyLocation> {
    if left_htl >= ring.rnd_if_htl_above {
        tracing::debug!(
            tx = %id,
            joiner = %joiner.peer,
            "Randomly selecting peer to forward connect request",
        );
        ring.random_peer(|p| !skip_list.contains(p))
    } else {
        tracing::debug!(
            tx = %id,
            joiner = %joiner.peer,
            "Selecting close peer to forward request",
        );
        ring.routing(
            joiner.location.unwrap(),
            Some(&request_peer.peer),
            skip_list,
        )
        .and_then(|pkl| (pkl.peer != joiner.peer).then_some(pkl))
    }
}

fn create_forward_message(
    id: Transaction,
    request_peer: &PeerKeyLocation,
    joiner: &PeerKeyLocation,
    hops_to_live: usize,
    skip_list: &[PeerId],
) -> NetMessage {
    NetMessage::from(ConnectMsg::Request {
        id,
        msg: ConnectRequest::CheckConnectivity {
            sender: request_peer.clone(),
            joiner: joiner.clone(),
            hops_to_live,
            max_hops_to_live: hops_to_live,
            skip_list: skip_list.to_vec(),
        },
    })
}

fn update_state_with_forward_info(
    requester: &PeerKeyLocation,
    left_htl: usize,
) -> Result<Option<ConnectState>, OpError> {
    let connecivity_info = ConnectivityInfo::new(requester.clone(), left_htl);
    let new_state = ConnectState::AwaitingConnectivity(connecivity_info);
    Ok(Some(new_state))
}

fn handle_unforwardable_connection(
    id: Transaction,
    accepted: bool,
) -> Result<Option<ConnectState>, OpError> {
    if accepted {
        tracing::warn!(
            tx = %id,
            "Unable to forward, will only be connecting to one peer",
        );
    } else {
        tracing::warn!(tx = %id, "Unable to forward or accept any connections");
    }
    Ok(None)
}

mod messages {
    use std::fmt::Display;

    use super::*;

    use serde::{Deserialize, Serialize};

    #[derive(Debug, Serialize, Deserialize, Clone)]
    pub(crate) enum ConnectMsg {
        Request {
            id: Transaction,
            msg: ConnectRequest,
        },
        Response {
            id: Transaction,
            sender: PeerKeyLocation,
            target: PeerKeyLocation,
            msg: ConnectResponse,
        },
        Connected {
            id: Transaction,
            sender: PeerKeyLocation,
            target: PeerKeyLocation,
        },
    }

    impl InnerMessage for ConnectMsg {
        fn id(&self) -> &Transaction {
            match self {
                Self::Request { id, .. } => id,
                Self::Response { id, .. } => id,
                Self::Connected { id, .. } => id,
            }
        }

        fn target(&self) -> Option<impl Borrow<PeerKeyLocation>> {
            use ConnectMsg::*;
            match self {
                Response { target, .. } => Some(target),
                Connected { target, .. } => Some(target),
                _ => None,
            }
        }

        fn terminal(&self) -> bool {
            use ConnectMsg::*;
            matches!(
                self,
                Response {
                    msg: ConnectResponse::AcceptedBy { .. },
                    ..
                } | Connected { .. }
            )
        }

        fn requested_location(&self) -> Option<Location> {
            self.target().and_then(|pkloc| pkloc.borrow().location)
        }
    }

    impl ConnectMsg {
        pub fn sender(&self) -> Option<&PeerId> {
            use ConnectMsg::*;
            match self {
                Response { sender, .. } => Some(&sender.peer),
                Connected { sender, .. } => Some(&sender.peer),
                Request { .. } => None,
            }
        }
    }

    impl Display for ConnectMsg {
        fn fmt(&self, f: &mut std::fmt::Formatter<'_>) -> std::fmt::Result {
            let id = self.id();
            match self {
                Self::Request {
                    msg: ConnectRequest::StartJoinReq { .. },
                    ..
                } => write!(f, "StartRequest(id: {id})"),
                Self::Response {
                    msg: ConnectResponse::AcceptedBy { .. },
                    ..
                } => write!(f, "AcceptedBy(id: {id})"),
                Self::Connected { .. } => write!(f, "Connected(id: {id})"),
                ConnectMsg::Request { id, .. } => write!(f, "Request(id: {id})"),
            }
        }
    }

    #[derive(Debug, Serialize, Deserialize, Clone, PartialEq, Eq)]
    pub(crate) enum ConnectRequest {
        StartJoinReq {
            // The peer who is trying to join, should be set when PeerConnection is established
            joiner: Option<PeerId>,
            joiner_key: TransportPublicKey,
            hops_to_live: usize,
            max_hops_to_live: usize,
            // The list of peers to skip when forwarding the connection request, avoiding loops
            skip_list: Vec<PeerId>,
        },
        /// Query target should find a good candidate for joiner to join.
        FindOptimalPeer {
            /// Peer whom you are querying new connection about.
            query_target: PeerKeyLocation,
            /// The ideal location of the peer to which you would connect.
            ideal_location: Location,
            joiner: PeerKeyLocation,
            max_hops_to_live: usize,
            skip_list: Vec<PeerId>,
        },
        CheckConnectivity {
            sender: PeerKeyLocation,
            joiner: PeerKeyLocation,
            hops_to_live: usize,
            max_hops_to_live: usize,
            // The list of peers to skip when forwarding the connection request, avoiding loops
            skip_list: Vec<PeerId>,
        },
        CleanConnection {
            joiner: PeerKeyLocation,
        },
    }

    #[derive(Debug, Serialize, Deserialize, Clone, PartialEq, Eq)]
    pub(crate) enum ConnectResponse {
        AcceptedBy {
            accepted: bool,
            acceptor: PeerKeyLocation,
            joiner: PeerId,
        },
    }
}

#[cfg(test)]
mod test {
    use std::time::Duration;

    use crate::node::testing_impl::SimNetwork;

    /// Given a network of one node and one gateway test that both are connected.
    #[tokio::test(flavor = "multi_thread", worker_threads = 2)]
    async fn one_node_connects_to_gw() -> Result<(), anyhow::Error> {
        const NUM_NODES: usize = 1usize;
        const NUM_GW: usize = 1usize;
        const MAX_HTL: usize = 1usize;
        const RAND_IF_HTL_ABOVE: usize = 1usize;
        const MAX_CONNS: usize = 1usize;
        const MIN_CONNS: usize = 1usize;
        let mut sim_nw = SimNetwork::new(
            "join_one_node_connects_to_gw",
            NUM_NODES,
            NUM_GW,
            MAX_HTL,
            RAND_IF_HTL_ABOVE,
            MAX_CONNS,
            MIN_CONNS,
        )
        .await;
        sim_nw.start().await;
        sim_nw.check_connectivity(Duration::from_secs(1))?;
        assert!(sim_nw.connected(&"node-1".into()));
        Ok(())
    }

    /// Once a gateway is left without remaining open slots, ensure forwarding connects
    #[tokio::test(flavor = "multi_thread", worker_threads = 2)]
    async fn forward_connection_to_node() -> Result<(), anyhow::Error> {
        const NUM_NODES: usize = 3usize;
        const NUM_GW: usize = 1usize;
        const MAX_HTL: usize = 2usize;
        const RAND_IF_HTL_ABOVE: usize = 1usize;
        const MAX_CONNS: usize = 2usize;
        const MIN_CONNS: usize = 1usize;
        let mut sim_nw = SimNetwork::new(
            "join_forward_connection_to_node",
            NUM_GW,
            NUM_NODES,
            MAX_HTL,
            RAND_IF_HTL_ABOVE,
            MAX_CONNS,
            MIN_CONNS,
        )
        .await;
        // sim_nw.with_start_backoff(Duration::from_millis(100));
        sim_nw.start().await;
        sim_nw.check_connectivity(Duration::from_secs(3))?;
        let some_forwarded = sim_nw
            .node_connectivity()
            .into_iter()
            .flat_map(|(_this, (_, conns))| conns.into_keys())
            .any(|c| c.is_node());
        assert!(
            some_forwarded,
            "didn't find any connection succesfully forwarded"
        );
        Ok(())
    }

    /// Given a network of N peers all good connectivity
    #[tokio::test(flavor = "multi_thread")]
    async fn network_should_achieve_good_connectivity() -> Result<(), anyhow::Error> {
        // crate::config::set_logger();
        const NUM_NODES: usize = 10usize;
        const NUM_GW: usize = 2usize;
        const MAX_HTL: usize = 5usize;
        const RAND_IF_HTL_ABOVE: usize = 3usize;
        const MAX_CONNS: usize = 4usize;
        const MIN_CONNS: usize = 2usize;
        let mut sim_nw = SimNetwork::new(
            "join_all_nodes_should_connect",
            NUM_GW,
            NUM_NODES,
            MAX_HTL,
            RAND_IF_HTL_ABOVE,
            MAX_CONNS,
            MIN_CONNS,
        )
        .await;
        sim_nw.start().await;
        sim_nw.check_connectivity(Duration::from_secs(10))?;
        // wait for a bit so peers can acquire more connections
        tokio::time::sleep(Duration::from_secs(3)).await;
        sim_nw.network_connectivity_quality()?;
        sim_nw.print_network_connections();
        sim_nw.print_ring_distribution();
        Ok(())
    }
}<|MERGE_RESOLUTION|>--- conflicted
+++ resolved
@@ -114,12 +114,8 @@
                 #[cfg(debug_assertions)]
                 if matches!(err, crate::node::OpNotAvailable::Completed) {
                     let target = msg.target();
-<<<<<<< HEAD
-                    tracing::warn!(%tx, peer = ?target.as_ref().map(|b| b.borrow()), "filtered");
-=======
                     let target = target.as_ref().map(|b| b.borrow());
                     tracing::warn!(%tx, peer = ?target, "filtered");
->>>>>>> a995c3a0
                 }
                 Err(err.into())
             }
