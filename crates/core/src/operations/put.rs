//! A contract is PUT within a location distance, this entails that all nodes within
//! a given radius will cache a copy of the contract and it's current value,
//! as well as will broadcast updates to the contract value to all subscribers.

use std::future::Future;
use std::pin::Pin;

pub(crate) use self::messages::PutMsg;
use freenet_stdlib::{
    client_api::{ErrorKind, HostResponse},
    prelude::*,
};

use super::{OpEnum, OpError, OpInitialization, OpOutcome, Operation, OperationResult};
use crate::{
    client_events::HostResult,
    contract::ContractHandlerEvent,
    message::{InnerMessage, NetMessage, NetMessageV1, Transaction},
    node::{NetworkBridge, OpManager, PeerId},
    ring::{Location, PeerKeyLocation, RingError},
};

pub(crate) struct PutOp {
    pub id: Transaction,
    state: Option<PutState>,
    stats: Option<PutStats>,
}

impl PutOp {
    pub(super) fn outcome(&self) -> OpOutcome {
        // todo: track in the future
        // match &self.stats {
        //     Some(PutStats {
        //         contract_location,
        //         payload_size,
        //         // first_response_time: Some((response_start, Some(response_end))),
        //         transfer_time: Some((transfer_start, Some(transfer_end))),
        //         target: Some(target),
        //         ..
        //     }) => {
        //         let payload_transfer_time: Duration = *transfer_end - *transfer_start;
        //         // in puts both times are equivalent since when the transfer is initialized
        //         // it already contains the payload
        //         let first_response_time = payload_transfer_time;
        //         OpOutcome::ContractOpSuccess {
        //             target_peer: target,
        //             contract_location: *contract_location,
        //             payload_size: *payload_size,
        //             payload_transfer_time,
        //             first_response_time,
        //         }
        //     }
        //     Some(_) => OpOutcome::Incomplete,
        //     None => OpOutcome::Irrelevant,
        // }
        OpOutcome::Irrelevant
    }

    pub(super) fn finalized(&self) -> bool {
        self.state.is_none()
    }

    pub(super) fn to_host_result(&self) -> HostResult {
        if let Some(PutState::Finished { key }) = &self.state {
            Ok(HostResponse::ContractResponse(
                freenet_stdlib::client_api::ContractResponse::PutResponse { key: *key },
            ))
        } else {
            Err(ErrorKind::OperationError {
                cause: "put didn't finish successfully".into(),
            }
            .into())
        }
    }
}

struct PutStats {
    target: Option<PeerKeyLocation>,
}

pub(crate) struct PutResult {}

impl Operation for PutOp {
    type Message = PutMsg;
    type Result = PutResult;

    async fn load_or_init<'a>(
        op_manager: &'a OpManager,
        msg: &'a Self::Message,
    ) -> Result<OpInitialization<Self>, OpError> {
        let mut sender: Option<PeerId> = None;
        if let Some(peer_key_loc) = msg.sender().cloned() {
            sender = Some(peer_key_loc.peer);
        };

        let tx = *msg.id();
        match op_manager.pop(msg.id()) {
            Ok(Some(OpEnum::Put(put_op))) => {
                // was an existing operation, the other peer messaged back
                Ok(OpInitialization { op: put_op, sender })
            }
            Ok(Some(op)) => {
                let _ = op_manager.push(tx, op).await;
                Err(OpError::OpNotPresent(tx))
            }
            Ok(None) => {
                // new request to put a new value for a contract, initialize the machine
                Ok(OpInitialization {
                    op: Self {
                        state: Some(PutState::ReceivedRequest),
                        stats: None, // don't care for stats in the target peers
                        id: tx,
                    },
                    sender,
                })
            }
            Err(err) => Err(err.into()),
        }
    }

    fn id(&self) -> &Transaction {
        &self.id
    }

    fn process_message<'a, NB: NetworkBridge>(
        self,
        conn_manager: &'a mut NB,
        op_manager: &'a OpManager,
        input: &'a Self::Message,
    ) -> Pin<Box<dyn Future<Output = Result<OperationResult, OpError>> + Send + 'a>> {
        Box::pin(async move {
            let return_msg;
            let new_state;
            let stats = self.stats;

            match input {
                PutMsg::RequestPut {
                    id,
                    contract,
                    related_contracts,
                    value,
                    htl,
                    target,
                } => {
                    let sender = op_manager.ring.connection_manager.own_location();

                    let key = contract.key();
                    tracing::debug!(
                        "Requesting put for contract {} from {} to {}",
                        key,
                        sender.peer,
                        target.peer
                    );

                    // fixme: this node should filter out incoming redundant puts since is the one initiating the request
                    return_msg = Some(PutMsg::SeekNode {
                        id: *id,
                        sender,
                        target: target.clone(),
                        value: value.clone(),
                        contract: contract.clone(),
                        related_contracts: related_contracts.clone(),
                        htl: *htl,
                    });

                    // no changes to state yet, still in AwaitResponse state
                    new_state = self.state;
                }
                PutMsg::SeekNode {
                    id,
                    value,
                    contract,
                    related_contracts,
                    htl,
                    target,
                    sender,
                } => {
                    let key = contract.key();
                    let is_subscribed_contract = op_manager.ring.is_seeding_contract(&key);

                    tracing::debug!(
                        tx = %id,
                        %key,
                        target = %target.peer,
                        "Puttting contract at target peer",
                    );

                    if is_subscribed_contract || op_manager.ring.should_seed(&key) {
                        tracing::debug!(tx = %id, "Attempting contract value update");
                        put_contract(
                            op_manager,
                            key,
                            value.clone(),
                            related_contracts.clone(),
                            contract,
                        )
                        .await?;
                        tracing::debug!(
                            tx = %id,
                            "Successfully updated a value for contract {} @ {:?}",
                            key,
                            target.location
                        );
                    }

                    let last_hop = if let Some(new_htl) = htl.checked_sub(1) {
                        // forward changes in the contract to nodes closer to the contract location, if possible
                        let put_here = forward_put(
                            op_manager,
                            conn_manager,
                            contract,
                            value.clone(),
                            *id,
                            new_htl,
                            vec![sender.peer.clone()],
                        )
                        .await;
                        if put_here && !is_subscribed_contract {
                            // if already subscribed the value was already put and merging succeeded
                            put_contract(
                                op_manager,
                                key,
                                value.clone(),
                                RelatedContracts::default(),
                                contract,
                            )
                            .await?;
                        }
                        put_here
                    } else {
                        // should put in this location, no hops left
                        put_contract(
                            op_manager,
                            key,
                            value.clone(),
                            RelatedContracts::default(),
                            contract,
                        )
                        .await?;
                        true
                    };

                    let broadcast_to = op_manager.get_broadcast_targets(&key, &sender.peer);

                    match try_to_broadcast(
                        *id,
                        last_hop,
                        op_manager,
                        self.state,
                        (broadcast_to, sender.clone()),
                        key,
                        (contract.clone(), value.clone()),
                    )
                    .await
                    {
                        Ok((state, msg)) => {
                            new_state = state;
                            return_msg = msg;
                        }
                        Err(err) => return Err(err),
                    }
                }
                PutMsg::BroadcastTo {
                    id,
                    key,
                    new_value,
                    contract,
                    sender,
                    ..
                } => {
                    let target = op_manager.ring.connection_manager.own_location();

                    tracing::debug!("Attempting contract value update");
                    let new_value = put_contract(
                        op_manager,
                        *key,
                        new_value.clone(),
                        RelatedContracts::default(),
                        contract,
                    )
                    .await?;
                    tracing::debug!("Contract successfully updated");

                    let broadcast_to = op_manager.get_broadcast_targets(key, &sender.peer);
                    tracing::debug!(
                        "Successfully updated a value for contract {} @ {:?}",
                        key,
                        target.location
                    );

                    match try_to_broadcast(
                        *id,
                        false,
                        op_manager,
                        self.state,
                        (broadcast_to, sender.clone()),
                        *key,
                        (contract.clone(), new_value),
                    )
                    .await
                    {
                        Ok((state, msg)) => {
                            new_state = state;
                            return_msg = msg;
                        }
                        Err(err) => return Err(err),
                    }
                }
                PutMsg::Broadcasting {
                    id,
                    broadcast_to,
                    broadcasted_to,
                    key,
                    new_value,
                    contract,
                    upstream,
                    ..
                } => {
                    let sender = op_manager.ring.connection_manager.own_location();
                    let mut broadcasted_to = *broadcasted_to;

                    let mut broadcasting = Vec::with_capacity(broadcast_to.len());
                    for peer in broadcast_to.iter() {
                        let msg = PutMsg::BroadcastTo {
                            id: *id,
                            key: *key,
                            new_value: new_value.clone(),
                            sender: sender.clone(),
                            contract: contract.clone(),
                            target: *peer,
                        };
                        let f = conn_manager.send(&peer.peer, msg.into());
                        broadcasting.push(f);
                    }
                    let error_futures = futures::future::join_all(broadcasting)
                        .await
                        .into_iter()
                        .enumerate()
                        .filter_map(|(p, err)| {
                            if let Err(err) = err {
                                Some((p, err))
                            } else {
                                None
                            }
                        });

                    let mut incorrect_results = 0;
                    for (peer_num, err) in error_futures {
                        // remove the failed peers in reverse order
                        let peer = broadcast_to.get(peer_num).unwrap();
                        tracing::warn!(
                            "failed broadcasting put change to {} with error {}; dropping connection",
                            peer.peer,
                            err
                        );
                        // todo: review this, maybe we should just dropping this subscription
                        conn_manager.drop_connection(&peer.peer).await?;
                        incorrect_results += 1;
                    }

                    broadcasted_to += broadcast_to.len() - incorrect_results;
                    tracing::debug!(
                        "Successfully broadcasted put into contract {key} to {broadcasted_to} peers"
                    );

                    // Subscriber nodes have been notified of the change, the operation is completed
                    return_msg = Some(PutMsg::SuccessfulPut {
                        id: *id,
<<<<<<< HEAD
                        target: *upstream,
                        key: key.clone(),
                        sender,
=======
                        target: upstream.clone(),
                        key: *key,
>>>>>>> 82a98357
                    });
                    new_state = None;
                }
                PutMsg::SuccessfulPut { id, .. } => {
                    match self.state {
                        Some(PutState::AwaitingResponse { key, upstream }) => {
                            let is_subscribed_contract = op_manager.ring.is_seeding_contract(&key);
                            if !is_subscribed_contract && op_manager.ring.should_seed(&key) {
                                tracing::debug!(tx = %id, %key, peer = %op_manager.ring.connection_manager.get_peer_key().unwrap(), "Contract not cached @ peer, caching");
                                super::start_subscription_request(op_manager, key, true).await;
                            }
                            tracing::info!(
                                tx = %id,
                                %key,
                                this_peer = %op_manager.ring.connection_manager.get_peer_key().unwrap(),
                                "Peer completed contract value put",
                            );
                            new_state = Some(PutState::Finished { key: key.clone() });
                            if let Some(upstream) = upstream {
                                return_msg = Some(PutMsg::SuccessfulPut {
                                    id: *id,
                                    target: upstream,
                                    key,
<<<<<<< HEAD
                                    sender: op_manager.ring.own_location(),
=======
>>>>>>> 82a98357
                                });
                            } else {
                                return_msg = None;
                            }
                        }
                        _ => return Err(OpError::invalid_transition(self.id)),
                    };
                }
                PutMsg::PutForward {
                    id,
                    contract,
                    new_value,
                    htl,
                    sender,
                    skip_list,
                } => {
                    let key = contract.key();
                    let peer_loc = op_manager.ring.connection_manager.own_location();

                    tracing::debug!(
                        %key,
                        this_peer = % peer_loc.peer,
                        "Forwarding changes, trying put the contract"
                    );

                    let should_seed = op_manager.ring.should_seed(&key);
                    if should_seed {
                        // after the contract has been cached, push the update query
                        put_contract(
                            op_manager,
                            key,
                            new_value.clone(),
                            RelatedContracts::default(),
                            contract,
                        )
                        .await?;
                    }

                    // if successful, forward to the next closest peers (if any)
                    let last_hop = if let Some(new_htl) = htl.checked_sub(1) {
                        let mut new_skip_list = skip_list.clone();
                        new_skip_list.push(sender.peer.clone());
                        // only hop forward if there are closer peers
                        let put_here = forward_put(
                            op_manager,
                            conn_manager,
                            contract,
                            new_value.clone(),
                            *id,
                            new_htl,
                            new_skip_list,
                        )
                        .await;
                        let is_seeding_contract = op_manager.ring.is_seeding_contract(&key);
                        if put_here && !is_seeding_contract && should_seed {
                            // if already subscribed the value was already put and merging succeeded
                            put_contract(
                                op_manager,
                                key,
                                new_value.clone(),
                                RelatedContracts::default(),
                                contract,
                            )
                            .await?;
                            let (dropped_contract, old_subscribers) =
                                op_manager.ring.seed_contract(key);
                            if let Some(key) = dropped_contract {
                                for subscriber in old_subscribers {
                                    conn_manager
                                        .send(
                                            &subscriber.peer,
                                            NetMessage::V1(NetMessageV1::Unsubscribed {
                                                transaction: Transaction::new::<PutMsg>(),
                                                key,
                                                from: op_manager
                                                    .ring
                                                    .connection_manager
                                                    .get_peer_key()
                                                    .unwrap(),
                                            }),
                                        )
                                        .await?;
                                }
                            }
                        }
                        put_here
                    } else {
                        // should put in this location, no hops left
                        put_contract(
                            op_manager,
                            key,
                            new_value.clone(),
                            RelatedContracts::default(),
                            contract,
                        )
                        .await?;
                        true
                    };

                    let broadcast_to = op_manager.get_broadcast_targets(&key, &sender.peer);
                    match try_to_broadcast(
                        *id,
                        last_hop,
                        op_manager,
                        self.state,
                        (broadcast_to, sender.clone()),
                        key,
                        (contract.clone(), new_value.clone()),
                    )
                    .await
                    {
                        Ok((state, msg)) => {
                            new_state = state;
                            return_msg = msg;
                        }
                        Err(err) => return Err(err),
                    }
                }
                _ => return Err(OpError::UnexpectedOpState),
            }

            build_op_result(self.id, new_state, return_msg, stats)
        })
    }
}

impl OpManager {
    fn get_broadcast_targets(&self, key: &ContractKey, sender: &PeerId) -> Vec<PeerKeyLocation> {
        let subscribers = self
            .ring
            .subscribers_of(key)
            .map(|subs| {
                subs.value()
                    .iter()
                    .filter(|pk| &pk.peer != sender)
                    .cloned()
                    .collect::<Vec<_>>()
            })
            .unwrap_or_default();
        subscribers
    }
}

fn build_op_result(
    id: Transaction,
    state: Option<PutState>,
    msg: Option<PutMsg>,
    stats: Option<PutStats>,
) -> Result<OperationResult, OpError> {
    let output_op = Some(PutOp { id, state, stats });
    Ok(OperationResult {
        return_msg: msg.map(NetMessage::from),
        state: output_op.map(OpEnum::Put),
    })
}

async fn try_to_broadcast(
    id: Transaction,
    last_hop: bool,
    op_manager: &OpManager,
    state: Option<PutState>,
    (broadcast_to, upstream): (Vec<PeerKeyLocation>, PeerKeyLocation),
    key: ContractKey,
    (contract, new_value): (ContractContainer, WrappedState),
) -> Result<(Option<PutState>, Option<PutMsg>), OpError> {
    let new_state;
    let return_msg;

    match state {
        Some(PutState::ReceivedRequest | PutState::BroadcastOngoing { .. }) => {
            if broadcast_to.is_empty() && !last_hop {
                // broadcast complete
                tracing::debug!(
                    "Empty broadcast list while updating value for contract {}",
                    key
                );
                // means the whole tx finished so can return early
                new_state = Some(PutState::AwaitingResponse {
                    key,
                    upstream: Some(upstream),
                });
                return_msg = None;
            } else if !broadcast_to.is_empty() {
                tracing::debug!("Callback to start broadcasting to other nodes");
                new_state = Some(PutState::BroadcastOngoing);
                return_msg = Some(PutMsg::Broadcasting {
                    id,
                    new_value,
                    broadcasted_to: 0,
                    broadcast_to,
                    key,
                    contract,
                    upstream,
                    sender: op_manager.ring.own_location(),
                });

                let op = PutOp {
                    id,
                    state: new_state,
                    stats: None,
                };
                op_manager
                    .notify_op_change(NetMessage::from(return_msg.unwrap()), OpEnum::Put(op))
                    .await?;
                return Err(OpError::StatePushed);
            } else {
                new_state = None;
                return_msg = Some(PutMsg::SuccessfulPut {
                    id,
                    target: upstream,
<<<<<<< HEAD
                    key: key.clone(),
                    sender: op_manager.ring.own_location(),
=======
                    key,
>>>>>>> 82a98357
                });
            }
        }
        _ => return Err(OpError::invalid_transition(id)),
    };

    Ok((new_state, return_msg))
}

pub(crate) fn start_op(
    contract: ContractContainer,
    related_contracts: RelatedContracts<'static>,
    value: WrappedState,
    htl: usize,
) -> PutOp {
    let key = contract.key();
    let contract_location = Location::from(&key);
    tracing::debug!(%contract_location, %key, "Requesting put");

    let id = Transaction::new::<PutMsg>();
    // let payload_size = contract.data().len();
    let state = Some(PutState::PrepareRequest {
        contract,
        related_contracts,
        value,
        htl,
    });

    PutOp {
        id,
        state,
        stats: Some(PutStats { target: None }),
    }
}

pub enum PutState {
    ReceivedRequest,
    PrepareRequest {
        contract: ContractContainer,
        related_contracts: RelatedContracts<'static>,
        value: WrappedState,
        htl: usize,
    },
    AwaitingResponse {
        key: ContractKey,
        upstream: Option<PeerKeyLocation>,
    },
    BroadcastOngoing,
    Finished {
        key: ContractKey,
    },
}

/// Request to insert/update a value into a contract.
pub(crate) async fn request_put(op_manager: &OpManager, mut put_op: PutOp) -> Result<(), OpError> {
    let key = if let Some(PutState::PrepareRequest { contract, .. }) = &put_op.state {
        contract.key()
    } else {
        return Err(OpError::UnexpectedOpState);
    };

    let sender = op_manager.ring.connection_manager.own_location();

    // the initial request must provide:
    // - a peer as close as possible to the contract location
    // - and the value to put
    let target = op_manager
        .ring
        .closest_potentially_caching(&key, [&sender.peer].as_slice())
        .into_iter()
        .next()
        .ok_or(RingError::EmptyRing)?;

    let id = put_op.id;
    if let Some(stats) = &mut put_op.stats {
        stats.target = Some(target.clone());
    }

    match put_op.state {
        Some(PutState::PrepareRequest {
            contract,
            value,
            htl,
            related_contracts,
        }) => {
            let key = contract.key();
            let new_state = Some(PutState::AwaitingResponse {
                key,
                upstream: None,
            });
            let msg = PutMsg::RequestPut {
                id,
                contract,
                related_contracts,
                value,
                htl,
                target: target.clone(),
            };

            let op = PutOp {
                state: new_state,
                id,
                stats: put_op.stats,
            };

            op_manager
                .notify_op_change(NetMessage::from(msg), OpEnum::Put(op))
                .await?;
        }
        _ => return Err(OpError::invalid_transition(put_op.id)),
    };

    Ok(())
}

async fn put_contract(
    op_manager: &OpManager,
    key: ContractKey,
    state: WrappedState,
    related_contracts: RelatedContracts<'static>,
    contract: &ContractContainer,
) -> Result<WrappedState, OpError> {
    // after the contract has been cached, push the update query
    match op_manager
        .notify_contract_handler(ContractHandlerEvent::PutQuery {
            key,
            state,
            related_contracts,
            contract: Some(contract.clone()),
        })
        .await
    {
        Ok(ContractHandlerEvent::PutResponse {
            new_value: Ok(new_val),
        }) => Ok(new_val),
        Ok(ContractHandlerEvent::PutResponse {
            new_value: Err(_err),
        }) => {
            // return Err(OpError::from(ContractError::StorageError(err)));
            todo!("not a valid value update, notify back to requester")
        }
        Err(err) => Err(err.into()),
        Ok(_) => Err(OpError::UnexpectedOpState),
    }
}

/// Forwards the put request to a peer which is closer to the assigned contract location if possible.
/// If is not possible to forward the request, then this peer is the final target and should store the contract.
/// It returns whether this peer should be storing the contract or not.
///
/// This operation is "fire and forget" and the node does not keep track if is successful or not.
async fn forward_put<CB>(
    op_manager: &OpManager,
    conn_manager: &CB,
    contract: &ContractContainer,
    new_value: WrappedState,
    id: Transaction,
    htl: usize,
    skip_list: Vec<PeerId>,
) -> bool
where
    CB: NetworkBridge,
{
    let key = contract.key();
    let contract_loc = Location::from(&key);
    let forward_to = op_manager
        .ring
        .closest_potentially_caching(&key, &*skip_list);
    let own_pkloc = op_manager.ring.connection_manager.own_location();
    let own_loc = own_pkloc.location.expect("infallible");
    if let Some(peer) = forward_to {
        let other_loc = peer.location.as_ref().expect("infallible");
        let other_distance = contract_loc.distance(other_loc);
        let self_distance = contract_loc.distance(own_loc);
        if other_distance < self_distance {
            // forward the contract towards this node since it is indeed closer to the contract location
            // and forget about it, no need to keep track of this op or wait for response
            let _ = conn_manager
                .send(
                    &peer.peer,
                    (PutMsg::PutForward {
                        id,
                        sender: own_pkloc,
                        contract: contract.clone(),
                        new_value: new_value.clone(),
                        htl,
                        skip_list,
                    })
                    .into(),
                )
                .await;
            return false;
        }
    }
    true
}

mod messages {
    use std::{borrow::Borrow, fmt::Display};

    use super::*;

    use serde::{Deserialize, Serialize};

    #[derive(Debug, Serialize, Deserialize)]
    pub(crate) enum PutMsg {
        /// Internal node instruction to find a route to the target node.
        RequestPut {
            id: Transaction,
            contract: ContractContainer,
            #[serde(deserialize_with = "RelatedContracts::deser_related_contracts")]
            related_contracts: RelatedContracts<'static>,
            value: WrappedState,
            /// max hops to live
            htl: usize,
            target: PeerKeyLocation,
        },
        /// Internal node instruction to await the result of a put.
        AwaitPut { id: Transaction },
        /// Forward a contract and it's latest value to an other node
        PutForward {
            id: Transaction,
            sender: PeerKeyLocation,
            contract: ContractContainer,
            new_value: WrappedState,
            /// current htl, reduced by one at each hop
            htl: usize,
            skip_list: Vec<PeerId>,
        },
        /// Value successfully inserted/updated.
        SuccessfulPut {
            id: Transaction,
            target: PeerKeyLocation,
            key: ContractKey,
<<<<<<< HEAD
            sender: PeerKeyLocation,
=======
>>>>>>> 82a98357
        },
        /// Target the node which is closest to the key
        SeekNode {
            id: Transaction,
            sender: PeerKeyLocation,
            target: PeerKeyLocation,
            value: WrappedState,
            contract: ContractContainer,
            #[serde(deserialize_with = "RelatedContracts::deser_related_contracts")]
            related_contracts: RelatedContracts<'static>,
            /// max hops to live
            htl: usize,
        },
        /// Internal node instruction that  a change (either a first time insert or an update).
        Broadcasting {
            id: Transaction,
            broadcasted_to: usize,
            broadcast_to: Vec<PeerKeyLocation>,
            key: ContractKey,
            new_value: WrappedState,
            contract: ContractContainer,
            upstream: PeerKeyLocation,
            sender: PeerKeyLocation,
        },
        /// Broadcasting a change to a peer, which then will relay the changes to other peers.
        BroadcastTo {
            id: Transaction,
            sender: PeerKeyLocation,
            key: ContractKey,
            new_value: WrappedState,
            contract: ContractContainer,
            target: PeerKeyLocation,
        },
    }

    impl InnerMessage for PutMsg {
        fn id(&self) -> &Transaction {
            match self {
                Self::SeekNode { id, .. } => id,
                Self::RequestPut { id, .. } => id,
                Self::Broadcasting { id, .. } => id,
                Self::SuccessfulPut { id, .. } => id,
                Self::PutForward { id, .. } => id,
                Self::AwaitPut { id } => id,
                Self::BroadcastTo { id, .. } => id,
            }
        }

        fn target(&self) -> Option<impl Borrow<PeerKeyLocation>> {
            match self {
                Self::SeekNode { target, .. } => Some(target),
                Self::RequestPut { target, .. } => Some(target),
                Self::SuccessfulPut { target, .. } => Some(target),
                _ => None,
            }
        }

        fn requested_location(&self) -> Option<Location> {
            match self {
                Self::SeekNode { contract, .. } => Some(Location::from(contract.id())),
                Self::RequestPut { contract, .. } => Some(Location::from(contract.id())),
                Self::Broadcasting { key, .. } => Some(Location::from(key.id())),
                Self::PutForward { contract, .. } => Some(Location::from(contract.id())),
                Self::BroadcastTo { key, .. } => Some(Location::from(key.id())),
                _ => None,
            }
        }
    }

    impl PutMsg {
        pub fn sender(&self) -> Option<&PeerKeyLocation> {
            match self {
                Self::SeekNode { sender, .. } => Some(sender),
                Self::BroadcastTo { sender, .. } => Some(sender),
                _ => None,
            }
        }
    }

    impl Display for PutMsg {
        fn fmt(&self, f: &mut std::fmt::Formatter<'_>) -> std::fmt::Result {
            let id = self.id();
            match self {
                Self::SeekNode { .. } => write!(f, "SeekNode(id: {id})"),
                Self::RequestPut { .. } => write!(f, "RequestPut(id: {id})"),
                Self::Broadcasting { .. } => write!(f, "Broadcasting(id: {id})"),
                Self::SuccessfulPut { .. } => write!(f, "SusscessfulUpdate(id: {id})"),
                Self::PutForward { .. } => write!(f, "PutForward(id: {id})"),
                Self::AwaitPut { .. } => write!(f, "AwaitPut(id: {id})"),
                Self::BroadcastTo { .. } => write!(f, "BroadcastTo(id: {id})"),
            }
        }
    }
}<|MERGE_RESOLUTION|>--- conflicted
+++ resolved
@@ -327,7 +327,7 @@
                             new_value: new_value.clone(),
                             sender: sender.clone(),
                             contract: contract.clone(),
-                            target: *peer,
+                            target: peer.clone(),
                         };
                         let f = conn_manager.send(&peer.peer, msg.into());
                         broadcasting.push(f);
@@ -366,14 +366,9 @@
                     // Subscriber nodes have been notified of the change, the operation is completed
                     return_msg = Some(PutMsg::SuccessfulPut {
                         id: *id,
-<<<<<<< HEAD
-                        target: *upstream,
+                        target: upstream.clone(),
                         key: key.clone(),
                         sender,
-=======
-                        target: upstream.clone(),
-                        key: *key,
->>>>>>> 82a98357
                     });
                     new_state = None;
                 }
@@ -392,15 +387,13 @@
                                 "Peer completed contract value put",
                             );
                             new_state = Some(PutState::Finished { key: key.clone() });
+
                             if let Some(upstream) = upstream {
                                 return_msg = Some(PutMsg::SuccessfulPut {
                                     id: *id,
                                     target: upstream,
                                     key,
-<<<<<<< HEAD
-                                    sender: op_manager.ring.own_location(),
-=======
->>>>>>> 82a98357
+                                    sender: op_manager.ring.connection_manager.own_location(),
                                 });
                             } else {
                                 return_msg = None;
@@ -594,7 +587,7 @@
                     key,
                     contract,
                     upstream,
-                    sender: op_manager.ring.own_location(),
+                    sender: op_manager.ring.connection_manager.own_location(),
                 });
 
                 let op = PutOp {
@@ -611,12 +604,8 @@
                 return_msg = Some(PutMsg::SuccessfulPut {
                     id,
                     target: upstream,
-<<<<<<< HEAD
                     key: key.clone(),
-                    sender: op_manager.ring.own_location(),
-=======
-                    key,
->>>>>>> 82a98357
+                    sender: op_manager.ring.connection_manager.own_location(),
                 });
             }
         }
@@ -851,10 +840,7 @@
             id: Transaction,
             target: PeerKeyLocation,
             key: ContractKey,
-<<<<<<< HEAD
             sender: PeerKeyLocation,
-=======
->>>>>>> 82a98357
         },
         /// Target the node which is closest to the key
         SeekNode {
