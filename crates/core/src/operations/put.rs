--- conflicted
+++ resolved
@@ -569,17 +569,8 @@
 }
 
 impl OpManager {
-<<<<<<< HEAD
-    pub(crate) fn get_broadcast_targets(
-        &self,
-        key: &ContractKey,
-        sender: &PeerId,
-    ) -> Vec<PeerKeyLocation> {
-        let mut subscribers = self
-=======
     fn get_broadcast_targets(&self, key: &ContractKey, sender: &PeerId) -> Vec<PeerKeyLocation> {
         let subscribers = self
->>>>>>> 1ba0a2ef
             .ring
             .subscribers_of(key)
             .map(|subs| {
