--- conflicted
+++ resolved
@@ -263,12 +263,8 @@
 
                         // Mark as seeded locally if not already
                         if !is_already_seeding {
-<<<<<<< HEAD
                             op_manager.ring.seed_contract(key, value.size() as u64);
-=======
-                            op_manager.ring.seed_contract(key);
                             super::announce_contract_cached(op_manager, &key).await;
->>>>>>> 30854f17
                             tracing::debug!(
                                 tx = %id,
                                 %key,
@@ -479,12 +475,8 @@
                         let child_tx =
                             super::start_subscription_request_internal(op_manager, *id, key, false);
                         tracing::debug!(tx = %id, %child_tx, "started subscription as child operation");
-<<<<<<< HEAD
                         op_manager.ring.seed_contract(key, value.size() as u64);
-=======
-                        op_manager.ring.seed_contract(key);
                         super::announce_contract_cached(op_manager, &key).await;
->>>>>>> 30854f17
 
                         true
                     } else {
@@ -731,12 +723,8 @@
                                     peer = %op_manager.ring.connection_manager.own_location(),
                                     "Adding contract to local seed list"
                                 );
-<<<<<<< HEAD
                                 op_manager.ring.seed_contract(key, state.size() as u64);
-=======
-                                op_manager.ring.seed_contract(key);
                                 super::announce_contract_cached(op_manager, &key).await;
->>>>>>> 30854f17
                             } else {
                                 tracing::debug!(
                                     tx = %id,
@@ -910,46 +898,13 @@
                             .await?;
                         }
 
-<<<<<<< HEAD
                         // Start subscription and record cache access
                         let child_tx =
                             super::start_subscription_request_internal(op_manager, *id, key, false);
                         tracing::debug!(tx = %id, %child_tx, "started subscription as child operation");
                         let _evicted = op_manager.ring.seed_contract(key, new_value.size() as u64);
+                        super::announce_contract_cached(op_manager, &key).await;
                         // Note: Evicted contracts are handled by SeedingManager (subscribers cleaned up internally)
-=======
-                        // Start subscription and handle dropped contracts
-                        let (dropped_contract, old_subscribers) = {
-                            let child_tx = super::start_subscription_request_internal(
-                                op_manager, *id, key, false,
-                            );
-                            tracing::debug!(tx = %id, %child_tx, "started subscription as child operation");
-                            let result = op_manager.ring.seed_contract(key);
-                            super::announce_contract_cached(op_manager, &key).await;
-                            result
-                        };
-
-                        // Notify subscribers of dropped contracts
-                        if let Some(dropped_key) = dropped_contract {
-                            for subscriber in old_subscribers {
-                                if let Some(addr) = subscriber.socket_addr() {
-                                    conn_manager
-                                        .send(
-                                            addr,
-                                            NetMessage::V1(NetMessageV1::Unsubscribed {
-                                                transaction: Transaction::new::<PutMsg>(),
-                                                key: dropped_key,
-                                                from: op_manager
-                                                    .ring
-                                                    .connection_manager
-                                                    .own_location(),
-                                            }),
-                                        )
-                                        .await?;
-                                }
-                            }
-                        }
->>>>>>> 30854f17
                     } else if last_hop && !already_put {
                         // Last hop but not handling locally, still need to put
                         put_contract(
@@ -1295,14 +1250,10 @@
             peer = %op_manager.ring.connection_manager.own_location(),
             "Adding contract to local seed list"
         );
-<<<<<<< HEAD
         op_manager
             .ring
             .seed_contract(key, updated_value.size() as u64);
-=======
-        op_manager.ring.seed_contract(key);
         super::announce_contract_cached(op_manager, &key).await;
->>>>>>> 30854f17
 
         // Determine which peers need to be notified and broadcast the update
         let broadcast_to = op_manager.get_broadcast_targets(&key, &own_location);
