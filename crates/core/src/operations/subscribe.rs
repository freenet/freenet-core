use std::collections::HashSet;
use std::future::Future;
use std::pin::Pin;

pub(crate) use self::messages::SubscribeMsg;
use super::{get, OpEnum, OpError, OpInitialization, OpOutcome, Operation, OperationResult};
use crate::node::IsOperationCompleted;
use crate::{
    client_events::HostResult,
    contract::{ContractHandlerEvent, StoreResponse},
    message::{InnerMessage, NetMessage, Transaction},
    node::{NetworkBridge, OpManager, PeerId},
    ring::{Location, PeerKeyLocation, RingError},
};
use freenet_stdlib::{
    client_api::{ContractResponse, ErrorKind, HostResponse},
    prelude::*,
};
use serde::{Deserialize, Serialize};
use tokio::time::{sleep, Duration};

const MAX_RETRIES: usize = 10;
const LOCAL_FETCH_TIMEOUT_MS: u64 = 1_500;
const LOCAL_FETCH_POLL_INTERVAL_MS: u64 = 25;

fn subscribers_snapshot(op_manager: &OpManager, key: &ContractKey) -> Vec<String> {
    op_manager
        .ring
        .subscribers_of(key)
        .map(|subs| {
            subs.iter()
                .map(|loc| format!("{:.8}", loc.peer()))
                .collect::<Vec<_>>()
        })
        .unwrap_or_default()
}

/// Poll local storage for a short period until the fetched contract becomes available.
async fn wait_for_local_contract(
    op_manager: &OpManager,
    key: ContractKey,
) -> Result<bool, OpError> {
    let mut elapsed = 0;
    while elapsed < LOCAL_FETCH_TIMEOUT_MS {
        if super::has_contract(op_manager, key).await? {
            return Ok(true);
        }
        sleep(Duration::from_millis(LOCAL_FETCH_POLL_INTERVAL_MS)).await;
        elapsed += LOCAL_FETCH_POLL_INTERVAL_MS;
    }
    Ok(false)
}

async fn fetch_contract_if_missing(
    op_manager: &OpManager,
    key: ContractKey,
) -> Result<(), OpError> {
    if has_contract_with_code(op_manager, key).await? {
        return Ok(());
    }

    let get_op = get::start_op(key, true, false);
    get::request_get(op_manager, get_op, HashSet::new()).await?;

    if wait_for_local_contract(op_manager, key).await?
        && has_contract_with_code(op_manager, key).await?
    {
        Ok(())
    } else {
        Err(RingError::NoCachingPeers(key).into())
    }
}

async fn has_contract_with_code(op_manager: &OpManager, key: ContractKey) -> Result<bool, OpError> {
    match op_manager
        .notify_contract_handler(ContractHandlerEvent::GetQuery {
            key,
            return_contract_code: true,
        })
        .await?
    {
        ContractHandlerEvent::GetResponse {
            response:
                Ok(StoreResponse {
                    state: Some(_),
                    contract: Some(_),
                }),
            ..
        } => Ok(true),
        _ => Ok(false),
    }
}
#[derive(Debug)]
enum SubscribeState {
    /// Prepare the request to subscribe.
    PrepareRequest {
        id: Transaction,
        key: ContractKey,
    },
    /// Received a request to subscribe to this network.
    ReceivedRequest,
    /// Awaitinh response from petition.
    AwaitingResponse {
        skip_list: HashSet<PeerId>,
        retries: usize,
        upstream_subscriber: Option<PeerKeyLocation>,
        current_hop: usize,
    },
    Completed {
        key: ContractKey,
    },
}

pub(crate) struct SubscribeResult {}

impl TryFrom<SubscribeOp> for SubscribeResult {
    type Error = OpError;

    fn try_from(value: SubscribeOp) -> Result<Self, Self::Error> {
        if let Some(SubscribeState::Completed { .. }) = value.state {
            Ok(SubscribeResult {})
        } else {
            Err(OpError::UnexpectedOpState)
        }
    }
}

pub(crate) fn start_op(key: ContractKey) -> SubscribeOp {
    let id = Transaction::new::<SubscribeMsg>();
    let state = Some(SubscribeState::PrepareRequest { id, key });
    SubscribeOp {
        id,
        state,
        upstream_addr: None, // Local operation, no upstream peer
    }
}

/// Create a Subscribe operation with a specific transaction ID (for operation deduplication)
pub(crate) fn start_op_with_id(key: ContractKey, id: Transaction) -> SubscribeOp {
    let state = Some(SubscribeState::PrepareRequest { id, key });
    SubscribeOp {
        id,
        state,
        upstream_addr: None, // Local operation, no upstream peer
    }
}

/// Request to subscribe to value changes from a contract.
pub(crate) async fn request_subscribe(
    op_manager: &OpManager,
    sub_op: SubscribeOp,
) -> Result<(), OpError> {
    if let Some(SubscribeState::PrepareRequest { id, key }) = &sub_op.state {
        let own_loc = op_manager.ring.connection_manager.own_location();
        let local_has_contract = super::has_contract(op_manager, *key).await?;

        tracing::debug!(
            tx = %id,
            %key,
            subscriber_peer = %own_loc.peer(),
            local_has_contract,
            "subscribe: request_subscribe invoked"
        );

        let mut skip_list: HashSet<PeerId> = HashSet::new();
        skip_list.insert(own_loc.peer().clone());

        // Use k_closest_potentially_caching to try multiple candidates
        // Try up to 3 candidates
        let candidates = op_manager
            .ring
            .k_closest_potentially_caching(key, &skip_list, 3);

        if tracing::enabled!(tracing::Level::INFO) {
            let skip_display: Vec<String> = skip_list
                .iter()
                .map(|peer| format!("{:.8}", peer))
                .collect();
            let candidate_display: Vec<String> = candidates
                .iter()
                .map(|cand| format!("{:.8}", cand.peer()))
                .collect();
            tracing::info!(
                tx = %id,
                %key,
                skip = ?skip_display,
                candidates = ?candidate_display,
                "subscribe: k_closest_potentially_caching results"
            );
        }

        let target = match candidates.first() {
            Some(peer) => peer.clone(),
            None => {
                // No remote peers available - rely on local contract if present.
                tracing::debug!(
                    %key,
                    "No remote peers available for subscription, checking locally"
                );

                if local_has_contract {
                    tracing::info!(
                        %key,
                        tx = %id,
                        "No remote peers, fulfilling subscription locally"
                    );
                    return complete_local_subscription(op_manager, *id, *key).await;
                } else {
                    let connection_count = op_manager.ring.connection_manager.num_connections();
                    let subscribers = op_manager
                        .ring
                        .subscribers_of(key)
                        .map(|subs| {
                            subs.value()
                                .iter()
                                .map(|loc| format!("{:.8}", loc.peer()))
                                .collect::<Vec<_>>()
                        })
                        .unwrap_or_default();
                    tracing::warn!(
                        %key,
                        tx = %id,
                        connection_count,
                        subscribers = ?subscribers,
                        "Contract not available locally and no remote peers"
                    );
                    return Err(RingError::NoCachingPeers(*key).into());
                }
            }
        };

        // Forward to remote peer
        let new_state = Some(SubscribeState::AwaitingResponse {
            skip_list,
            retries: 0,
            current_hop: op_manager.ring.max_hops_to_live,
            upstream_subscriber: None,
        });
        tracing::debug!(
            tx = %id,
            %key,
            target_peer = %target.peer(),
            target_location = ?target.location,
            "subscribe: forwarding RequestSub to target peer"
        );
        // Create subscriber with PeerAddr::Unknown - the subscriber doesn't know their own
        // external address (especially behind NAT). The first recipient (gateway)
        // will fill this in from the packet source address.
        let subscriber = PeerKeyLocation::with_unknown_addr(own_loc.pub_key().clone());
        let msg = SubscribeMsg::RequestSub {
            id: *id,
            key: *key,
            target,
            subscriber,
        };
        let op = SubscribeOp {
            id: *id,
            state: new_state,
            upstream_addr: sub_op.upstream_addr,
        };
        op_manager
            .notify_op_change(NetMessage::from(msg), OpEnum::Subscribe(op))
            .await?;
    } else {
        return Err(OpError::UnexpectedOpState);
    }

    Ok(())
}

async fn complete_local_subscription(
    op_manager: &OpManager,
    id: Transaction,
    key: ContractKey,
) -> Result<(), OpError> {
    let subscriber = op_manager.ring.connection_manager.own_location();
    // Local subscription - no upstream NAT address
    if let Err(err) = op_manager
        .ring
        .add_subscriber(&key, subscriber.clone(), None)
    {
        tracing::warn!(
            %key,
            tx = %id,
            subscriber = %subscriber.peer(),
            error = ?err,
            "Failed to register local subscriber"
        );
    } else {
        tracing::debug!(
            %key,
            tx = %id,
            subscriber = %subscriber.peer(),
            "Registered local subscriber"
        );
    }

    op_manager
        .notify_node_event(crate::message::NodeEvent::LocalSubscribeComplete {
            tx: id,
            key,
            subscribed: true,
        })
        .await
}

pub(crate) struct SubscribeOp {
    pub id: Transaction,
    state: Option<SubscribeState>,
    /// The address we received this operation's message from.
    /// Used for connection-based routing: responses are sent back to this address.
    upstream_addr: Option<std::net::SocketAddr>,
}

impl SubscribeOp {
    pub(super) fn outcome(&self) -> OpOutcome<'_> {
        OpOutcome::Irrelevant
    }

    pub(super) fn finalized(&self) -> bool {
        matches!(self.state, Some(SubscribeState::Completed { .. }))
    }

    pub(super) fn to_host_result(&self) -> HostResult {
        if let Some(SubscribeState::Completed { key }) = self.state {
            Ok(HostResponse::ContractResponse(
                ContractResponse::SubscribeResponse {
                    key,
                    subscribed: true,
                },
            ))
        } else {
            Err(ErrorKind::OperationError {
                cause: "subscribe didn't finish successfully".into(),
            }
            .into())
        }
    }
}

impl Operation for SubscribeOp {
    type Message = SubscribeMsg;
    type Result = SubscribeResult;

    async fn load_or_init<'a>(
        op_manager: &'a OpManager,
        msg: &'a Self::Message,
        source_addr: Option<std::net::SocketAddr>,
    ) -> Result<OpInitialization<Self>, OpError> {
        let id = *msg.id();

        match op_manager.pop(msg.id()) {
            Ok(Some(OpEnum::Subscribe(subscribe_op))) => {
                // was an existing operation, the other peer messaged back
                Ok(OpInitialization {
                    op: subscribe_op,
                    source_addr,
                })
            }
            Ok(Some(op)) => {
                let _ = op_manager.push(id, op).await;
                Err(OpError::OpNotPresent(id))
            }
            Ok(None) => {
                // new request to subscribe to a contract, initialize the machine
                Ok(OpInitialization {
                    op: Self {
                        state: Some(SubscribeState::ReceivedRequest),
                        id,
                        upstream_addr: source_addr, // Connection-based routing: store who sent us this request
                    },
                    source_addr,
                })
            }
            Err(err) => Err(err.into()),
        }
    }

    fn id(&self) -> &Transaction {
        &self.id
    }

    fn process_message<'a, NB: NetworkBridge>(
        self,
        _conn_manager: &'a mut NB,
        op_manager: &'a OpManager,
        input: &'a Self::Message,
        source_addr: Option<std::net::SocketAddr>,
    ) -> Pin<Box<dyn Future<Output = Result<OperationResult, OpError>> + Send + 'a>> {
        Box::pin(async move {
            // Look up sender's PeerKeyLocation from source address for logging/routing
            // This replaces the sender field that was previously embedded in messages
            let sender_from_addr = source_addr.and_then(|addr| {
                op_manager
                    .ring
                    .connection_manager
                    .get_peer_location_by_addr(addr)
            });

            let return_msg;
            let new_state;

            match input {
                SubscribeMsg::RequestSub {
                    id,
                    key,
                    target: _,
                    subscriber,
                } => {
                    // Fill in subscriber's external address from transport layer if unknown.
                    // This is the key step where the first recipient (gateway) determines the
                    // subscriber's external address from the actual packet source address.
                    let mut subscriber = subscriber.clone();
<<<<<<< HEAD
                    if subscriber.peer_addr.is_unknown() {
                        if let Some(addr) = source_addr {
                            subscriber.set_addr(addr);
                            tracing::debug!(
                                tx = %id,
                                %key,
                                subscriber_addr = %addr,
                                "subscribe: filled subscriber address from source_addr"
                            );
                        }
=======

                    tracing::debug!(
                        tx = %id,
                        %key,
                        subscriber_orig = %subscriber.peer(),
                        source_addr = ?source_addr,
                        "subscribe: processing RequestSub"
                    );

                    if let Some(addr) = source_addr {
                        subscriber.set_addr(addr);
                        tracing::debug!(
                            tx = %id,
                            %key,
                            subscriber_updated = %subscriber.peer(),
                            "subscribe: updated subscriber address from transport source"
                        );
>>>>>>> 8bd39fc8
                    }
                    let own_loc = op_manager.ring.connection_manager.own_location();

                    if !matches!(
                        self.state,
                        Some(SubscribeState::AwaitingResponse { .. })
                            | Some(SubscribeState::ReceivedRequest)
                    ) {
                        tracing::warn!(
                            tx = %id,
                            %key,
                            state = ?self.state,
                            "subscribe: RequestSub received in unexpected state"
                        );
                        return Err(OpError::invalid_transition(self.id));
                    }

                    if super::has_contract(op_manager, *key).await? {
                        let before_direct = subscribers_snapshot(op_manager, key);
                        tracing::info!(
                            tx = %id,
                            %key,
                            subscriber = %subscriber.peer(),
                            subscribers_before = ?before_direct,
                            "subscribe: handling RequestSub locally (contract available)"
                        );

                        // Local registration - no upstream NAT address
                        if op_manager
                            .ring
                            .add_subscriber(key, subscriber.clone(), None)
                            .is_err()
                        {
                            tracing::warn!(
                                tx = %id,
                                %key,
                                subscriber = %subscriber.peer(),
                                subscribers_before = ?before_direct,
                                "subscribe: direct registration failed (max subscribers reached)"
                            );
                            let return_msg = SubscribeMsg::ReturnSub {
                                id: *id,
                                key: *key,
                                target: subscriber.clone(),
                                subscribed: false,
                            };
                            return Ok(OperationResult {
                                target_addr: return_msg.target_addr(),
                                return_msg: Some(NetMessage::from(return_msg)),
                                state: None,
                            });
                        }

                        let after_direct = subscribers_snapshot(op_manager, key);
                        tracing::info!(
                            tx = %id,
                            %key,
                            subscriber = %subscriber.peer(),
                            subscribers_after = ?after_direct,
                            "subscribe: registered direct subscriber (RequestSub)"
                        );

                        if subscriber.peer() == own_loc.peer() {
                            tracing::debug!(
                                tx = %id,
                                %key,
                                "RequestSub originated locally; sending LocalSubscribeComplete"
                            );
                            if let Err(err) = op_manager
                                .notify_node_event(
                                    crate::message::NodeEvent::LocalSubscribeComplete {
                                        tx: *id,
                                        key: *key,
                                        subscribed: true,
                                    },
                                )
                                .await
                            {
                                tracing::error!(
                                    tx = %id,
                                    %key,
                                    error = %err,
                                    "Failed to send LocalSubscribeComplete event for RequestSub"
                                );
                                return Err(err);
                            }

                            return build_op_result(self.id, None, None, self.upstream_addr);
                        }

                        let return_msg = SubscribeMsg::ReturnSub {
                            id: *id,
                            key: *key,
                            target: subscriber.clone(),
                            subscribed: true,
                        };

                        return build_op_result(
                            self.id,
                            None,
                            Some(return_msg),
                            self.upstream_addr,
                        );
                    }

                    let mut skip = HashSet::new();
                    skip.insert(subscriber.peer().clone());
                    skip.insert(own_loc.peer().clone());

                    let forward_target = op_manager
                        .ring
                        .k_closest_potentially_caching(key, &skip, 3)
                        .into_iter()
                        .find(|candidate| candidate.peer() != own_loc.peer())
                        .ok_or(RingError::NoCachingPeers(*key))
                        .map_err(OpError::from)?;

                    skip.insert(forward_target.peer().clone());

                    new_state = self.state;
                    return_msg = Some(SubscribeMsg::SeekNode {
                        id: *id,
                        key: *key,
                        target: forward_target,
                        subscriber: subscriber.clone(),
                        skip_list: skip.clone(),
                        htl: op_manager.ring.max_hops_to_live.max(1),
                        retries: 0,
                    });
                }
                SubscribeMsg::SeekNode {
                    key,
                    id,
                    subscriber,
                    target,
                    skip_list,
                    htl,
                    retries,
                } => {
                    // Fill in subscriber's external address from transport layer if unknown.
                    // This is the key step where the recipient determines the subscriber's
                    // external address from the actual packet source address.
                    let mut subscriber = subscriber.clone();
                    if subscriber.peer_addr.is_unknown() {
                        if let Some(addr) = source_addr {
                            subscriber.set_addr(addr);
                            tracing::debug!(
                                tx = %id,
                                %key,
                                subscriber_addr = %addr,
                                "subscribe: filled SeekNode subscriber address from source_addr"
                            );
                        }
                    }

                    let ring_max_htl = op_manager.ring.max_hops_to_live.max(1);
                    let htl = (*htl).min(ring_max_htl);
                    let this_peer = op_manager.ring.connection_manager.own_location();
                    let return_not_subbed = || -> OperationResult {
                        let return_msg = SubscribeMsg::ReturnSub {
                            key: *key,
                            id: *id,
                            subscribed: false,
                            target: subscriber.clone(),
                        };
                        OperationResult {
                            target_addr: return_msg.target_addr(),
                            return_msg: Some(NetMessage::from(return_msg)),
                            state: None,
                        }
                    };

                    if htl == 0 {
                        tracing::warn!(
                            tx = %id,
                            %key,
                            subscriber = %subscriber.peer(),
                            "Dropping Subscribe SeekNode with zero HTL"
                        );
                        return Ok(return_not_subbed());
                    }

                    if !super::has_contract(op_manager, *key).await? {
                        tracing::debug!(tx = %id, %key, "Contract not found, trying other peer");

                        // Use k_closest_potentially_caching to try multiple candidates
                        let candidates = op_manager
                            .ring
                            .k_closest_potentially_caching(key, skip_list, 3);
                        if candidates.is_empty() {
                            let connection_count =
                                op_manager.ring.connection_manager.num_connections();
                            tracing::warn!(
                                tx = %id,
                                %key,
                                skip = ?skip_list,
                                connection_count,
                                "No remote peer available for forwarding"
                            );
                            tracing::info!(
                                tx = %id,
                                %key,
                                "Attempting to fetch contract locally before aborting subscribe"
                            );

                            let get_op = get::start_op(*key, true, false);
                            if let Err(fetch_err) =
                                get::request_get(op_manager, get_op, HashSet::new()).await
                            {
                                tracing::warn!(
                                    tx = %id,
                                    %key,
                                    error = %fetch_err,
                                    "Failed to fetch contract locally while handling subscribe"
                                );
                                return Ok(return_not_subbed());
                            }

                            if wait_for_local_contract(op_manager, *key).await? {
                                tracing::info!(
                                    tx = %id,
                                    %key,
                                    "Fetched contract locally while handling subscribe"
                                );
                            } else {
                                tracing::warn!(
                                    tx = %id,
                                    %key,
                                    "Contract still unavailable locally after fetch attempt"
                                );
                                return Ok(return_not_subbed());
                            }
                        } else {
                            let Some(new_target) = candidates.first() else {
                                return Ok(return_not_subbed());
                            };
                            let new_target = new_target.clone();
                            let new_htl = htl.saturating_sub(1);

                            if new_htl == 0 {
                                tracing::debug!(tx = %id, %key, "Max number of hops reached while trying to get contract");
                                return Ok(return_not_subbed());
                            }

                            let mut new_skip_list = skip_list.clone();
                            new_skip_list.insert(target.peer().clone());

                            tracing::info!(
                                tx = %id,
                                %key,
                                new_target = %new_target.peer(),
                                upstream = %subscriber.peer(),
                                "Forward request to peer"
                            );
                            tracing::debug!(
                                tx = %id,
                                %key,
                                candidates = ?candidates,
                                skip = ?new_skip_list,
                                "Forwarding seek to next candidate"
                            );
                            // Retry seek node when the contract to subscribe has not been found in this node
                            return build_op_result(
                                *id,
                                Some(SubscribeState::AwaitingResponse {
                                    skip_list: new_skip_list.clone(),
                                    retries: *retries,
                                    current_hop: new_htl,
                                    upstream_subscriber: Some(subscriber.clone()),
                                }),
                                // Use PeerAddr::Unknown - the subscriber doesn't know their own
                                // external address (especially behind NAT). The recipient will
                                // fill this in from the packet source address.
                                (SubscribeMsg::SeekNode {
                                    id: *id,
                                    key: *key,
                                    subscriber: PeerKeyLocation::with_unknown_addr(
                                        this_peer.pub_key().clone(),
                                    ),
                                    target: new_target,
                                    skip_list: new_skip_list,
                                    htl: new_htl,
                                    retries: *retries,
                                })
                                .into(),
                                self.upstream_addr,
                            );
                        }
                        // After fetch attempt we should now have the contract locally.
                    }

                    let before_direct = subscribers_snapshot(op_manager, key);
                    tracing::info!(
                        tx = %id,
                        %key,
                        subscriber = %subscriber.peer(),
                        subscribers_before = ?before_direct,
                        "subscribe: attempting to register direct subscriber"
                    );
                    // Local registration - no upstream NAT address
                    if op_manager
                        .ring
                        .add_subscriber(key, subscriber.clone(), None)
                        .is_err()
                    {
                        tracing::warn!(
                            tx = %id,
                            %key,
                            subscriber = %subscriber.peer(),
                            subscribers_before = ?before_direct,
                            "subscribe: direct registration failed (max subscribers reached)"
                        );
                        // max number of subscribers for this contract reached
                        return Ok(return_not_subbed());
                    }
                    let after_direct = subscribers_snapshot(op_manager, key);
                    tracing::info!(
                        tx = %id,
                        %key,
                        subscriber = %subscriber.peer(),
                        subscribers_after = ?after_direct,
                        "subscribe: registered direct subscriber"
                    );

                    match self.state {
                        Some(SubscribeState::ReceivedRequest) => {
                            tracing::info!(
                                tx = %id,
                                %key,
                                subscriber = % subscriber.peer(),
                                "Peer successfully subscribed to contract",
                            );
                            new_state = None;
                            return_msg = Some(SubscribeMsg::ReturnSub {
                                target: subscriber.clone(),
                                id: *id,
                                key: *key,
                                subscribed: true,
                            });
                        }
                        _ => return Err(OpError::invalid_transition(self.id)),
                    }
                }
                SubscribeMsg::ReturnSub {
                    subscribed: false,
                    key,
                    target: _,
                    id,
                } => {
                    // Get sender from connection-based routing for skip list and logging
                    let sender = sender_from_addr
                        .clone()
                        .expect("ReturnSub requires source_addr");
                    tracing::warn!(
                        tx = %id,
                        %key,
                        potential_provider = %sender.peer(),
                        "Contract not found at potential subscription provider",
                    );
                    // will error out in case it has reached max number of retries
                    match self.state {
                        Some(SubscribeState::AwaitingResponse {
                            mut skip_list,
                            retries,
                            upstream_subscriber,
                            current_hop,
                        }) => {
                            if retries < MAX_RETRIES {
                                skip_list.insert(sender.peer().clone());
                                // Use k_closest_potentially_caching to try multiple candidates
                                let candidates = op_manager
                                    .ring
                                    .k_closest_potentially_caching(key, &skip_list, 3);
                                if let Some(target) = candidates.first() {
                                    // Use PeerAddr::Unknown - the subscriber doesn't know their own
                                    // external address (especially behind NAT). The recipient will
                                    // fill this in from the packet source address.
                                    let own_loc = op_manager.ring.connection_manager.own_location();
                                    let subscriber = PeerKeyLocation::with_unknown_addr(
                                        own_loc.pub_key().clone(),
                                    );
                                    return_msg = Some(SubscribeMsg::SeekNode {
                                        id: *id,
                                        key: *key,
                                        subscriber,
                                        target: target.clone(),
                                        skip_list: skip_list.clone(),
                                        htl: current_hop,
                                        retries: retries + 1,
                                    });
                                } else {
                                    return Err(RingError::NoCachingPeers(*key).into());
                                }
                                new_state = Some(SubscribeState::AwaitingResponse {
                                    skip_list,
                                    retries: retries + 1,
                                    upstream_subscriber,
                                    current_hop,
                                });
                            } else {
                                return Err(OpError::MaxRetriesExceeded(
                                    *id,
                                    id.transaction_type(),
                                ));
                            }
                        }
                        _ => return Err(OpError::invalid_transition(self.id)),
                    }
                }
                SubscribeMsg::ReturnSub {
                    subscribed: true,
                    key,
                    id,
                    target,
                } => match self.state {
                    Some(SubscribeState::AwaitingResponse {
                        upstream_subscriber,
                        ..
                    }) => {
                        // Get sender from connection-based routing for logging
                        let sender = sender_from_addr
                            .clone()
                            .expect("ReturnSub requires source_addr");
                        fetch_contract_if_missing(op_manager, *key).await?;

                        tracing::info!(
                            tx = %id,
                            %key,
                            this_peer = %target.peer(),
                            provider = %sender.peer(),
                            "Subscribed to contract"
                        );
                        tracing::info!(
                            tx = %id,
                            %key,
                            upstream = upstream_subscriber
                                .as_ref()
                                .map(|loc| format!("{:.8}", loc.peer()))
                                .unwrap_or_else(|| "<none>".into()),
                            "Handling ReturnSub (subscribed=true)"
                        );
                        if let Some(upstream_subscriber) = upstream_subscriber.as_ref() {
                            let before_upstream = subscribers_snapshot(op_manager, key);
                            tracing::info!(
                                tx = %id,
                                %key,
                                upstream = %upstream_subscriber.peer(),
                                subscribers_before = ?before_upstream,
                                "subscribe: attempting to register upstream link"
                            );
                            // Local registration - no upstream NAT address
                            if op_manager
                                .ring
                                .add_subscriber(key, upstream_subscriber.clone(), None)
                                .is_err()
                            {
                                tracing::warn!(
                                    tx = %id,
                                    %key,
                                    upstream = %upstream_subscriber.peer(),
                                    subscribers_before = ?before_upstream,
                                    "subscribe: upstream registration failed (max subscribers reached)"
                                );
                            } else {
                                let after_upstream = subscribers_snapshot(op_manager, key);
                                tracing::info!(
                                    tx = %id,
                                    %key,
                                    upstream = %upstream_subscriber.peer(),
                                    subscribers_after = ?after_upstream,
                                    "subscribe: registered upstream link"
                                );
                            }
                        }

                        let before_provider = subscribers_snapshot(op_manager, key);
                        tracing::info!(
                            tx = %id,
                            %key,
                            provider = %sender.peer(),
                            subscribers_before = ?before_provider,
                            "subscribe: registering provider/subscription source"
                        );
                        // Local registration - no upstream NAT address
                        if op_manager
                            .ring
                            .add_subscriber(key, sender.clone(), None)
                            .is_err()
                        {
                            // concurrently it reached max number of subscribers for this contract
                            tracing::debug!(
                                tx = %id,
                                %key,
                                "Max number of subscribers reached for contract"
                            );
                            return Err(OpError::UnexpectedOpState);
                        }
                        let after_provider = subscribers_snapshot(op_manager, key);
                        tracing::info!(
                            tx = %id,
                            %key,
                            provider = %sender.peer(),
                            subscribers_after = ?after_provider,
                            "subscribe: registered provider/subscription source"
                        );

                        new_state = Some(SubscribeState::Completed { key: *key });
                        if let Some(upstream_subscriber) = upstream_subscriber {
                            tracing::debug!(
                                tx = %id,
                                %key,
                                upstream_subscriber = %upstream_subscriber.peer(),
                                "Forwarding subscription to upstream subscriber"
                            );
                            return_msg = Some(SubscribeMsg::ReturnSub {
                                id: *id,
                                key: *key,
                                target: upstream_subscriber,
                                subscribed: true,
                            });
                        } else {
                            tracing::debug!(
                                tx = %id,
                                %key,
                                "No upstream subscriber, subscription completed"
                            );
                            return_msg = None;
                        }
                    }
                    _other => {
                        return Err(OpError::invalid_transition(self.id));
                    }
                },
                _ => return Err(OpError::UnexpectedOpState),
            }

            build_op_result(self.id, new_state, return_msg, self.upstream_addr)
        })
    }
}

fn build_op_result(
    id: Transaction,
    state: Option<SubscribeState>,
    msg: Option<SubscribeMsg>,
    upstream_addr: Option<std::net::SocketAddr>,
) -> Result<OperationResult, OpError> {
    // For response messages (ReturnSub), use upstream_addr directly for routing.
    // This is more reliable than extracting from the message's target field, which
    // may have been looked up from connection_manager (subject to race conditions).
    // For forward messages (SeekNode, RequestSub, FetchRouting), use the message's target.
    let target_addr = match &msg {
        Some(SubscribeMsg::ReturnSub { .. }) => upstream_addr,
        _ => msg.as_ref().and_then(|m| m.target_addr()),
    };

    let output_op = state.map(|state| SubscribeOp {
        id,
        state: Some(state),
        upstream_addr,
    });
    Ok(OperationResult {
        return_msg: msg.map(NetMessage::from),
        target_addr,
        state: output_op.map(OpEnum::Subscribe),
    })
}

impl IsOperationCompleted for SubscribeOp {
    fn is_completed(&self) -> bool {
        matches!(self.state, Some(SubscribeState::Completed { .. }))
    }
}

#[cfg(test)]
mod tests;

mod messages {
    use std::{borrow::Borrow, fmt::Display};

    use super::*;

    #[derive(Debug, Serialize, Deserialize, Clone)]
    pub(crate) enum SubscribeMsg {
        FetchRouting {
            id: Transaction,
            target: PeerKeyLocation,
        },
        RequestSub {
            id: Transaction,
            key: ContractKey,
            target: PeerKeyLocation,
            subscriber: PeerKeyLocation,
        },
        SeekNode {
            id: Transaction,
            key: ContractKey,
            target: PeerKeyLocation,
            subscriber: PeerKeyLocation,
            skip_list: HashSet<PeerId>,
            htl: usize,
            retries: usize,
        },
        ReturnSub {
            id: Transaction,
            key: ContractKey,
            target: PeerKeyLocation,
            subscribed: bool,
        },
    }

    impl InnerMessage for SubscribeMsg {
        fn id(&self) -> &Transaction {
            match self {
                Self::SeekNode { id, .. } => id,
                Self::FetchRouting { id, .. } => id,
                Self::RequestSub { id, .. } => id,
                Self::ReturnSub { id, .. } => id,
            }
        }

        fn target(&self) -> Option<impl Borrow<PeerKeyLocation>> {
            match self {
                Self::RequestSub { target, .. } => Some(target),
                Self::SeekNode { target, .. } => Some(target),
                Self::ReturnSub { target, .. } => Some(target),
                _ => None,
            }
        }

        fn requested_location(&self) -> Option<Location> {
            match self {
                Self::SeekNode { key, .. } => Some(Location::from(key.id())),
                Self::RequestSub { key, .. } => Some(Location::from(key.id())),
                Self::ReturnSub { key, .. } => Some(Location::from(key.id())),
                _ => None,
            }
        }
    }

    impl SubscribeMsg {
        // sender() method removed - use connection-based routing via source_addr instead

        /// Returns the socket address of the target peer for routing.
        /// Used by OperationResult to determine where to send the message.
        pub fn target_addr(&self) -> Option<std::net::SocketAddr> {
            match self {
                Self::FetchRouting { target, .. }
                | Self::RequestSub { target, .. }
                | Self::SeekNode { target, .. }
                | Self::ReturnSub { target, .. } => target.socket_addr(),
            }
        }
    }

    impl Display for SubscribeMsg {
        fn fmt(&self, f: &mut std::fmt::Formatter<'_>) -> std::fmt::Result {
            let id = self.id();
            match self {
                Self::SeekNode { .. } => write!(f, "SeekNode(id: {id})"),
                Self::FetchRouting { .. } => write!(f, "FetchRouting(id: {id})"),
                Self::RequestSub { .. } => write!(f, "RequestSub(id: {id})"),
                Self::ReturnSub { .. } => write!(f, "ReturnSub(id: {id})"),
            }
        }
    }
}<|MERGE_RESOLUTION|>--- conflicted
+++ resolved
@@ -411,18 +411,6 @@
                     // This is the key step where the first recipient (gateway) determines the
                     // subscriber's external address from the actual packet source address.
                     let mut subscriber = subscriber.clone();
-<<<<<<< HEAD
-                    if subscriber.peer_addr.is_unknown() {
-                        if let Some(addr) = source_addr {
-                            subscriber.set_addr(addr);
-                            tracing::debug!(
-                                tx = %id,
-                                %key,
-                                subscriber_addr = %addr,
-                                "subscribe: filled subscriber address from source_addr"
-                            );
-                        }
-=======
 
                     tracing::debug!(
                         tx = %id,
@@ -440,7 +428,6 @@
                             subscriber_updated = %subscriber.peer(),
                             "subscribe: updated subscriber address from transport source"
                         );
->>>>>>> 8bd39fc8
                     }
                     let own_loc = op_manager.ring.connection_manager.own_location();
 
