--- conflicted
+++ resolved
@@ -174,11 +174,7 @@
                         this: this_peer,
                         connected: PeerKeyLocation {
                             peer: acceptor.peer.clone(),
-<<<<<<< HEAD
                             location: acceptor.location,
-=======
-                            location: acceptor.location.clone(),
->>>>>>> 18b5e079
                         },
                     })
                 } else {
