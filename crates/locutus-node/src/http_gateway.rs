--- conflicted
+++ resolved
@@ -9,22 +9,6 @@
 use locutus_stdlib::{
     client_api::{
         ClientError, ClientRequest, ContractRequest, ContractResponse, ErrorKind, HostResponse,
-<<<<<<< HEAD
-=======
-    },
-    prelude::*,
-};
-use serde::Deserialize;
-
-use std::collections::VecDeque;
-use std::net::{IpAddr, SocketAddr};
-use std::sync::OnceLock;
-use std::{
-    collections::HashMap,
-    sync::{
-        atomic::{AtomicUsize, Ordering},
-        Arc,
->>>>>>> db0830ad
     },
     prelude::*,
 };
@@ -155,13 +139,6 @@
     req.extensions_mut().insert(auth_token);
 
     next.run(req).await
-<<<<<<< HEAD
-=======
-}
-
-fn internal_next_client_id() -> ClientId {
-    ClientId::new(REQUEST_ID.fetch_add(1, Ordering::SeqCst))
->>>>>>> db0830ad
 }
 
 async fn new_client_connection(
@@ -481,14 +458,7 @@
             let serialized_res = match encoding_protoc {
                 EncodingProtocol::Flatbuffers => match result {
                     Ok(res) => res.into_fbs_bytes()?,
-<<<<<<< HEAD
                     Err(err) => err.into_fbs_bytes()?,
-=======
-                    Err(err) => {
-                        tracing::warn!("add an error type for client errors");
-                        return Err(err.into()); // FIXME: add to schema ClientError
-                    }
->>>>>>> db0830ad
                 },
                 EncodingProtocol::Native => bincode::serialize(&result)?,
             };
