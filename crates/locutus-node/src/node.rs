--- conflicted
+++ resolved
@@ -23,12 +23,8 @@
     p2p_impl::NodeP2P,
 };
 use crate::{
-<<<<<<< HEAD
     client_events::{ClientEventsProxy, ClientRequest},
-    config::{tracing::Logger, GlobalExecutor, CONFIG},
-=======
     config::{tracer::Logger, GlobalExecutor, CONFIG},
->>>>>>> 06bcfd59
     contract::{ContractError, MockRuntime, SQLiteContractHandler, SqlDbError},
     message::{Message, NodeEvent, Transaction, TransactionType, TxType},
     operations::{
