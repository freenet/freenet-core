--- conflicted
+++ resolved
@@ -28,10 +28,7 @@
 pav_regression = "0.4.0"
 itertools = "0.10.5"
 rand = "0.8.5"
-<<<<<<< HEAD
-=======
 ordered-float = "3.6.0"
->>>>>>> 602c2642
 
 # internal:
 locutus-core = { path = "../locutus-core", version = "0.0.3" }
