mod isotonic_estimator;
mod util;

use isotonic_estimator::{EstimatorType, IsotonicEstimator, IsotonicEvent};
use locutus_core::{ring::PeerKeyLocation, Location};
use serde::Serialize;
use std::time::Duration;
use util::{Mean, TransferSpeed};

#[derive(Debug, Clone, Serialize)]
pub struct Router {
    response_start_time_estimator: IsotonicEstimator,
    transfer_rate_estimator: IsotonicEstimator,
    failure_estimator: IsotonicEstimator,
    mean_transfer_size: Mean,
}

impl Router {
<<<<<<< HEAD
    pub fn new(history: &[RouteEvent]) -> Self {
=======
    pub(crate) fn new(history: &[RouteEvent]) -> Self {
>>>>>>> f6ef892e
        let failure_outcomes: Vec<IsotonicEvent> = history
            .iter()
            .map(|re| IsotonicEvent {
                peer: re.peer,
                contract_location: re.contract_location,
                result: match re.outcome {
                    RouteOutcome::Success {
                        time_to_response_start: _,
                        payload_size: _,
                        payload_transfer_time: _,
                    } => 0.0,
                    RouteOutcome::Failure => 1.0,
                },
            })
            .collect();

        let success_durations: Vec<IsotonicEvent> = history
            .iter()
            .filter_map(|re| {
                if let RouteOutcome::Success {
                    time_to_response_start,
                    payload_size: _,
                    payload_transfer_time: _,
                } = re.outcome
                {
                    Some(IsotonicEvent {
                        peer: re.peer,
                        contract_location: re.contract_location,
                        result: time_to_response_start.as_secs_f64(),
                    })
                } else {
                    None
                }
            })
            .collect();

        let transfer_rates: Vec<IsotonicEvent> = history
            .iter()
            .filter_map(|re| {
                if let RouteOutcome::Success {
                    time_to_response_start: _,
                    payload_size,
                    payload_transfer_time,
                } = re.outcome
                {
                    Some(IsotonicEvent {
                        peer: re.peer,
                        contract_location: re.contract_location,
                        result: payload_size as f64 / payload_transfer_time.as_secs_f64(),
                    })
                } else {
                    None
                }
            })
            .collect();

        let mut mean_transfer_size = Mean::new();

        // Add some initial data so this produces sensible results with low or no historical data
        mean_transfer_size.add_with_count(1000.0, 10);

        for event in history {
            if let RouteOutcome::Success {
                time_to_response_start: _,
                payload_size,
                payload_transfer_time: _,
            } = event.outcome
            {
                mean_transfer_size.add(payload_size as f64);
            }
        }

        Router {
            // Positive because we expect time to increase as distance increases
            response_start_time_estimator: IsotonicEstimator::new(
                success_durations,
                EstimatorType::Positive,
            ),
            // Positive because we expect failure probability to increase as distance increase
            failure_estimator: IsotonicEstimator::new(failure_outcomes, EstimatorType::Positive),
            // Negative because we expect transfer rate to decrease as distance increases
            transfer_rate_estimator: IsotonicEstimator::new(
                transfer_rates,
                EstimatorType::Negative,
            ),
            mean_transfer_size,
        }
    }

<<<<<<< HEAD
    pub fn add_event(&mut self, event: RouteEvent) {
=======
    pub(crate) fn add_event(&mut self, event: RouteEvent) {
>>>>>>> f6ef892e
        match event.outcome {
            RouteOutcome::Success {
                time_to_response_start,
                payload_size,
                payload_transfer_time,
            } => {
                self.response_start_time_estimator.add_event(IsotonicEvent {
                    peer: event.peer,
                    contract_location: event.contract_location,
                    result: time_to_response_start.as_secs_f64(),
                });
                self.failure_estimator.add_event(IsotonicEvent {
                    peer: event.peer,
                    contract_location: event.contract_location,
                    result: 0.0,
                });
                let transfer_rate_event = IsotonicEvent {
                    peer: event.peer,
                    contract_location: event.contract_location,
                    result: payload_size as f64 / payload_transfer_time.as_secs_f64(),
                };
                self.mean_transfer_size.add(payload_size as f64);

                self.transfer_rate_estimator.add_event(transfer_rate_event);
            }
            RouteOutcome::Failure => {
                self.failure_estimator.add_event(IsotonicEvent {
                    peer: event.peer,
                    contract_location: event.contract_location,
                    result: 1.0,
                });
            }
        }
    }

<<<<<<< HEAD
    pub fn select_peer<I>(&self, peers: I, contract_location: Location) -> Option<PeerKeyLocation>
    where
        I: IntoIterator<Item = PeerKeyLocation>,
=======
    pub fn select_peer<'a, I>(
        &self,
        peers: I,
        contract_location: &Location,
    ) -> Option<&'a PeerKeyLocation>
    where
        I: IntoIterator<Item = &'a PeerKeyLocation>,
>>>>>>> f6ef892e
    {
        if !self.has_sufficient_historical_data() {
            // Find the peer with the minimum distance to the contract location,
            // ignoring peers with no location
            peers
                .into_iter()
                .filter_map(|peer| {
                    peer.location
                        .map(|loc| (peer, contract_location.distance(&loc)))
                })
                .min_by_key(|&(_, distance)| distance)
                .map(|(peer, _)| peer)
        } else {
            // Find the peer with the minimum predicted routing outcome time
            peers
                .into_iter()
<<<<<<< HEAD
                .map(|peer: PeerKeyLocation| {
=======
                .map(|peer: &PeerKeyLocation| {
>>>>>>> f6ef892e
                    let t = self
                        .predict_routing_outcome(peer, contract_location)
                        .expect(
                            "Should always be Ok when has_sufficient_historical_data() is true",
                        );
                    (peer, t.time_to_response_start)
                })
                // Required because f64 doesn't implement Ord
                .min_by(|&(_, time1), &(_, time2)| {
                    time1
                        .partial_cmp(&time2)
                        .unwrap_or(std::cmp::Ordering::Equal)
                })
                .map(|(peer, _)| peer)
<<<<<<< HEAD
        }
    }

    pub fn predict_routing_outcome(
        &self,
        peer: PeerKeyLocation,
        contract_location: Location,
    ) -> Result<RoutingPrediction, RoutingError> {
        if !self.has_sufficient_historical_data() {
            return Err(RoutingError::InsufficientDataError);
=======
>>>>>>> f6ef892e
        }

        let time_to_response_start_estimate = self
            .response_start_time_estimator
            .estimate_retrieval_time(&peer, contract_location)
            .unwrap();
        let failure_estimate = self
            .failure_estimator
            .estimate_retrieval_time(&peer, contract_location)
            .unwrap();
        let transfer_rate_estimate = self
            .transfer_rate_estimator
            .estimate_retrieval_time(&peer, contract_location)
            .unwrap();

        /*
         * This is a fairly naive approach, assuming that the cost of a failure is a multiple
         * of the cost of success.
         */
        let failure_cost_multiplier = 3.0;

        let expected_total_time = time_to_response_start_estimate
            + (self.mean_transfer_size.get() / transfer_rate_estimate)
            + (time_to_response_start_estimate * failure_estimate * failure_cost_multiplier);

        Ok(RoutingPrediction {
            failure_probability: failure_estimate,
            xfer_speed: TransferSpeed {
                bytes_per_second: transfer_rate_estimate,
            },
            time_to_response_start: time_to_response_start_estimate,
            expected_total_time,
        })
    }

<<<<<<< HEAD
=======
    pub(crate) fn predict_routing_outcome(
        &self,
        peer: &PeerKeyLocation,
        contract_location: &Location,
    ) -> Result<RoutingPrediction, RoutingError> {
        if !self.has_sufficient_historical_data() {
            return Err(RoutingError::InsufficientDataError);
        }

        let time_to_response_start_estimate = self
            .response_start_time_estimator
            .estimate_retrieval_time(peer, contract_location)
            .unwrap();
        let failure_estimate = self
            .failure_estimator
            .estimate_retrieval_time(peer, contract_location)
            .unwrap();
        let transfer_rate_estimate = self
            .transfer_rate_estimator
            .estimate_retrieval_time(peer, contract_location)
            .unwrap();

        /*
         * This is a fairly naive approach, assuming that the cost of a failure is a multiple
         * of the cost of success.
         */
        let failure_cost_multiplier = 3.0;

        let expected_total_time = time_to_response_start_estimate
            + (self.mean_transfer_size.compute() / transfer_rate_estimate)
            + (time_to_response_start_estimate * failure_estimate * failure_cost_multiplier);

        Ok(RoutingPrediction {
            failure_probability: failure_estimate,
            xfer_speed: TransferSpeed {
                bytes_per_second: transfer_rate_estimate,
            },
            time_to_response_start: time_to_response_start_estimate,
            expected_total_time,
        })
    }

>>>>>>> f6ef892e
    fn has_sufficient_historical_data(&self) -> bool {
        let minimum_historical_data_for_global_prediction = 200;
        self.response_start_time_estimator.len() >= minimum_historical_data_for_global_prediction
    }
}

#[derive(Debug)]
<<<<<<< HEAD
pub enum RoutingError {
    InsufficientDataError,
}

#[derive(Debug, Clone, Copy, Serialize)]
pub struct RoutingPrediction {
    pub failure_probability: f64,
    pub xfer_speed: TransferSpeed,
    pub time_to_response_start: f64,
    pub expected_total_time: f64,
}

#[derive(Debug, Clone, Copy, Serialize)]
pub struct RouteEvent {
=======
pub(crate) enum RoutingError {
    InsufficientDataError,
}

#[derive(Debug, Clone, Copy, Serialize)]
pub(crate) struct RoutingPrediction {
    pub failure_probability: f64,
    pub xfer_speed: TransferSpeed,
    pub time_to_response_start: f64,
    pub expected_total_time: f64,
}

#[derive(Debug, Clone, Copy, Serialize)]
pub(crate) struct RouteEvent {
>>>>>>> f6ef892e
    peer: PeerKeyLocation,
    contract_location: Location,
    outcome: RouteOutcome,
}

#[derive(Debug, Clone, Copy, Serialize)]
<<<<<<< HEAD
pub enum RouteOutcome {
=======
pub(crate) enum RouteOutcome {
>>>>>>> f6ef892e
    Success {
        time_to_response_start: Duration,
        payload_size: usize,
        payload_transfer_time: Duration,
    },
    Failure,
}

#[cfg(test)]
mod tests {

    use rand::Rng;

    use super::*;

    #[test]
    fn before_data_select_closest() {
        // Create 5 random peers and put them in an array
        let mut peers = vec![];
        for _ in 0..5 {
            let peer = PeerKeyLocation::random();
            peers.push(peer);
        }
<<<<<<< HEAD

        // Create a router with no historical data
        let router = Router::new(&[]);

        for _ in 0..10 {
            let contract_location = Location::random();
            let best = router
                .select_peer(peers.clone(), contract_location)
                .unwrap();
            let best_distance = best.location.unwrap().distance(&contract_location);
            for peer in peers.clone() {
                if peer != best {
=======
    
        // Create a router with no historical data
        let router = Router::new(&[]);
    
        for _ in 0..10 {
            let contract_location = Location::random();
            // Pass a reference to the `peers` vector
            let best = router.select_peer(&peers, &contract_location).unwrap();
            let best_distance = best.location.unwrap().distance(&contract_location);
            for peer in &peers {
                // Dereference `best` when making the comparison
                if *peer != *best {
>>>>>>> f6ef892e
                    let distance = peer.location.unwrap().distance(&contract_location);
                    assert!(distance >= best_distance);
                }
            }
        }
    }
<<<<<<< HEAD
=======
    
>>>>>>> f6ef892e

    #[test]
    fn test_request_time() {
        // Define constants for the number of peers, number of events, and number of test iterations.
        const NUM_PEERS: usize = 25;
        const NUM_EVENTS: usize = 10000;

        // Create `NUM_PEERS` random peers and put them in a vector.
        let peers: Vec<PeerKeyLocation> =
            (0..NUM_PEERS).map(|_| PeerKeyLocation::random()).collect();

        // Create NUM_EVENTS random events
        let mut events = vec![];
        let mut rng = rand::thread_rng();
        for _ in 0..NUM_EVENTS {
            let peer = peers[rng.gen_range(0..NUM_PEERS)];
            let contract_location = Location::random();
            let simulated_prediction = simulate_prediction(&mut rng, peer, contract_location);
            let event = RouteEvent {
                peer,
                contract_location,
                outcome: if rng.gen_range(0.0..1.0) > simulated_prediction.failure_probability {
                    RouteOutcome::Success {
                        time_to_response_start: Duration::from_secs_f64(
                            simulated_prediction.time_to_response_start,
                        ),
                        payload_size: 1000,
                        payload_transfer_time: Duration::from_secs_f64(
                            1000.0 / simulated_prediction.xfer_speed.bytes_per_second,
                        ),
                    }
                } else {
                    RouteOutcome::Failure
                },
            };
            events.push(event);
        }

        // Split events into two vectors, one for training and one for testing.
        let (training_events, testing_events) = events.split_at(NUM_EVENTS - 100);

        // Train the router with the training events.
        let router = Router::new(training_events);

        // Test the router with the testing events.
        for event in testing_events {
            let truth = simulate_prediction(&mut rng, event.peer, event.contract_location);

            let prediction = router
<<<<<<< HEAD
                .predict_routing_outcome(event.peer, event.contract_location)
=======
                .predict_routing_outcome(&event.peer, &event.contract_location)
>>>>>>> f6ef892e
                .unwrap();

            // Verify that the prediction is within 0.01 of the truth

            let response_start_time_error =
                (prediction.time_to_response_start - truth.time_to_response_start).abs();
            assert!(
                response_start_time_error < 0.01,
                "response_start_time: Prediction: {}, Truth: {}, Error: {}",
                prediction.time_to_response_start,
                truth.time_to_response_start,
                response_start_time_error
            );

            let failure_probability_error =
                (prediction.failure_probability - truth.failure_probability).abs();
            assert!(
                failure_probability_error < 0.1,
                "failure_probability: Prediction: {}, Truth: {}, Error: {}",
                prediction.failure_probability,
                truth.failure_probability,
                failure_probability_error
            );

            let transfer_speed_error =
                (prediction.xfer_speed.bytes_per_second - truth.xfer_speed.bytes_per_second).abs();
            assert!(
                transfer_speed_error < 0.01,
                "transfer_speed: Prediction: {}, Truth: {}, Error: {}",
                prediction.xfer_speed.bytes_per_second,
                truth.xfer_speed.bytes_per_second,
                transfer_speed_error
            );
        }
    }

    fn simulate_prediction(
        random: &mut rand::rngs::ThreadRng,
        peer: PeerKeyLocation,
        contract_location: Location,
    ) -> RoutingPrediction {
        let distance = peer.location.unwrap().distance(&contract_location);
        let time_to_response_start = 2.0 * distance.as_f64();
        let failure_prob = distance.as_f64();
        let transfer_speed = 100.0 - (100.0 * distance.as_f64());
        let payload_size = random.gen_range(100..1000);
        let transfer_time = transfer_speed * (payload_size as f64);
        RoutingPrediction {
            failure_probability: failure_prob,
            xfer_speed: TransferSpeed {
                bytes_per_second: transfer_speed,
            },
            time_to_response_start,
            expected_total_time: time_to_response_start + transfer_time,
        }
    }
}<|MERGE_RESOLUTION|>--- conflicted
+++ resolved
@@ -16,11 +16,7 @@
 }
 
 impl Router {
-<<<<<<< HEAD
-    pub fn new(history: &[RouteEvent]) -> Self {
-=======
     pub(crate) fn new(history: &[RouteEvent]) -> Self {
->>>>>>> f6ef892e
         let failure_outcomes: Vec<IsotonicEvent> = history
             .iter()
             .map(|re| IsotonicEvent {
@@ -110,11 +106,7 @@
         }
     }
 
-<<<<<<< HEAD
-    pub fn add_event(&mut self, event: RouteEvent) {
-=======
     pub(crate) fn add_event(&mut self, event: RouteEvent) {
->>>>>>> f6ef892e
         match event.outcome {
             RouteOutcome::Success {
                 time_to_response_start,
@@ -150,11 +142,6 @@
         }
     }
 
-<<<<<<< HEAD
-    pub fn select_peer<I>(&self, peers: I, contract_location: Location) -> Option<PeerKeyLocation>
-    where
-        I: IntoIterator<Item = PeerKeyLocation>,
-=======
     pub fn select_peer<'a, I>(
         &self,
         peers: I,
@@ -162,7 +149,6 @@
     ) -> Option<&'a PeerKeyLocation>
     where
         I: IntoIterator<Item = &'a PeerKeyLocation>,
->>>>>>> f6ef892e
     {
         if !self.has_sufficient_historical_data() {
             // Find the peer with the minimum distance to the contract location,
@@ -179,11 +165,7 @@
             // Find the peer with the minimum predicted routing outcome time
             peers
                 .into_iter()
-<<<<<<< HEAD
-                .map(|peer: PeerKeyLocation| {
-=======
                 .map(|peer: &PeerKeyLocation| {
->>>>>>> f6ef892e
                     let t = self
                         .predict_routing_outcome(peer, contract_location)
                         .expect(
@@ -198,56 +180,9 @@
                         .unwrap_or(std::cmp::Ordering::Equal)
                 })
                 .map(|(peer, _)| peer)
-<<<<<<< HEAD
-        }
-    }
-
-    pub fn predict_routing_outcome(
-        &self,
-        peer: PeerKeyLocation,
-        contract_location: Location,
-    ) -> Result<RoutingPrediction, RoutingError> {
-        if !self.has_sufficient_historical_data() {
-            return Err(RoutingError::InsufficientDataError);
-=======
->>>>>>> f6ef892e
-        }
-
-        let time_to_response_start_estimate = self
-            .response_start_time_estimator
-            .estimate_retrieval_time(&peer, contract_location)
-            .unwrap();
-        let failure_estimate = self
-            .failure_estimator
-            .estimate_retrieval_time(&peer, contract_location)
-            .unwrap();
-        let transfer_rate_estimate = self
-            .transfer_rate_estimator
-            .estimate_retrieval_time(&peer, contract_location)
-            .unwrap();
-
-        /*
-         * This is a fairly naive approach, assuming that the cost of a failure is a multiple
-         * of the cost of success.
-         */
-        let failure_cost_multiplier = 3.0;
-
-        let expected_total_time = time_to_response_start_estimate
-            + (self.mean_transfer_size.get() / transfer_rate_estimate)
-            + (time_to_response_start_estimate * failure_estimate * failure_cost_multiplier);
-
-        Ok(RoutingPrediction {
-            failure_probability: failure_estimate,
-            xfer_speed: TransferSpeed {
-                bytes_per_second: transfer_rate_estimate,
-            },
-            time_to_response_start: time_to_response_start_estimate,
-            expected_total_time,
-        })
-    }
-
-<<<<<<< HEAD
-=======
+        }
+    }
+
     pub(crate) fn predict_routing_outcome(
         &self,
         peer: &PeerKeyLocation,
@@ -290,7 +225,6 @@
         })
     }
 
->>>>>>> f6ef892e
     fn has_sufficient_historical_data(&self) -> bool {
         let minimum_historical_data_for_global_prediction = 200;
         self.response_start_time_estimator.len() >= minimum_historical_data_for_global_prediction
@@ -298,22 +232,6 @@
 }
 
 #[derive(Debug)]
-<<<<<<< HEAD
-pub enum RoutingError {
-    InsufficientDataError,
-}
-
-#[derive(Debug, Clone, Copy, Serialize)]
-pub struct RoutingPrediction {
-    pub failure_probability: f64,
-    pub xfer_speed: TransferSpeed,
-    pub time_to_response_start: f64,
-    pub expected_total_time: f64,
-}
-
-#[derive(Debug, Clone, Copy, Serialize)]
-pub struct RouteEvent {
-=======
 pub(crate) enum RoutingError {
     InsufficientDataError,
 }
@@ -328,18 +246,13 @@
 
 #[derive(Debug, Clone, Copy, Serialize)]
 pub(crate) struct RouteEvent {
->>>>>>> f6ef892e
     peer: PeerKeyLocation,
     contract_location: Location,
     outcome: RouteOutcome,
 }
 
 #[derive(Debug, Clone, Copy, Serialize)]
-<<<<<<< HEAD
-pub enum RouteOutcome {
-=======
 pub(crate) enum RouteOutcome {
->>>>>>> f6ef892e
     Success {
         time_to_response_start: Duration,
         payload_size: usize,
@@ -363,24 +276,10 @@
             let peer = PeerKeyLocation::random();
             peers.push(peer);
         }
-<<<<<<< HEAD
 
         // Create a router with no historical data
         let router = Router::new(&[]);
 
-        for _ in 0..10 {
-            let contract_location = Location::random();
-            let best = router
-                .select_peer(peers.clone(), contract_location)
-                .unwrap();
-            let best_distance = best.location.unwrap().distance(&contract_location);
-            for peer in peers.clone() {
-                if peer != best {
-=======
-    
-        // Create a router with no historical data
-        let router = Router::new(&[]);
-    
         for _ in 0..10 {
             let contract_location = Location::random();
             // Pass a reference to the `peers` vector
@@ -389,17 +288,12 @@
             for peer in &peers {
                 // Dereference `best` when making the comparison
                 if *peer != *best {
->>>>>>> f6ef892e
                     let distance = peer.location.unwrap().distance(&contract_location);
                     assert!(distance >= best_distance);
                 }
             }
         }
     }
-<<<<<<< HEAD
-=======
-    
->>>>>>> f6ef892e
 
     #[test]
     fn test_request_time() {
@@ -449,11 +343,7 @@
             let truth = simulate_prediction(&mut rng, event.peer, event.contract_location);
 
             let prediction = router
-<<<<<<< HEAD
-                .predict_routing_outcome(event.peer, event.contract_location)
-=======
                 .predict_routing_outcome(&event.peer, &event.contract_location)
->>>>>>> f6ef892e
                 .unwrap();
 
             // Verify that the prediction is within 0.01 of the truth
