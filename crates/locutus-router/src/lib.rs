<<<<<<< HEAD
mod routing_outcome_estimator;
=======
use locutus_core::{libp2p::PeerId, Location};
use pav_regression::pav::{IsotonicRegression, Point};
use std::collections::HashMap;
>>>>>>> a4eb5baf

use locutus_core::libp2p::*;
use routing_outcome_estimator::RoutingOutcomeEstimator;

<<<<<<< HEAD
pub struct PeerChooser {
    time_est: RoutingOutcomeEstimator,
    success_est: RoutingOutcomeEstimator,
}

impl PeerChooser {}
=======
/// `RoutingOutcomeEstimator` is a Rust struct that provides outcome estimation for a given action,
/// such as retrieving the state of a contract, based on the distance between the peer and the contract.
/// It uses an isotonic regression model from the `pav.rs` library to predict the outcome, represented
/// as an `f64` where lower values indicate better outcomes and higher values indicate worse outcomes.
///
/// The estimator is trained on historical data and assumes that the outcome is proportional to the
/// distance between the peer and the contract, with longer distances resulting in worse outcomes,
/// assuming all other factors are equal. Each peer has its own regression model, which is used only
/// if it has enough data points for accurate predictions. Otherwise, the global regression model
/// is used.
///
/// New data points can be added to the estimator without the need to rebuild the model.

pub struct RoutingOutcomeEstimator {
    global_regression: IsotonicRegression,
    peer_regressions: HashMap<PeerId, IsotonicRegression>,
}

impl RoutingOutcomeEstimator {
    /// Creates a new `PeerTimeEstimator` from a list of historical events.
    pub fn new<I>(history: I) -> Self
    where
        I: IntoIterator<Item = RoutingEvent>,
    {
        let mut all_points = Vec::new();
        let mut peer_points: HashMap<PeerId, Vec<Point>> = HashMap::new();

        for event in history {
            let point = Point::new(
                event
                    .peer_location
                    .distance(&event.contract_location)
                    .into(),
                event.result,
            );

            all_points.push(point);
            peer_points.entry(event.peer).or_default().push(point);
        }

        let global_regression = IsotonicRegression::new_ascending(&all_points);

        let peer_regressions = peer_points
            .into_iter()
            .filter(|(_, points)| points.len() > MIN_PEER_POINTS_FOR_REGRESSION)
            .map(|(peer, points)| {
                let regression = IsotonicRegression::new_ascending(&points);
                (peer, regression)
            })
            .collect();

        RoutingOutcomeEstimator {
            global_regression,
            peer_regressions,
        }
    }

    /// Adds a new event to the estimator.
    pub fn add_event(&mut self, event: RoutingEvent) {
        let point = Point::new(
            event
                .peer_location
                .distance(&event.contract_location)
                .into(),
            event.result,
        );

        self.global_regression.add_points(&[point]);

        self.peer_regressions
            .entry(event.peer)
            .or_insert_with(|| IsotonicRegression::new_ascending(&[point]))
            .add_points(&[point]);
    }

    pub fn estimate_retrieval_time(&self, peer: PeerId, distance: f64) -> Option<f64> {
        if let Some(regression) = self.peer_regressions.get(&peer) {
            Some(regression.interpolate(distance))
        } else if self.global_regression.len() > MIN_PEER_POINTS_FOR_REGRESSION {
            Some(self.global_regression.interpolate(distance))
        } else {
            None
        }
    }
}

/// A routing event is a single request to a peer for a contract, and some value indicating
/// the result of the request, such as the time it took to retrieve the contract.
#[derive(Debug, Clone)]
pub struct RoutingEvent {
    peer: PeerId,
    peer_location: Location,
    contract_location: Location,
    /// The result of the routing event, which is used to train the estimator, typically the time
    /// but could also represent request success as 0.0 and failure as 1.0, and then be used
    /// to predict the probability of success.
    result: f64,
}

// Tests

#[cfg(test)]
mod tests {
    use super::*;

    // This test `test_peer_time_estimator` checks the accuracy of the `RoutingOutcomeEstimator` struct's
    // `estimate_retrieval_time()` method. It generates a list of 100 random events, where each event
    // represents a simulated request made by a random `PeerId` at a random `Location` to retrieve data
    // from a contract at another random `Location`. Each event is created by calling the `simulate_request()`
    // helper function which calculates the distance between the `Peer` and the `Contract`, then estimates
    // the retrieval time based on the distance and some random factor. The list of events is then split
    // into two sets: a training set and a testing set.
    //
    // The `RoutingOutcomeEstimator` is then instantiated using the training set, and the `estimate_retrieval_time()`
    // method is called for each event in the testing set. The estimated retrieval time is compared to the
    // actual retrieval time recorded in the event, and the error between the two is calculated. The average
    // error across all events is then calculated, and the test passes if the average error is less than 0.01.
    // If the error is greater than or equal to 0.01, the test fails.

    #[test]
    fn test_peer_time_estimator() {
        // Generate a list of random events
        let mut events = Vec::new();
        for _ in 0..100 {
            let peer = PeerId::random();
            let peer_location = Location::random();
            let contract_location = Location::random();
            events.push(simulate_request(peer, peer_location, contract_location));
        }

        // Split the events into two sets
        let (training_events, testing_events) = events.split_at(events.len() / 2);

        // Create a new estimator from the training set
        let estimator = RoutingOutcomeEstimator::new(training_events.iter().cloned());

        // Test the estimator on the testing set, recording the errors
        let mut errors = Vec::new();
        for event in testing_events {
            let distance = event
                .contract_location
                .distance(&event.peer_location)
                .into();
            let estimated_time = estimator.estimate_retrieval_time(event.peer, distance);
            assert!(estimated_time.is_some());
            let estimated_time = estimated_time.unwrap();
            let actual_time = event.result;
            let error = (estimated_time - actual_time).abs();
            errors.push(error);
        }

        // Check that the errors are small
        let average_error = errors.iter().sum::<f64>() / errors.len() as f64;
        assert!(average_error < 0.01);
    }

    fn simulate_request(
        peer: PeerId,
        peer_location: Location,
        contract_location: Location,
    ) -> RoutingEvent {
        let distance: f64 = peer_location.distance(&contract_location).into();
>>>>>>> a4eb5baf

struct RoutingEvent {
    peer_id: PeerId,
    outcome: RoutingOutcome,
}<|MERGE_RESOLUTION|>--- conflicted
+++ resolved
@@ -1,38 +1,13 @@
-<<<<<<< HEAD
-mod routing_outcome_estimator;
-=======
 use locutus_core::{libp2p::PeerId, Location};
 use pav_regression::pav::{IsotonicRegression, Point};
 use std::collections::HashMap;
->>>>>>> a4eb5baf
 
 use locutus_core::libp2p::*;
 use routing_outcome_estimator::RoutingOutcomeEstimator;
 
-<<<<<<< HEAD
 pub struct PeerChooser {
     time_est: RoutingOutcomeEstimator,
     success_est: RoutingOutcomeEstimator,
-}
-
-impl PeerChooser {}
-=======
-/// `RoutingOutcomeEstimator` is a Rust struct that provides outcome estimation for a given action,
-/// such as retrieving the state of a contract, based on the distance between the peer and the contract.
-/// It uses an isotonic regression model from the `pav.rs` library to predict the outcome, represented
-/// as an `f64` where lower values indicate better outcomes and higher values indicate worse outcomes.
-///
-/// The estimator is trained on historical data and assumes that the outcome is proportional to the
-/// distance between the peer and the contract, with longer distances resulting in worse outcomes,
-/// assuming all other factors are equal. Each peer has its own regression model, which is used only
-/// if it has enough data points for accurate predictions. Otherwise, the global regression model
-/// is used.
-///
-/// New data points can be added to the estimator without the need to rebuild the model.
-
-pub struct RoutingOutcomeEstimator {
-    global_regression: IsotonicRegression,
-    peer_regressions: HashMap<PeerId, IsotonicRegression>,
 }
 
 impl RoutingOutcomeEstimator {
@@ -179,9 +154,13 @@
         contract_location: Location,
     ) -> RoutingEvent {
         let distance: f64 = peer_location.distance(&contract_location).into();
->>>>>>> a4eb5baf
 
-struct RoutingEvent {
-    peer_id: PeerId,
-    outcome: RoutingOutcome,
+        let result = distance.powf(0.5) + peer.to_bytes()[0] as f64;
+        RoutingEvent {
+            peer,
+            peer_location,
+            contract_location,
+            result,
+        }
+    }
 }