mod isotonic_estimator;
mod util;

use isotonic_estimator::{EstimatorType, IsotonicEstimator, IsotonicEvent};
use locutus_core::{ring::PeerKeyLocation, Location};
use serde::Serialize;
use std::time::Duration;
use util::{Mean, TransferSpeed};

#[derive(Debug, Clone, Serialize)]
pub struct Router {
    response_start_time_estimator: IsotonicEstimator,
    transfer_rate_estimator: IsotonicEstimator,
    failure_estimator: IsotonicEstimator,
    mean_transfer_size: Mean,
}

impl Router {
<<<<<<< HEAD
    pub fn new(history: &[RouteEvent]) -> Self {
=======
    pub(crate) fn new(history: &[RouteEvent]) -> Self {
>>>>>>> 602c2642
        let failure_outcomes: Vec<IsotonicEvent> = history
            .iter()
            .map(|re| IsotonicEvent {
                peer: re.peer,
                contract_location: re.contract_location,
                result: match re.outcome {
                    RouteOutcome::Success {
                        time_to_response_start: _,
                        payload_size: _,
                        payload_transfer_time: _,
                    } => 0.0,
                    RouteOutcome::Failure => 1.0,
                },
            })
            .collect();

        let success_durations: Vec<IsotonicEvent> = history
            .iter()
            .filter_map(|re| {
                if let RouteOutcome::Success {
                    time_to_response_start,
                    payload_size: _,
                    payload_transfer_time: _,
                } = re.outcome
                {
                    Some(IsotonicEvent {
                        peer: re.peer,
                        contract_location: re.contract_location,
                        result: time_to_response_start.as_secs_f64(),
                    })
                } else {
                    None
                }
            })
            .collect();

        let transfer_rates: Vec<IsotonicEvent> = history
            .iter()
            .filter_map(|re| {
                if let RouteOutcome::Success {
                    time_to_response_start: _,
                    payload_size,
                    payload_transfer_time,
                } = re.outcome
                {
                    Some(IsotonicEvent {
                        peer: re.peer,
                        contract_location: re.contract_location,
                        result: payload_size as f64 / payload_transfer_time.as_secs_f64(),
                    })
                } else {
                    None
                }
            })
            .collect();

        let mut mean_transfer_size = Mean::new();

        // Add some initial data so this produces sensible results with low or no historical data
        mean_transfer_size.add_with_count(1000.0, 10);

        for event in history {
            if let RouteOutcome::Success {
                time_to_response_start: _,
                payload_size,
                payload_transfer_time: _,
            } = event.outcome
            {
                mean_transfer_size.add(payload_size as f64);
            }
        }

        Router {
            // Positive because we expect time to increase as distance increases
            response_start_time_estimator: IsotonicEstimator::new(
                success_durations,
                EstimatorType::Positive,
            ),
            // Positive because we expect failure probability to increase as distance increase
            failure_estimator: IsotonicEstimator::new(failure_outcomes, EstimatorType::Positive),
            // Negative because we expect transfer rate to decrease as distance increases
            transfer_rate_estimator: IsotonicEstimator::new(
                transfer_rates,
                EstimatorType::Negative,
            ),
            mean_transfer_size,
        }
    }

<<<<<<< HEAD
    pub fn add_event(&mut self, event: RouteEvent) {
=======
    pub(crate) fn add_event(&mut self, event: RouteEvent) {
>>>>>>> 602c2642
        match event.outcome {
            RouteOutcome::Success {
                time_to_response_start,
                payload_size,
                payload_transfer_time,
            } => {
                self.response_start_time_estimator.add_event(IsotonicEvent {
                    peer: event.peer,
                    contract_location: event.contract_location,
                    result: time_to_response_start.as_secs_f64(),
                });
                self.failure_estimator.add_event(IsotonicEvent {
                    peer: event.peer,
                    contract_location: event.contract_location,
                    result: 0.0,
                });
                let transfer_rate_event = IsotonicEvent {
                    peer: event.peer,
                    contract_location: event.contract_location,
                    result: payload_size as f64 / payload_transfer_time.as_secs_f64(),
                };
                self.mean_transfer_size.add(payload_size as f64);

                self.transfer_rate_estimator.add_event(transfer_rate_event);
            }
            RouteOutcome::Failure => {
                self.failure_estimator.add_event(IsotonicEvent {
                    peer: event.peer,
                    contract_location: event.contract_location,
                    result: 1.0,
                });
            }
        }
    }

<<<<<<< HEAD
    pub fn select_peer<I>(&self, peers: I, contract_location: Location) -> Option<PeerKeyLocation>
    where
        I: IntoIterator<Item = PeerKeyLocation>,
=======
    pub fn select_peer<'a, I>(
        &self,
        peers: I,
        contract_location: &Location,
    ) -> Option<&'a PeerKeyLocation>
    where
        I: IntoIterator<Item = &'a PeerKeyLocation>,
>>>>>>> 602c2642
    {
        if !self.has_sufficient_historical_data() {
            // Find the peer with the minimum distance to the contract location,
            // ignoring peers with no location
            peers
                .into_iter()
                .filter_map(|peer| {
                    peer.location
                        .map(|loc| (peer, contract_location.distance(&loc)))
                })
                .min_by_key(|&(_, distance)| distance)
                .map(|(peer, _)| peer)
        } else {
            // Find the peer with the minimum predicted routing outcome time
            peers
                .into_iter()
<<<<<<< HEAD
                .map(|peer: PeerKeyLocation| {
=======
                .map(|peer: &PeerKeyLocation| {
>>>>>>> 602c2642
                    let t = self
                        .predict_routing_outcome(peer, contract_location)
                        .expect(
                            "Should always be Ok when has_sufficient_historical_data() is true",
                        );
                    (peer, t.time_to_response_start)
                })
                // Required because f64 doesn't implement Ord
                .min_by(|&(_, time1), &(_, time2)| {
                    time1
                        .partial_cmp(&time2)
                        .unwrap_or(std::cmp::Ordering::Equal)
                })
                .map(|(peer, _)| peer)
<<<<<<< HEAD
        }
    }

    pub fn predict_routing_outcome(
        &self,
        peer: PeerKeyLocation,
        contract_location: Location,
    ) -> Result<RoutingPrediction, RoutingError> {
        if !self.has_sufficient_historical_data() {
            return Err(RoutingError::InsufficientDataError);
=======
>>>>>>> 602c2642
        }

        let time_to_response_start_estimate = self
            .response_start_time_estimator
            .estimate_retrieval_time(&peer, contract_location)
            .unwrap();
        let failure_estimate = self
            .failure_estimator
            .estimate_retrieval_time(&peer, contract_location)
            .unwrap();
        let transfer_rate_estimate = self
            .transfer_rate_estimator
            .estimate_retrieval_time(&peer, contract_location)
            .unwrap();

        /*
         * This is a fairly naive approach, assuming that the cost of a failure is a multiple
         * of the cost of success.
         */
        let failure_cost_multiplier = 3.0;

        let expected_total_time = time_to_response_start_estimate
            + (self.mean_transfer_size.get() / transfer_rate_estimate)
            + (time_to_response_start_estimate * failure_estimate * failure_cost_multiplier);

        Ok(RoutingPrediction {
            failure_probability: failure_estimate,
            xfer_speed: TransferSpeed {
                bytes_per_second: transfer_rate_estimate,
            },
            time_to_response_start: time_to_response_start_estimate,
            expected_total_time,
        })
    }

<<<<<<< HEAD
=======
    pub(crate) fn predict_routing_outcome(
        &self,
        peer: &PeerKeyLocation,
        contract_location: &Location,
    ) -> Result<RoutingPrediction, RoutingError> {
        if !self.has_sufficient_historical_data() {
            return Err(RoutingError::InsufficientDataError);
        }

        let time_to_response_start_estimate = self
            .response_start_time_estimator
            .estimate_retrieval_time(peer, contract_location)
            .unwrap();
        let failure_estimate = self
            .failure_estimator
            .estimate_retrieval_time(peer, contract_location)
            .unwrap();
        let transfer_rate_estimate = self
            .transfer_rate_estimator
            .estimate_retrieval_time(peer, contract_location)
            .unwrap();

        /*
         * This is a fairly naive approach, assuming that the cost of a failure is a multiple
         * of the cost of success.
         */
        let failure_cost_multiplier = 3.0;

        let expected_total_time = time_to_response_start_estimate
            + (self.mean_transfer_size.compute() / transfer_rate_estimate)
            + (time_to_response_start_estimate * failure_estimate * failure_cost_multiplier);

        Ok(RoutingPrediction {
            failure_probability: failure_estimate,
            xfer_speed: TransferSpeed {
                bytes_per_second: transfer_rate_estimate,
            },
            time_to_response_start: time_to_response_start_estimate,
            expected_total_time,
        })
    }

>>>>>>> 602c2642
    fn has_sufficient_historical_data(&self) -> bool {
        let minimum_historical_data_for_global_prediction = 200;
        self.response_start_time_estimator.len() >= minimum_historical_data_for_global_prediction
    }
}

#[derive(Debug)]
<<<<<<< HEAD
pub enum RoutingError {
=======
pub(crate) enum RoutingError {
>>>>>>> 602c2642
    InsufficientDataError,
}

#[derive(Debug, Clone, Copy, Serialize)]
<<<<<<< HEAD
pub struct RoutingPrediction {
=======
pub(crate) struct RoutingPrediction {
>>>>>>> 602c2642
    pub failure_probability: f64,
    pub xfer_speed: TransferSpeed,
    pub time_to_response_start: f64,
    pub expected_total_time: f64,
}

#[derive(Debug, Clone, Copy, Serialize)]
<<<<<<< HEAD
pub struct RouteEvent {
=======
pub(crate) struct RouteEvent {
>>>>>>> 602c2642
    peer: PeerKeyLocation,
    contract_location: Location,
    outcome: RouteOutcome,
}

#[derive(Debug, Clone, Copy, Serialize)]
<<<<<<< HEAD
pub enum RouteOutcome {
=======
pub(crate) enum RouteOutcome {
>>>>>>> 602c2642
    Success {
        time_to_response_start: Duration,
        payload_size: usize,
        payload_transfer_time: Duration,
    },
    Failure,
}

#[cfg(test)]
mod tests {

    use rand::Rng;

    use super::*;

    #[test]
    fn before_data_select_closest() {
        // Create 5 random peers and put them in an array
        let mut peers = vec![];
        for _ in 0..5 {
            let peer = PeerKeyLocation::random();
            peers.push(peer);
        }

        // Create a router with no historical data
        let router = Router::new(&[]);

        for _ in 0..10 {
            let contract_location = Location::random();
<<<<<<< HEAD
            let best = router
                .select_peer(peers.clone(), contract_location)
                .unwrap();
            let best_distance = best.location.unwrap().distance(&contract_location);
            for peer in peers.clone() {
                if peer != best {
=======
            // Pass a reference to the `peers` vector
            let best = router.select_peer(&peers, &contract_location).unwrap();
            let best_distance = best.location.unwrap().distance(&contract_location);
            for peer in &peers {
                // Dereference `best` when making the comparison
                if *peer != *best {
>>>>>>> 602c2642
                    let distance = peer.location.unwrap().distance(&contract_location);
                    assert!(distance >= best_distance);
                }
            }
        }
    }

    #[test]
    fn test_request_time() {
        // Define constants for the number of peers, number of events, and number of test iterations.
        const NUM_PEERS: usize = 25;
        const NUM_EVENTS: usize = 10000;

        // Create `NUM_PEERS` random peers and put them in a vector.
        let peers: Vec<PeerKeyLocation> =
            (0..NUM_PEERS).map(|_| PeerKeyLocation::random()).collect();

        // Create NUM_EVENTS random events
        let mut events = vec![];
        let mut rng = rand::thread_rng();
        for _ in 0..NUM_EVENTS {
            let peer = peers[rng.gen_range(0..NUM_PEERS)];
            let contract_location = Location::random();
            let simulated_prediction = simulate_prediction(&mut rng, peer, contract_location);
            let event = RouteEvent {
                peer,
                contract_location,
                outcome: if rng.gen_range(0.0..1.0) > simulated_prediction.failure_probability {
                    RouteOutcome::Success {
                        time_to_response_start: Duration::from_secs_f64(
                            simulated_prediction.time_to_response_start,
                        ),
                        payload_size: 1000,
                        payload_transfer_time: Duration::from_secs_f64(
                            1000.0 / simulated_prediction.xfer_speed.bytes_per_second,
                        ),
                    }
                } else {
                    RouteOutcome::Failure
                },
            };
            events.push(event);
        }

        // Split events into two vectors, one for training and one for testing.
        let (training_events, testing_events) = events.split_at(NUM_EVENTS - 100);

        // Train the router with the training events.
        let router = Router::new(training_events);

        // Test the router with the testing events.
        for event in testing_events {
            let truth = simulate_prediction(&mut rng, event.peer, event.contract_location);

            let prediction = router
<<<<<<< HEAD
                .predict_routing_outcome(event.peer, event.contract_location)
=======
                .predict_routing_outcome(&event.peer, &event.contract_location)
>>>>>>> 602c2642
                .unwrap();

            // Verify that the prediction is within 0.01 of the truth

            let response_start_time_error =
                (prediction.time_to_response_start - truth.time_to_response_start).abs();
            assert!(
                response_start_time_error < 0.01,
                "response_start_time: Prediction: {}, Truth: {}, Error: {}",
                prediction.time_to_response_start,
                truth.time_to_response_start,
                response_start_time_error
            );

            let failure_probability_error =
                (prediction.failure_probability - truth.failure_probability).abs();
            assert!(
<<<<<<< HEAD
                failure_probability_error < 0.1,
=======
                failure_probability_error < 0.2,
>>>>>>> 602c2642
                "failure_probability: Prediction: {}, Truth: {}, Error: {}",
                prediction.failure_probability,
                truth.failure_probability,
                failure_probability_error
            );

            let transfer_speed_error =
                (prediction.xfer_speed.bytes_per_second - truth.xfer_speed.bytes_per_second).abs();
            assert!(
                transfer_speed_error < 0.01,
                "transfer_speed: Prediction: {}, Truth: {}, Error: {}",
                prediction.xfer_speed.bytes_per_second,
                truth.xfer_speed.bytes_per_second,
                transfer_speed_error
            );
        }
    }

    fn simulate_prediction(
        random: &mut rand::rngs::ThreadRng,
        peer: PeerKeyLocation,
        contract_location: Location,
    ) -> RoutingPrediction {
        let distance = peer.location.unwrap().distance(&contract_location);
        let time_to_response_start = 2.0 * distance.as_f64();
        let failure_prob = distance.as_f64();
        let transfer_speed = 100.0 - (100.0 * distance.as_f64());
        let payload_size = random.gen_range(100..1000);
        let transfer_time = transfer_speed * (payload_size as f64);
        RoutingPrediction {
            failure_probability: failure_prob,
            xfer_speed: TransferSpeed {
                bytes_per_second: transfer_speed,
            },
            time_to_response_start,
            expected_total_time: time_to_response_start + transfer_time,
        }
    }
}<|MERGE_RESOLUTION|>--- conflicted
+++ resolved
@@ -16,11 +16,7 @@
 }
 
 impl Router {
-<<<<<<< HEAD
-    pub fn new(history: &[RouteEvent]) -> Self {
-=======
     pub(crate) fn new(history: &[RouteEvent]) -> Self {
->>>>>>> 602c2642
         let failure_outcomes: Vec<IsotonicEvent> = history
             .iter()
             .map(|re| IsotonicEvent {
@@ -110,11 +106,7 @@
         }
     }
 
-<<<<<<< HEAD
-    pub fn add_event(&mut self, event: RouteEvent) {
-=======
     pub(crate) fn add_event(&mut self, event: RouteEvent) {
->>>>>>> 602c2642
         match event.outcome {
             RouteOutcome::Success {
                 time_to_response_start,
@@ -150,11 +142,6 @@
         }
     }
 
-<<<<<<< HEAD
-    pub fn select_peer<I>(&self, peers: I, contract_location: Location) -> Option<PeerKeyLocation>
-    where
-        I: IntoIterator<Item = PeerKeyLocation>,
-=======
     pub fn select_peer<'a, I>(
         &self,
         peers: I,
@@ -162,7 +149,6 @@
     ) -> Option<&'a PeerKeyLocation>
     where
         I: IntoIterator<Item = &'a PeerKeyLocation>,
->>>>>>> 602c2642
     {
         if !self.has_sufficient_historical_data() {
             // Find the peer with the minimum distance to the contract location,
@@ -179,11 +165,7 @@
             // Find the peer with the minimum predicted routing outcome time
             peers
                 .into_iter()
-<<<<<<< HEAD
-                .map(|peer: PeerKeyLocation| {
-=======
                 .map(|peer: &PeerKeyLocation| {
->>>>>>> 602c2642
                     let t = self
                         .predict_routing_outcome(peer, contract_location)
                         .expect(
@@ -198,19 +180,6 @@
                         .unwrap_or(std::cmp::Ordering::Equal)
                 })
                 .map(|(peer, _)| peer)
-<<<<<<< HEAD
-        }
-    }
-
-    pub fn predict_routing_outcome(
-        &self,
-        peer: PeerKeyLocation,
-        contract_location: Location,
-    ) -> Result<RoutingPrediction, RoutingError> {
-        if !self.has_sufficient_historical_data() {
-            return Err(RoutingError::InsufficientDataError);
-=======
->>>>>>> 602c2642
         }
 
         let time_to_response_start_estimate = self
@@ -246,8 +215,6 @@
         })
     }
 
-<<<<<<< HEAD
-=======
     pub(crate) fn predict_routing_outcome(
         &self,
         peer: &PeerKeyLocation,
@@ -290,7 +257,6 @@
         })
     }
 
->>>>>>> 602c2642
     fn has_sufficient_historical_data(&self) -> bool {
         let minimum_historical_data_for_global_prediction = 200;
         self.response_start_time_estimator.len() >= minimum_historical_data_for_global_prediction
@@ -298,20 +264,13 @@
 }
 
 #[derive(Debug)]
-<<<<<<< HEAD
-pub enum RoutingError {
-=======
 pub(crate) enum RoutingError {
->>>>>>> 602c2642
     InsufficientDataError,
 }
 
 #[derive(Debug, Clone, Copy, Serialize)]
-<<<<<<< HEAD
-pub struct RoutingPrediction {
-=======
+
 pub(crate) struct RoutingPrediction {
->>>>>>> 602c2642
     pub failure_probability: f64,
     pub xfer_speed: TransferSpeed,
     pub time_to_response_start: f64,
@@ -319,22 +278,14 @@
 }
 
 #[derive(Debug, Clone, Copy, Serialize)]
-<<<<<<< HEAD
-pub struct RouteEvent {
-=======
 pub(crate) struct RouteEvent {
->>>>>>> 602c2642
     peer: PeerKeyLocation,
     contract_location: Location,
     outcome: RouteOutcome,
 }
 
 #[derive(Debug, Clone, Copy, Serialize)]
-<<<<<<< HEAD
-pub enum RouteOutcome {
-=======
 pub(crate) enum RouteOutcome {
->>>>>>> 602c2642
     Success {
         time_to_response_start: Duration,
         payload_size: usize,
@@ -364,21 +315,12 @@
 
         for _ in 0..10 {
             let contract_location = Location::random();
-<<<<<<< HEAD
-            let best = router
-                .select_peer(peers.clone(), contract_location)
-                .unwrap();
-            let best_distance = best.location.unwrap().distance(&contract_location);
-            for peer in peers.clone() {
-                if peer != best {
-=======
             // Pass a reference to the `peers` vector
             let best = router.select_peer(&peers, &contract_location).unwrap();
             let best_distance = best.location.unwrap().distance(&contract_location);
             for peer in &peers {
                 // Dereference `best` when making the comparison
                 if *peer != *best {
->>>>>>> 602c2642
                     let distance = peer.location.unwrap().distance(&contract_location);
                     assert!(distance >= best_distance);
                 }
@@ -434,11 +376,7 @@
             let truth = simulate_prediction(&mut rng, event.peer, event.contract_location);
 
             let prediction = router
-<<<<<<< HEAD
-                .predict_routing_outcome(event.peer, event.contract_location)
-=======
                 .predict_routing_outcome(&event.peer, &event.contract_location)
->>>>>>> 602c2642
                 .unwrap();
 
             // Verify that the prediction is within 0.01 of the truth
@@ -456,11 +394,7 @@
             let failure_probability_error =
                 (prediction.failure_probability - truth.failure_probability).abs();
             assert!(
-<<<<<<< HEAD
-                failure_probability_error < 0.1,
-=======
                 failure_probability_error < 0.2,
->>>>>>> 602c2642
                 "failure_probability: Prediction: {}, Truth: {}, Error: {}",
                 prediction.failure_probability,
                 truth.failure_probability,
