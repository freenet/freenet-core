--- conflicted
+++ resolved
@@ -402,8 +402,8 @@
 
 /// An abstract location on the 1D ring, represented by a real number on the interal [0, 1]
 #[derive(Debug, serde::Serialize, serde::Deserialize, Clone, Copy)]
-<<<<<<< HEAD
-pub struct Location(pub(crate) f64);
+
+pub struct Location(f64);
 
 impl Location {
     pub fn as_f64(&self) -> f64 {
@@ -411,10 +411,6 @@
     }
 }
 
-pub(crate) type Distance = Location;
-=======
-pub struct Location(f64);
->>>>>>> 602c2642
 
 impl Location {
     pub fn new(location : f64) -> Self {
