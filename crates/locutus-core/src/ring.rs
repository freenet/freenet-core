//! Ring protocol logic and supporting types.
//!
//! # Routing
//! The routing mechanism consist in a greedy routing algorithm which just targets
//! the closest location to the target destination iteratively in each hop, until it reaches
//! the destination.
//!
//! Path is limited to local knowledge, at any given point only 3 data points are known:
//! - previous node
//! - next node
//! - final location

use std::{
    borrow::Borrow,
    collections::BTreeMap,
    convert::TryFrom,
    fmt::Display,
    hash::Hasher,
    sync::{
        atomic::{AtomicU64, AtomicUsize, Ordering::SeqCst},
        Arc,
    },
};

use anyhow::bail;
use dashmap::{mapref::one::Ref as DmRef, DashMap, DashSet};
use locutus_runtime::prelude::ContractKey;
use parking_lot::RwLock;
use serde::{Deserialize, Serialize};

use crate::{
    node::{self, PeerKey},
    NodeConfig,
};

#[derive(Debug, Serialize, Deserialize, Clone, Copy, PartialEq, Eq, Hash, PartialOrd, Ord)]
/// The location of a peer in the ring. This location allows routing towards the peer.
pub struct PeerKeyLocation {
    pub peer: PeerKey,
    /// An unspecified location means that the peer hasn't been asigned a location, yet.
    pub location: Option<Location>,
}

impl From<PeerKey> for PeerKeyLocation {
    fn from(peer: PeerKey) -> Self {
        PeerKeyLocation {
            peer,
            location: None,
        }
    }
}

impl PeerKeyLocation {
    pub fn random() -> Self {
        PeerKeyLocation {
            peer: PeerKey::random(),
            location: Some(Location::random()),
        }
    }
}

/// Thread safe and friendly data structure to keep track of the local knowledge
/// of the state of the ring.
#[derive(Debug, Clone)]
pub(crate) struct Ring {
    pub rnd_if_htl_above: usize,
    pub max_hops_to_live: usize,
    pub peer_key: PeerKey,
    max_connections: usize,
    min_connections: usize,
    connections_by_location: Arc<RwLock<BTreeMap<Location, PeerKeyLocation>>>,
    location_for_peer: Arc<RwLock<BTreeMap<PeerKey, Location>>>,
    /// contracts in the ring cached by this node
    cached_contracts: DashSet<ContractKey>,
    own_location: Arc<AtomicU64>,
    /// The container for subscriber is a vec instead of something like a hashset
    /// that would allow for blind inserts of duplicate peers subscribing because
    /// of data locality, since we are likely to end up iterating over the whole sequence
    /// of subscribers more often than inserting, and anyways is a relatively short sequence
    /// then is more optimal to just use a vector for it's compact memory layout.
    subscribers: Arc<DashMap<ContractKey, Vec<PeerKeyLocation>>>,
    subscriptions: Arc<RwLock<Vec<ContractKey>>>,

    // A peer which has been blacklisted to perform actions regarding a given contract.
    // todo: add blacklist
    // contract_blacklist: Arc<DashMap<ContractKey, Vec<Blacklisted>>>,
    /// Interim connections ongoing haandshake or successfully open connections
    /// Is important to keep track of this so no more connections are accepted prematurely.
    open_connections: Arc<AtomicUsize>,
}

// /// A data type that represents the fact that a peer has been blacklisted
// /// for some action. Has to be coupled with that action
// #[derive(Debug)]
// struct Blacklisted {
//     since: Instant,
//     peer: PeerKey,
// }

impl Ring {
    const MIN_CONNECTIONS: usize = 10;

    const MAX_CONNECTIONS: usize = 20;

    /// Max number of subscribers for a contract.
    const MAX_SUBSCRIBERS: usize = 10;

    /// Above this number of remaining hops,
    /// randomize which of node a message which be forwarded to.
    const RAND_WALK_ABOVE_HTL: usize = 7;

    /// Max hops to be performed for certain operations (e.g. propagating
    /// connection of a peer in the network).
    const MAX_HOPS_TO_LIVE: usize = 10;

    pub fn new<const CLIENTS: usize>(
        config: &NodeConfig<CLIENTS>,
        gateways: &[PeerKeyLocation],
    ) -> Result<Self, anyhow::Error> {
        let peer_key = PeerKey::from(config.local_key.public());

        // for location here consider -1 == None
        let own_location = Arc::new(AtomicU64::new(u64::from_le_bytes((-1f64).to_le_bytes())));

        let max_hops_to_live = if let Some(v) = config.max_hops_to_live {
            v
        } else {
            Self::MAX_HOPS_TO_LIVE
        };

        let rnd_if_htl_above = if let Some(v) = config.rnd_if_htl_above {
            v
        } else {
            Self::RAND_WALK_ABOVE_HTL
        };

        let min_connections = if let Some(v) = config.min_number_conn {
            v
        } else {
            Self::MIN_CONNECTIONS
        };

        let max_connections = if let Some(v) = config.max_number_conn {
            v
        } else {
            Self::MAX_CONNECTIONS
        };

        let ring = Ring {
            rnd_if_htl_above,
            max_hops_to_live,
            max_connections,
            min_connections,
            connections_by_location: Arc::new(RwLock::new(BTreeMap::new())),
            location_for_peer: Arc::new(RwLock::new(BTreeMap::new())),
            cached_contracts: DashSet::new(),
            own_location,
            peer_key,
            subscribers: Arc::new(DashMap::new()),
            subscriptions: Arc::new(RwLock::new(Vec::new())),
            // contract_blacklist: Arc::new(DashMap::new()),
            open_connections: Arc::new(AtomicUsize::new(0)),
        };

        if let Some(loc) = config.location {
            if config.local_ip.is_none() || config.local_port.is_none() {
                return Err(anyhow::anyhow!("IP and port are required for gateways"));
            }
            ring.update_location(Some(loc));
            for PeerKeyLocation { peer, location } in gateways {
                // all gateways are aware of each other
                ring.add_connection((*location).unwrap(), *peer);
            }
        }

        Ok(ring)
    }

    #[inline(always)]
    /// Return if a location is within appropiate caching distance.
    pub fn within_caching_distance(&self, _loc: &Location) -> bool {
        // This always returns true as of current version since LRU cache will make sure
        // to remove contracts when capacity is fully utilized.
        // So all nodes along the path will be caching all the contracts.
        // This will be changed in the future as the caching logic gets more complicated.
        true
    }

    /// Whether this node already has this contract cached or not.
    #[inline]
    pub fn is_contract_cached(&self, key: &ContractKey) -> bool {
        self.cached_contracts.contains(key)
    }

    #[inline]
    pub fn contract_cached(&self, key: &ContractKey) {
        self.cached_contracts.insert(key.clone());
    }

    /// Update this node location.
    pub fn update_location(&self, loc: Option<Location>) {
        if let Some(loc) = loc {
            self.own_location
                .store(u64::from_le_bytes(loc.0.to_le_bytes()), SeqCst)
        } else {
            self.own_location
                .store(u64::from_le_bytes((-1f64).to_le_bytes()), SeqCst)
        }
    }

    /// Returns this node location in the ring, if any (must have join the ring already).
    pub fn own_location(&self) -> PeerKeyLocation {
        tracing::debug!("Getting loc for peer {}", self.peer_key);
        let location = f64::from_le_bytes(self.own_location.load(SeqCst).to_le_bytes());
        let location = if (location - -1f64).abs() < f64::EPSILON {
            None
        } else {
            Some(Location(location))
        };
        PeerKeyLocation {
            peer: self.peer_key,
            location,
        }
    }

    /// Whether a node should accept a new node connection or not based
    /// on the relative location and other conditions.
    ///
    /// # Panic
    /// Will panic if the node checking for this condition has no location assigned.
    pub fn should_accept(&self, location: &Location) -> bool {
        let open_conn = self.open_connections.fetch_add(1, SeqCst) + 1;
        let my_location = &self
            .own_location()
            .location
            .expect("this node has no location assigned!");
        let cbl = &*self.connections_by_location.read();
        let accepted = if location == my_location || cbl.contains_key(location) {
            false
        } else if open_conn < self.min_connections {
            true
        } else if open_conn >= self.max_connections {
            false
        } else {
            my_location.distance(location)
                < self
                    .median_distance_to(my_location)
                    .unwrap_or_else(|| Distance::try_from(0.5).unwrap())
        };
        if !accepted {
            self.open_connections.fetch_sub(1, SeqCst);
        }
        accepted
    }

    pub fn add_connection(&self, loc: Location, peer: PeerKey) {
        let mut cbl = self.connections_by_location.write();
        self.location_for_peer.write().insert(peer, loc);
        cbl.insert(
            loc,
            PeerKeyLocation {
                peer,
                location: Some(loc),
            },
        );
    }

    /// Returns the median distance to other peers for the node. None if there are
    /// no other active connections.
    pub fn median_distance_to(&self, location: &Location) -> Option<Distance> {
        let connections = self.connections_by_location.read();
        if connections.is_empty() {
            return None;
        }
        let mut conn_by_dist: Vec<_> = connections
            .keys()
            .map(|key| key.distance(location))
            .collect();
        conn_by_dist.sort_unstable();
        let idx = self.connections_by_location.read().len() / 2;
        Some(conn_by_dist[idx])
    }

    /// Return the closest peers to a contract location which are caching it,
    /// excluding whichever peers in the skip list.
    #[inline]
    pub fn closest_caching(
        &self,
        contract_key: &ContractKey,
        n: usize,
        skip_list: &[PeerKey],
    ) -> Vec<PeerKeyLocation> {
        // Right now we return just the closest known peers to that location.
        // In the future this may change to the ones closest which are actually already caching it.
        self.routing(&Location::from(contract_key), None, n, skip_list)
    }

    /// Find the closest number of peers to a given location. Result is returned sorted by proximity.
    pub fn routing(
        &self,
        target: &Location,
        requesting: Option<&PeerKey>,
        n: usize,
        skip_list: &[PeerKey],
    ) -> Vec<PeerKeyLocation> {
        let connections = self.connections_by_location.read();
        let mut conn_by_dist: Vec<_> = connections
            .iter()
            .filter(|(_, pkloc)| {
                if let Some(requester) = requesting {
                    if requester == &pkloc.peer {
                        return false;
                    }
                }
                !skip_list.contains(&pkloc.peer)
            })
            .map(|(loc, peer)| (loc.distance(target), (loc, peer)))
            .collect();
        conn_by_dist.sort_by_key(|&(dist, _)| dist);
        let iter = conn_by_dist.into_iter().map(|(_, v)| *v.1).take(n);
        iter.collect()
    }

    /// Get a random peer from the known ring connections.
    pub fn random_peer<F>(&self, filter_fn: F) -> Option<PeerKeyLocation>
    where
        F: FnMut(&&PeerKeyLocation) -> bool,
    {
        self.connections_by_location
            .read()
            .values()
            .find(filter_fn)
            .copied()
    }

    /// Will return an error in case the max number of subscribers has been added.
    pub fn add_subscriber(
        &self,
        contract: &ContractKey,
        subscriber: PeerKeyLocation,
    ) -> Result<(), ()> {
        let mut subs = self
            .subscribers
            .entry(contract.clone())
            .or_insert(Vec::with_capacity(Self::MAX_SUBSCRIBERS));
        if subs.len() >= Self::MAX_SUBSCRIBERS {
            return Err(());
        }
        if let Err(next_idx) = subs.value_mut().binary_search(&subscriber) {
            let subs = subs.value_mut();
            if subs.len() == Self::MAX_SUBSCRIBERS {
                return Err(());
            } else {
                subs.insert(next_idx, subscriber);
            }
        }
        Ok(())
    }

    /// Add a new subscription for this peer.
    pub fn add_subscription(&self, contract: ContractKey) {
        self.subscriptions.write().push(contract);
    }

    pub fn subscribers_of(
        &self,
        contract: &ContractKey,
    ) -> Option<DmRef<ContractKey, Vec<PeerKeyLocation>>> {
        self.subscribers.get(contract)
    }

    pub fn num_connections(&self) -> usize {
        self.connections_by_location.read().len()
    }

    pub fn prune_connection(&self, peer: PeerKey) {
        let loc = self.location_for_peer.write().remove(&peer).unwrap();
        {
            let conns = &mut *self.connections_by_location.write();
            conns.remove(&loc);
        }
        {
            self.subscribers.alter_all(|_, mut subs| {
                if let Some(pos) = subs.iter().position(|l| l.location == Some(loc)) {
                    subs.swap_remove(pos);
                }
                subs
            });
        }
        self.open_connections.fetch_sub(1, SeqCst);
    }
}

/// An abstract location on the 1D ring, represented by a real number on the interal [0, 1]
#[derive(Debug, serde::Serialize, serde::Deserialize, Clone, Copy)]
pub struct Location(pub(crate) f64);

impl Location {
    pub fn as_f64(&self) -> f64 {
        self.0
    }
}

<<<<<<< HEAD
pub(crate) type Distance = Location;
=======
pub type Distance = Location;
>>>>>>> f6ef892e

impl Location {
    /// Returns a new random location.
    pub fn random() -> Self {
        use rand::prelude::*;
        let mut rng = rand::thread_rng();
        Location(rng.gen_range(0.0..=1.0))
    }

    /// Compute the distance between two locations.
    pub fn distance(&self, other: &Location) -> Distance {
        let d = (self.0 - other.0).abs();
        if d < 0.5 {
            Location(d)
        } else {
            Location(1.0 - d)
        }
    }
}

impl From<Location> for f64 {
    fn from(val: Location) -> Self {
        val.0
    }
}

/// Ensure at compile time locations can only be constructed from well formed contract keys
/// (which have been hashed with a strong, cryptographically safe, hash function first).
impl From<&ContractKey> for Location {
    fn from(key: &ContractKey) -> Self {
        let mut value = 0.0;
        let mut divisor = 256.0;
        for byte in key.borrow().bytes().iter().take(7) {
            value += *byte as f64 / divisor;
            divisor *= 256.0;
        }
        Location::try_from(value).expect("value should be between 0 and 1")
    }
}

impl Display for Location {
    fn fmt(&self, f: &mut std::fmt::Formatter<'_>) -> std::fmt::Result {
        f.write_str(self.0.to_string().as_str())?;
        Ok(())
    }
}

impl PartialEq for Location {
    fn eq(&self, other: &Self) -> bool {
        (self.0 - other.0).abs() < f64::EPSILON
    }
}

/// Since we don't allow NaN values in the construction of Location
/// we can safely assume that an equivalence relation holds.  
impl Eq for Location {}

impl Ord for Location {
    fn cmp(&self, other: &Self) -> std::cmp::Ordering {
        self.partial_cmp(other)
            .expect("always should return a cmp value")
    }
}

impl PartialOrd for Location {
    fn partial_cmp(&self, other: &Self) -> Option<std::cmp::Ordering> {
        self.0.partial_cmp(&other.0)
    }
}

impl std::hash::Hash for Location {
    fn hash<H: Hasher>(&self, state: &mut H) {
        let bits = self.0.to_bits();
        state.write_u64(bits);
        state.finish();
    }
}

impl TryFrom<f64> for Location {
    type Error = anyhow::Error;

    fn try_from(value: f64) -> Result<Self, Self::Error> {
        if !(0.0..=1.0).contains(&value) {
            bail!("expected a value between 0.0 and 1.0, received {}", value)
        } else {
            Ok(Location(value))
        }
    }
}

#[derive(thiserror::Error, Debug)]
pub(crate) enum RingError {
    #[error(transparent)]
    ConnError(#[from] Box<node::ConnectionError>),
    #[error("No ring connections found")]
    EmptyRing,
    #[error("Ran out of, or haven't found any, caching peers for contract {0}")]
    NoCachingPeers(ContractKey),
}

#[cfg(test)]
mod test {
    use super::*;
    use crate::client_events::test::MemoryEventsGen;
    use tokio::sync::watch::channel;

    #[ignore]
    #[test]
    fn location_dist() {
        let l0 = Location(0.);
        let l1 = Location(0.25);
        assert!(l0.distance(&l1) == Location(0.25));

        let l0 = Location(0.75);
        let l1 = Location(0.50);
        assert!(l0.distance(&l1) == Location(0.25));
    }

    #[ignore]
    #[test]
    fn find_closest() {
        let peer_key: PeerKey = PeerKey::random();

        let (_, receiver) = channel((0, peer_key));
        let user_events = MemoryEventsGen::new(receiver, peer_key);
        let config = NodeConfig::new([Box::new(user_events)]);
        let ring = Ring::new(&config, &[]).unwrap();

        fn build_pk(loc: Location) -> PeerKeyLocation {
            PeerKeyLocation {
                peer: PeerKey::random(),
                location: Some(loc),
            }
        }

        {
            let conns = &mut *ring.connections_by_location.write();
            conns.insert(Location(0.3), build_pk(Location(0.3)));
            conns.insert(Location(0.5), build_pk(Location(0.5)));
            conns.insert(Location(0.0), build_pk(Location(0.0)));
        }

        assert_eq!(
            Location(0.0),
            ring.routing(&Location(0.9), None, 1, &[])
                .first()
                .unwrap()
                .location
                .unwrap()
        );
        assert_eq!(
            Location(0.0),
            ring.routing(&Location(0.1), None, 1, &[])
                .first()
                .unwrap()
                .location
                .unwrap()
        );
        assert_eq!(
            Location(0.5),
            ring.routing(&Location(0.41), None, 1, &[])
                .first()
                .unwrap()
                .location
                .unwrap()
        );
        assert_eq!(
            Location(0.3),
            ring.routing(&Location(0.39), None, 1, &[])
                .first()
                .unwrap()
                .location
                .unwrap()
        );
    }
}<|MERGE_RESOLUTION|>--- conflicted
+++ resolved
@@ -401,11 +401,7 @@
     }
 }
 
-<<<<<<< HEAD
-pub(crate) type Distance = Location;
-=======
 pub type Distance = Location;
->>>>>>> f6ef892e
 
 impl Location {
     /// Returns a new random location.
