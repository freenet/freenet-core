--- conflicted
+++ resolved
@@ -6,7 +6,6 @@
 use locutus_stdlib::client_api::{ClientError, ClientRequest, HostResponse};
 use locutus_stdlib::prelude::UpdateData;
 use once_cell::sync::OnceCell;
-use crate::app::AlertMessage;
 
 use crate::DynError;
 
@@ -156,7 +155,6 @@
     // where necessary we could be getting the fresh data via static methods calls to Inbox
     // and store the information there in thread locals
     mut inboxes: crate::app::InboxesData,
-    mut alerts_sender: UnboundedSender<crate::app::AlertMessage>,
 ) {
     use std::{rc::Rc, sync::Arc};
 
@@ -211,13 +209,8 @@
         res: Result<HostResponse, ClientError>,
         inbox_to_id: &mut HashMap<ContractKey, Identity>,
         token_rec_to_id: &mut HashMap<ContractKey, Identity>,
-<<<<<<< HEAD
-        inboxes: &mut crate::app::InboxesData,
-        mut alerts_sender: UnboundedSender<AlertMessage>,
-=======
         inboxes: &mut InboxesData,
         inbox_controller: &dioxus::prelude::UseSharedState<InboxView>,
->>>>>>> d63ea519
     ) {
         let mut client = WEB_API_SENDER.get().unwrap().clone();
         let res = match res {
@@ -431,17 +424,6 @@
                                 }
                                 TokenDelegateMessage::Failure(reason) => {
                                     // FIXME: this may mean a pending message waiting for a token has failed, and need to notify that in the UI
-                                    let mut alerts_sender_clone = alerts_sender.clone();
-                                    let _ = wasm_bindgen_futures::future_to_promise(async move {
-                                        let alert_message = format!(
-                                            "Token assignment failure"
-                                        );
-                                        alerts_sender_clone
-                                            .send(crate::app::AlertMessage::TokenAllocationError(alert_message))
-                                            .await
-                                            .expect("channel open");
-                                        Ok(wasm_bindgen::JsValue::NULL)
-                                    });
                                     crate::log::error(
                                         format!("token assignment failure: {reason}"),
                                         Some(TryNodeAction::SendMessage),
@@ -475,11 +457,7 @@
                     &mut inbox_contract_to_id,
                     &mut token_contract_to_id,
                     &mut inboxes,
-<<<<<<< HEAD
-                    alerts_sender.clone(),
-=======
                     &inbox_controller
->>>>>>> d63ea519
                 )
                 .await;
             }
