import {
    GetRequest,
    GetResponse,
    HostError,
    ContractKey,
    LocutusWsApi,
    PutResponse,
    UpdateNotification,
    UpdateResponse,
    UpdateRequest,
    SubscribeRequest,
    UpdateData,
    DeltaUpdate,
    DelegateResponse,
} from "locutus-stdlib/websocket-interface";

import "./scss/styles.scss";
<<<<<<< HEAD
import { UpdateDataType } from "locutus-stdlib/common";
=======
import {UpdateDataType} from "locutus-stdlib/common";
>>>>>>> c780a88f

// import * as bootstrap from "bootstrap";

function getDocument(): Document {
    if (document) {
        return document;
    } else {
        throw new Error("document not present");
    }
}

const DOCUMENT: Document = getDocument();

const MODEL_CONTRACT = "8CfMRkhwkdCS74sXAP8SqHqZbxkrufRokruBSa6FyrXZ";
const KEY = ContractKey.fromInstanceId(MODEL_CONTRACT);

function getState(hostResponse: GetResponse) {
    console.log("Received get");
    let decoder = new TextDecoder("utf8");
    let currentStateBox = DOCUMENT.getElementById(
        "current-state"
    ) as HTMLPreElement;
    let state = decoder.decode(Uint8Array.from(hostResponse.state));
    currentStateBox.textContent = JSON.stringify(
        JSON.parse(state),
        ["messages", "author", "date", "title", "content"],
        2
    );
}

function getUpdateNotification(notification: UpdateNotification) {
    let decoder = new TextDecoder("utf8");
    let updatesBox = DOCUMENT.getElementById("updates") as HTMLPreElement;
    let delta = notification.update?.updateData as DeltaUpdate;
    let newUpdate = decoder.decode(Uint8Array.from(delta.delta));
    let newUpdateJson = JSON.parse(newUpdate.replace("\x00", ""));
    let newContent = JSON.stringify(
        newUpdateJson,
        ["author", "title", "content", "mod_msg", "signature"],
        2
    );

    updatesBox.textContent = updatesBox.textContent + newContent;
}

async function sendUpdate() {
    let input = DOCUMENT.getElementById("input") as null | HTMLTextAreaElement;
    let sendVal: HTMLTextAreaElement;
    if (!input) {
        throw new Error();
    } else {
        sendVal = input;
    }

    if (isValidUpdate(sendVal.value)) {
        let encoder = new TextEncoder();
        const delta = new DeltaUpdate(
            Array.from(encoder.encode("[" + sendVal.value + "]"))
        );
        const update = new UpdateData(UpdateDataType.DeltaUpdate, delta);
        let updateRequest = new UpdateRequest(KEY, update);
        await locutusApi.update(updateRequest);
    }
}

function isValidUpdate(input: string): boolean {
    const expectedKeys = new Set(["author", "date", "title", "content"]);
    try {
        let inputJson = JSON.parse(input);

        if (Array.isArray(inputJson)) {
            return false;
        }

        let keys_set = new Set(Object.keys(inputJson));
        if (keys_set.size !== expectedKeys.size) {
            alert("The input json does not contain the expected keys");
            return false;
        }

        for (let key of expectedKeys) {
            if (!keys_set.has(key)) {
                alert("The input key" + key + "does not exist");
                return false;
            }
        }

        return true;
    } catch (e) {
        alert("Invalid json: " + input);
        return false;
    }
}

function registerUpdater() {
    let updateBtn = DOCUMENT.getElementById("su-btn");
    if (!updateBtn) throw new Error();
    else updateBtn.addEventListener("click", sendUpdate);
}

function registerGetter() {
    let getBtn = DOCUMENT.getElementById("ls-btn");
    if (!getBtn) throw new Error();
    else getBtn.addEventListener("click", loadState);
}

async function subscribeToUpdates() {
<<<<<<< HEAD
=======
    console.log(`subscribing to contract: ${MODEL_CONTRACT}`);
>>>>>>> c780a88f
    const subscribe_request: SubscribeRequest = new SubscribeRequest(
        KEY,
        new Array<number>()
    );
    await locutusApi.subscribe(subscribe_request);
<<<<<<< HEAD
=======
    console.log(`sent key subscription instance bytes '${KEY.bytes()}'`);
    console.log(`sent subscription request to key: '${KEY.encode()}'`);
>>>>>>> c780a88f
}

const handler = {
    onContractPut: (_response: PutResponse) => {
    },
    onContractGet: getState,
    onContractUpdate: (_up: UpdateResponse) => {
    },
    onContractUpdateNotification: getUpdateNotification,
    onDelegateResponse: (_response: DelegateResponse) => {
    },
    onErr: (err: HostError) => {
        console.log("Received error, cause: " + err.cause);
    },
    onOpen: () => {
        registerUpdater();
        registerGetter();
        subscribeToUpdates();
    },
};

const API_URL = new URL(`ws://${location.host}/contract/command`);
const locutusApi = new LocutusWsApi(API_URL, handler);

async function loadState() {
    const key = ContractKey.fromInstanceId(MODEL_CONTRACT);
    const fetchContract = false;
    const getRequest: GetRequest = new GetRequest(key, fetchContract);

    await locutusApi.get(getRequest);
}

window.addEventListener("load", function (_ev: Event) {
    loadState();
});<|MERGE_RESOLUTION|>--- conflicted
+++ resolved
@@ -1,34 +1,30 @@
 import {
-    GetRequest,
-    GetResponse,
-    HostError,
-    ContractKey,
-    LocutusWsApi,
-    PutResponse,
-    UpdateNotification,
-    UpdateResponse,
-    UpdateRequest,
-    SubscribeRequest,
-    UpdateData,
-    DeltaUpdate,
-    DelegateResponse,
+  GetRequest,
+  GetResponse,
+  HostError,
+  ContractKey,
+  LocutusWsApi,
+  PutResponse,
+  UpdateNotification,
+  UpdateResponse,
+  UpdateRequest,
+  SubscribeRequest,
+  UpdateData,
+  DeltaUpdate,
+  DelegateResponse,
 } from "locutus-stdlib/websocket-interface";
 
 import "./scss/styles.scss";
-<<<<<<< HEAD
 import { UpdateDataType } from "locutus-stdlib/common";
-=======
-import {UpdateDataType} from "locutus-stdlib/common";
->>>>>>> c780a88f
 
 // import * as bootstrap from "bootstrap";
 
 function getDocument(): Document {
-    if (document) {
-        return document;
-    } else {
-        throw new Error("document not present");
-    }
+  if (document) {
+    return document;
+  } else {
+    throw new Error("document not present");
+  }
 }
 
 const DOCUMENT: Document = getDocument();
@@ -37,142 +33,129 @@
 const KEY = ContractKey.fromInstanceId(MODEL_CONTRACT);
 
 function getState(hostResponse: GetResponse) {
-    console.log("Received get");
-    let decoder = new TextDecoder("utf8");
-    let currentStateBox = DOCUMENT.getElementById(
-        "current-state"
-    ) as HTMLPreElement;
-    let state = decoder.decode(Uint8Array.from(hostResponse.state));
-    currentStateBox.textContent = JSON.stringify(
-        JSON.parse(state),
-        ["messages", "author", "date", "title", "content"],
-        2
-    );
+  let decoder = new TextDecoder("utf8");
+  let currentStateBox = DOCUMENT.getElementById(
+    "current-state"
+  ) as HTMLPreElement;
+  let state = decoder.decode(Uint8Array.from(hostResponse.state));
+  currentStateBox.textContent = JSON.stringify(
+    JSON.parse(state),
+    ["messages", "author", "date", "title", "content"],
+    2
+  );
 }
 
 function getUpdateNotification(notification: UpdateNotification) {
-    let decoder = new TextDecoder("utf8");
-    let updatesBox = DOCUMENT.getElementById("updates") as HTMLPreElement;
-    let delta = notification.update?.updateData as DeltaUpdate;
-    let newUpdate = decoder.decode(Uint8Array.from(delta.delta));
-    let newUpdateJson = JSON.parse(newUpdate.replace("\x00", ""));
-    let newContent = JSON.stringify(
-        newUpdateJson,
-        ["author", "title", "content", "mod_msg", "signature"],
-        2
-    );
+  let decoder = new TextDecoder("utf8");
+  let updatesBox = DOCUMENT.getElementById("updates") as HTMLPreElement;
+  let delta = notification.update?.updateData as DeltaUpdate;
+  let newUpdate = decoder.decode(Uint8Array.from(delta.delta));
+  let newUpdateJson = JSON.parse(newUpdate.replace("\x00", ""));
+  let newContent = JSON.stringify(
+    newUpdateJson,
+    ["author", "title", "content", "mod_msg", "signature"],
+    2
+  );
 
-    updatesBox.textContent = updatesBox.textContent + newContent;
+  updatesBox.textContent = updatesBox.textContent + newContent;
 }
 
 async function sendUpdate() {
-    let input = DOCUMENT.getElementById("input") as null | HTMLTextAreaElement;
-    let sendVal: HTMLTextAreaElement;
-    if (!input) {
-        throw new Error();
-    } else {
-        sendVal = input;
-    }
+  let input = DOCUMENT.getElementById("input") as null | HTMLTextAreaElement;
+  let sendVal: HTMLTextAreaElement;
+  if (!input) {
+    throw new Error();
+  } else {
+    sendVal = input;
+  }
 
-    if (isValidUpdate(sendVal.value)) {
-        let encoder = new TextEncoder();
-        const delta = new DeltaUpdate(
-            Array.from(encoder.encode("[" + sendVal.value + "]"))
-        );
-        const update = new UpdateData(UpdateDataType.DeltaUpdate, delta);
-        let updateRequest = new UpdateRequest(KEY, update);
-        await locutusApi.update(updateRequest);
-    }
+  if (isValidUpdate(sendVal.value)) {
+    let encoder = new TextEncoder();
+    const delta = new DeltaUpdate(
+      Array.from(encoder.encode("[" + sendVal.value + "]"))
+    );
+    const update = new UpdateData(UpdateDataType.DeltaUpdate, delta);
+    let updateRequest = new UpdateRequest(KEY, update);
+    await locutusApi.update(updateRequest);
+  }
 }
 
 function isValidUpdate(input: string): boolean {
-    const expectedKeys = new Set(["author", "date", "title", "content"]);
-    try {
-        let inputJson = JSON.parse(input);
+  const expectedKeys = new Set(["author", "date", "title", "content"]);
+  try {
+    let inputJson = JSON.parse(input);
 
-        if (Array.isArray(inputJson)) {
-            return false;
-        }
+    if (Array.isArray(inputJson)) {
+      return false;
+    }
 
-        let keys_set = new Set(Object.keys(inputJson));
-        if (keys_set.size !== expectedKeys.size) {
-            alert("The input json does not contain the expected keys");
-            return false;
-        }
+    let keys_set = new Set(Object.keys(inputJson));
+    if (keys_set.size !== expectedKeys.size) {
+      alert("The input json does not contain the expected keys");
+      return false;
+    }
 
-        for (let key of expectedKeys) {
-            if (!keys_set.has(key)) {
-                alert("The input key" + key + "does not exist");
-                return false;
-            }
-        }
+    for (let key of expectedKeys) {
+      if (!keys_set.has(key)) {
+        alert("The input key" + key + "does not exist");
+        return false;
+      }
+    }
 
-        return true;
-    } catch (e) {
-        alert("Invalid json: " + input);
-        return false;
-    }
+    return true;
+  } catch (e) {
+    alert("Invalid json: " + input);
+    return false;
+  }
 }
 
 function registerUpdater() {
-    let updateBtn = DOCUMENT.getElementById("su-btn");
-    if (!updateBtn) throw new Error();
-    else updateBtn.addEventListener("click", sendUpdate);
+  let updateBtn = DOCUMENT.getElementById("su-btn");
+  if (!updateBtn) throw new Error();
+  else updateBtn.addEventListener("click", sendUpdate);
 }
 
 function registerGetter() {
-    let getBtn = DOCUMENT.getElementById("ls-btn");
-    if (!getBtn) throw new Error();
-    else getBtn.addEventListener("click", loadState);
+  let getBtn = DOCUMENT.getElementById("ls-btn");
+  if (!getBtn) throw new Error();
+  else getBtn.addEventListener("click", loadState);
 }
 
 async function subscribeToUpdates() {
-<<<<<<< HEAD
-=======
-    console.log(`subscribing to contract: ${MODEL_CONTRACT}`);
->>>>>>> c780a88f
-    const subscribe_request: SubscribeRequest = new SubscribeRequest(
-        KEY,
-        new Array<number>()
-    );
-    await locutusApi.subscribe(subscribe_request);
-<<<<<<< HEAD
-=======
-    console.log(`sent key subscription instance bytes '${KEY.bytes()}'`);
-    console.log(`sent subscription request to key: '${KEY.encode()}'`);
->>>>>>> c780a88f
+  const subscribe_request: SubscribeRequest = new SubscribeRequest(
+    KEY,
+    new Array<number>()
+  );
+  await locutusApi.subscribe(subscribe_request);
 }
 
 const handler = {
-    onContractPut: (_response: PutResponse) => {
-    },
-    onContractGet: getState,
-    onContractUpdate: (_up: UpdateResponse) => {
-    },
-    onContractUpdateNotification: getUpdateNotification,
-    onDelegateResponse: (_response: DelegateResponse) => {
-    },
-    onErr: (err: HostError) => {
-        console.log("Received error, cause: " + err.cause);
-    },
-    onOpen: () => {
-        registerUpdater();
-        registerGetter();
-        subscribeToUpdates();
-    },
+  onContractPut: (_response: PutResponse) => {},
+  onContractGet: getState,
+  onContractUpdate: (_up: UpdateResponse) => {},
+  onContractUpdateNotification: getUpdateNotification,
+  onDelegateResponse: (_response: DelegateResponse) => {},
+  onErr: (err: HostError) => {
+    console.log("Received error, cause: " + err.cause);
+  },
+  onOpen: () => {
+    registerUpdater();
+    registerGetter();
+    subscribeToUpdates();
+  },
 };
 
 const API_URL = new URL(`ws://${location.host}/contract/command`);
 const locutusApi = new LocutusWsApi(API_URL, handler);
 
 async function loadState() {
-    const key = ContractKey.fromInstanceId(MODEL_CONTRACT);
-    const fetchContract = false;
-    const getRequest: GetRequest = new GetRequest(key, fetchContract);
+  const key = ContractKey.fromInstanceId(MODEL_CONTRACT);
+  const fetchContract = false;
+  const getRequest: GetRequest = new GetRequest(key, fetchContract);
 
-    await locutusApi.get(getRequest);
+  await locutusApi.get(getRequest);
 }
 
 window.addEventListener("load", function (_ev: Event) {
-    loadState();
+  loadState();
 });