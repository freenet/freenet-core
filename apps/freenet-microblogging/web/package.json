--- conflicted
+++ resolved
@@ -1,12 +1,7 @@
 {
   "dependencies": {
-<<<<<<< HEAD
     "bootstrap": "5.2.3",
-    "locutus-stdlib": "file:../../stdlib/dist/pack/locutus-stdlib.tgz",
-=======
-    "bootstrap": "5.2.0",
     "locutus-stdlib": "file:../../stdlib",
->>>>>>> f6ef892e
     "module-alias": "^2.2.2"
   },
   "private": "true",
