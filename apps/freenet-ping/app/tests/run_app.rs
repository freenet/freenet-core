--- conflicted
+++ resolved
@@ -9,7 +9,7 @@
     client_api::{ClientRequest, ContractRequest, ContractResponse, HostResponse, WebApi},
     prelude::*,
 };
-use futures::{stream::FuturesUnordered, FutureExt, StreamExt};
+use futures::FutureExt;
 use testresult::TestResult;
 use tokio::{select, time::sleep, time::timeout};
 use tokio_tungstenite::connect_async;
@@ -874,25 +874,19 @@
      * 7. Analyzes results to detect potential subscription propagation issues
      */
 
-    // Network configuration parameters - start simple with 2 nodes
-    const NUM_GATEWAYS: usize = 1;
-    const NUM_REGULAR_NODES: usize = 2;
-
-    // Manual connectivity specification - which nodes CANNOT talk to each other
-    // This creates a partially connected network with predictable structure
-    // Format: (node_index, node_index)
-    let blocked_pairs: Vec<(usize, usize)> = vec![
-        // No blocking for initial test
-    ];
+    // Network configuration parameters
+    const NUM_GATEWAYS: usize = 3;
+    const NUM_REGULAR_NODES: usize = 7;
+    const CONNECTIVITY_RATIO: f64 = 0.5; // Controls connectivity between regular nodes
 
     // Configure logging
     freenet::config::set_logger(Some(LevelFilter::DEBUG), None);
     tracing::info!(
-        "Starting test with {} gateway and {} regular nodes",
+        "Starting test with {} gateways and {} regular nodes (connectivity ratio: {})",
         NUM_GATEWAYS,
-        NUM_REGULAR_NODES
+        NUM_REGULAR_NODES,
+        CONNECTIVITY_RATIO
     );
-    tracing::info!("Blocked pairs: {:?}", blocked_pairs);
 
     // Setup network sockets for the gateways
     let mut gateway_sockets = Vec::with_capacity(NUM_GATEWAYS);
@@ -964,18 +958,16 @@
 
     #[allow(clippy::needless_range_loop)]
     for i in 0..NUM_REGULAR_NODES {
-        // Determine which other regular nodes this node should block based on manual specification
+        // Determine which other regular nodes this node should block
         let mut blocked_addresses = Vec::new();
         for (j, &addr) in regular_node_addresses.iter().enumerate() {
             if i == j {
                 continue; // Skip self
             }
 
-            // Check if this pair is in the blocked list (bidirectional blocking)
-            let should_block = blocked_pairs.iter().any(|&(a, b)| {
-                (a == i && b == j) || (b == i && a == j)
-            });
-            
+            // Use a deterministic approach based on node indices
+            // If the result is >= than CONNECTIVITY_RATIO, block the connection
+            let should_block = (i * j) % 100 >= (CONNECTIVITY_RATIO * 100.0) as usize;
             if should_block {
                 blocked_addresses.push(addr);
             }
@@ -1017,19 +1009,6 @@
     std::mem::drop(ws_api_node_sockets);
 
     // Start all gateway nodes
-<<<<<<< HEAD
-    let mut gateway_futures = FuturesUnordered::new();
-    for (_i, config) in gateway_configs.into_iter().enumerate() {
-        let gateway_future = async move {
-            let config = config.build().await?;
-            let node = NodeConfig::new(config.clone())
-                .await?
-                .build(serve_gateway(config.ws_api).await)
-                .await?;
-            node.run().await
-        }
-        .boxed_local();
-=======
     let mut gateway_futures = Vec::with_capacity(NUM_GATEWAYS);
     for config in gateway_configs.into_iter() {
         let gateway_future = {
@@ -1043,24 +1022,10 @@
             }
             .boxed_local()
         };
->>>>>>> 81a99d91
         gateway_futures.push(gateway_future);
     }
 
     // Start all regular nodes
-<<<<<<< HEAD
-    let mut regular_node_futures = FuturesUnordered::new();
-    for (_i, config) in node_configs.into_iter().enumerate() {
-        let regular_node_future = async move {
-            let config = config.build().await?;
-            let node = NodeConfig::new(config.clone())
-                .await?
-                .build(serve_gateway(config.ws_api).await)
-                .await?;
-            node.run().await
-        }
-        .boxed_local();
-=======
     let mut regular_node_futures = Vec::with_capacity(NUM_REGULAR_NODES);
     for config in node_configs.into_iter() {
         let regular_node_future = {
@@ -1074,22 +1039,14 @@
             }
             .boxed_local()
         };
->>>>>>> 81a99d91
         tokio::time::sleep(Duration::from_secs(2)).await;
         regular_node_futures.push(regular_node_future);
     }
 
-    // Create a future that will complete if any gateway fails
-    let mut gateway_monitor = gateway_futures.into_future();
-    let mut regular_node_monitor = regular_node_futures.into_future();
-
-<<<<<<< HEAD
-    let test = tokio::time::timeout(Duration::from_secs(120), async {
-        // Wait for nodes to start up
-        tracing::info!("Waiting for nodes to start up...");
-        tokio::time::sleep(Duration::from_secs(10)).await;
-        tracing::info!("Proceeding to connect to nodes...");
-=======
+    // Use the first futures for the select! macro
+    let gateway_future = gateway_futures.remove(0);
+    let regular_node_future = regular_node_futures.remove(0);
+
     // Helper function to wait for nodes to be ready with health checks
     async fn wait_for_nodes_ready(num_gateways: usize, num_nodes: usize, wait_time: Duration) {
         tracing::info!(
@@ -1114,7 +1071,6 @@
     let test = tokio::time::timeout(Duration::from_secs(300), async {
         // Wait for nodes to start up with health check
         wait_for_nodes_ready(NUM_GATEWAYS, NUM_REGULAR_NODES, Duration::from_secs(60)).await;
->>>>>>> 81a99d91
 
         // Connect to all nodes with retry logic
         let mut gateway_clients = Vec::with_capacity(NUM_GATEWAYS);
@@ -1203,40 +1159,29 @@
 
         // Log the node connectivity
         tracing::info!("Node connectivity setup:");
-        tracing::info!("All regular nodes connect to gateway");
-        for i in 0..NUM_REGULAR_NODES {
-            let blocked_nodes: Vec<usize> = (0..NUM_REGULAR_NODES)
-                .filter(|&j| {
-                    j != i && blocked_pairs.iter().any(|&(a, b)| {
-                        (a == i && b == j) || (b == i && a == j)
-                    })
-                })
-                .collect();
-            
-            let connected_nodes: Vec<usize> = (0..NUM_REGULAR_NODES)
-                .filter(|&j| j != i && !blocked_nodes.contains(&j))
-                .collect();
-                
-            tracing::info!(
-                "Node {} can communicate with nodes: {:?}, blocked from nodes: {:?}",
-                i, connected_nodes, blocked_nodes
-            );
-        }
-
-        // Load the ping contract using load_contract which compiles it at test execution time
+        for (i, num_connections) in node_connections.iter().enumerate() {
+            tracing::info!("Node {} is connected to all {} gateways and {} other regular nodes",
+                          i, NUM_GATEWAYS, num_connections);
+        }
+
+        // Load the ping contract
         let path_to_code = PathBuf::from(PACKAGE_DIR).join(PATH_TO_CONTRACT);
         tracing::info!(path=%path_to_code.display(), "loading contract code");
+        let code = std::fs::read(path_to_code)
+            .ok()
+            .ok_or_else(|| anyhow!("Failed to read contract code"))?;
+        let code_hash = CodeHash::from_code(&code);
 
         // Create ping contract options
         let ping_options = PingContractOptions {
-            frequency: Duration::from_secs(2),
+            frequency: Duration::from_secs(3),
             ttl: Duration::from_secs(60),
             tag: APP_TAG.to_string(),
-            code_key: "".to_string(), // Will be set by load_contract
+            code_key: code_hash.to_string(),
         };
 
         let params = Parameters::from(serde_json::to_vec(&ping_options).unwrap());
-        let container = common::load_contract(&path_to_code, params)?;
+        let container = ContractContainer::try_from((code, &params))?;
         let contract_key = container.key();
 
         // Choose a node to publish the contract
@@ -1721,21 +1666,13 @@
 
     // Wait for test completion or node failures
     select! {
-        (r, _remaining) = &mut gateway_monitor => {
-            if let Some(r) = r {
-                match r {
-                    Err(err) => return Err(anyhow!("Gateway node failed: {}", err).into()),
-                    Ok(_) => panic!("Gateway node unexpectedly terminated successfully"),
-                }
-            }
-        }
-        (r, _remaining) = &mut regular_node_monitor => {
-            if let Some(r) = r {
-                match r {
-                    Err(err) => return Err(anyhow!("Regular node failed: {}", err).into()),
-                    Ok(_) => panic!("Regular node unexpectedly terminated successfully"),
-                }
-            }
+        r = gateway_future => {
+            let Err(err) = r;
+            return Err(anyhow!("Gateway node failed: {}", err).into());
+        }
+        r = regular_node_future => {
+            let Err(err) = r;
+            return Err(anyhow!("Regular node failed: {}", err).into());
         }
         r = test => {
             r??;
