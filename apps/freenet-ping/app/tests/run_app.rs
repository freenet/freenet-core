mod common;

use std::{net::TcpListener, path::PathBuf, time::Duration};

use anyhow::anyhow;
use freenet::{local_node::NodeConfig, server::serve_gateway};
use freenet_ping_types::{Ping, PingContractOptions};
use freenet_stdlib::{
    client_api::{
        ClientRequest, ContractRequest, ContractResponse, HostResponse, NodeDiagnosticsConfig,
        NodeQuery, QueryResponse, WebApi,
    },
    prelude::*,
};
use futures::{stream::FuturesUnordered, FutureExt, StreamExt};
use rand::SeedableRng;
use testresult::TestResult;
use tokio::{select, time::sleep, time::timeout};
use tokio_tungstenite::connect_async;
use tracing::{level_filters::LevelFilter, span, Instrument, Level};

use common::{
    base_node_test_config, base_node_test_config_with_rng, gw_config_from_path,
    gw_config_from_path_with_rng, APP_TAG, PACKAGE_DIR, PATH_TO_CONTRACT,
};
use freenet_ping_app::ping_client::{
    run_ping_client, wait_for_get_response, wait_for_put_response, wait_for_subscribe_response,
    PingStats,
};

/// Helper function to collect diagnostics from all nodes for debugging update propagation issues
async fn collect_node_diagnostics(
    clients: &mut [&mut freenet_stdlib::client_api::WebApi],
    node_names: &[&str],
    contract_key: ContractKey,
    phase: &str,
) -> anyhow::Result<()> {
    use std::time::Duration;

    println!("=== NODE DIAGNOSTICS: {phase} ===");

    // Create diagnostic config with features enabled
    let config = NodeDiagnosticsConfig {
        include_node_info: true,
        include_network_info: true,
        include_subscriptions: true,
        contract_keys: vec![contract_key],
        include_system_metrics: true,
        include_detailed_peer_info: true,
        include_subscriber_peer_ids: true,
    };

    for (i, (client, node_name)) in clients.iter_mut().zip(node_names.iter()).enumerate() {
        println!("Collecting diagnostics from {node_name} (index {i})...");

        // Send diagnostic request
        match client
            .send(ClientRequest::NodeQueries(NodeQuery::NodeDiagnostics {
                config: config.clone(),
            }))
            .await
        {
            Ok(_) => {
                // Keep receiving messages until we get a diagnostic response (ignore everything else)
                loop {
                    match timeout(Duration::from_secs(5), client.recv()).await {
                        Ok(Ok(HostResponse::QueryResponse(QueryResponse::NodeDiagnostics(
                            response,
                        )))) => {
                            println!("--- {} DIAGNOSTICS ---", node_name.to_uppercase());

                            // Node info
                            if let Some(node_info) = &response.node_info {
                                println!(
                                    "📍 Node: {} ({})",
                                    node_info.peer_id,
                                    if node_info.is_gateway {
                                        "Gateway"
                                    } else {
                                        "Client"
                                    }
                                );
                            }

                            // Simplified peer information
                            if !response.connected_peers_detailed.is_empty() {
                                println!(
                                    "🔗 Connected to {} peer(s):",
                                    response.connected_peers_detailed.len()
                                );
                                for peer in &response.connected_peers_detailed {
                                    println!("  - Peer: {} ({})", peer.peer_id, peer.address);
                                }
                            } else if let Some(network_info) = &response.network_info {
                                println!(
                                    "🔗 Connected to {} peer(s):",
                                    network_info.connected_peers.len()
                                );
                                for (peer_id, addr) in &network_info.connected_peers {
                                    println!("  - {peer_id} at {addr}");
                                }
                            }

                            // Subscription info
                            if !response.subscriptions.is_empty() {
                                println!("Subscriptions:");
                                for sub in &response.subscriptions {
                                    println!("  - Contract: {}", sub.contract_key);
                                    println!("    Client ID: {}", sub.client_id);
                                }
                            } else {
                                println!("No active subscriptions");
                            }

                            // Contract states
                            if !response.contract_states.is_empty() {
                                println!(
                                    "📋 Contract States ({} contract(s)):",
                                    response.contract_states.len()
                                );
                                for (key, state) in &response.contract_states {
                                    println!("  📄 Contract: {key}");
                                    println!("     {} subscribers", state.subscribers);

                                    // Show subscriber peer IDs (NODOS SUSCRITOS)
                                    if !state.subscriber_peer_ids.is_empty() {
                                        println!(
                                            "     👥 Subscribed nodes: [{}]",
                                            state.subscriber_peer_ids.join(", ")
                                        );
                                    } else {
                                        println!("     👥 No subscribers");
                                    }
                                }
                            }

                            // System metrics (only show meaningful info)
                            if let Some(metrics) = &response.system_metrics {
                                println!("Network metrics:");
                                println!("  - Active connections: {}", metrics.active_connections);
                                println!("  - Seeding contracts: {}", metrics.seeding_contracts);
                            }

                            println!("--- END {} DIAGNOSTICS ---", node_name.to_uppercase());
                            break; // Got the diagnostic response, exit the loop
                        }
                        Ok(Ok(_other_message)) => {
                            // Ignore any other message (UpdateNotifications, etc.) and keep waiting
                            continue;
                        }
                        Ok(Err(e)) => {
                            println!("ERROR: {node_name} returned error: {e}");
                            break;
                        }
                        Err(_) => {
                            println!("ERROR: {node_name} diagnostic request timed out");
                            break;
                        }
                    }
                }
            }
            Err(e) => {
                println!("ERROR: Failed to send diagnostic request to {node_name}: {e}");
            }
        }

        println!();
    }

    println!("=== END DIAGNOSTICS: {phase} ===\n");
    Ok(())
}

#[tokio::test(flavor = "multi_thread")]
async fn test_node_diagnostics_query() -> TestResult {
    freenet::config::set_logger(Some(LevelFilter::DEBUG), None);

    // Setup network sockets for the gateway and client node
    let network_socket_gw = TcpListener::bind("127.0.0.1:0")?;
    let ws_api_port_socket_gw = TcpListener::bind("127.0.0.1:0")?;
    let ws_api_port_socket_node = TcpListener::bind("127.0.0.1:0")?;

    // Configure nodes with fixed seed for deterministic testing
    let test_seed = *b"diagnostics_test_seed_1234567890";
    let mut test_rng = rand::rngs::StdRng::from_seed(test_seed);

    println!("Testing NodeDiagnostics query functionality");
    println!("Using deterministic test seed: {test_seed:?}");

    // Configure gateway node
    let (config_gw, preset_cfg_gw) = base_node_test_config_with_rng(
        true,
        vec![],
        Some(network_socket_gw.local_addr()?.port()),
        ws_api_port_socket_gw.local_addr()?.port(),
        "gw_diagnostics", // data_dir_suffix
        None,             // base_tmp_dir
        None,             // blocked_addresses
        &mut test_rng,
    )
    .await?;
    let public_port = config_gw.network_api.public_port.unwrap();
    let path = preset_cfg_gw.temp_dir.path().to_path_buf();
    let config_gw_info = gw_config_from_path_with_rng(public_port, &path, &mut test_rng)?;
    let ws_api_port_gw = config_gw.ws_api.ws_api_port.unwrap();

    // Configure client node
    let (config_node, preset_cfg_node) = base_node_test_config_with_rng(
        false,
        vec![serde_json::to_string(&config_gw_info)?],
        None,
        ws_api_port_socket_node.local_addr()?.port(),
        "node_diagnostics", // data_dir_suffix
        None,               // base_tmp_dir
        None,               // blocked_addresses
        &mut test_rng,
    )
    .await?;
    let ws_api_port_node = config_node.ws_api.ws_api_port.unwrap();

    println!("Gateway node data dir: {:?}", preset_cfg_gw.temp_dir.path());
    println!(
        "Client node data dir: {:?}",
        preset_cfg_node.temp_dir.path()
    );
    println!("Gateway location: {:?}", config_gw.network_api.location);
    println!(
        "Client node location: {:?}",
        config_node.network_api.location
    );

    // Free ports so they don't fail on initialization
    std::mem::drop(network_socket_gw);
    std::mem::drop(ws_api_port_socket_gw);
    std::mem::drop(ws_api_port_socket_node);

    // Start gateway node
    let gateway_node = async {
        let config = config_gw.build().await?;
        let node = NodeConfig::new(config.clone())
            .await?
            .build(serve_gateway(config.ws_api).await)
            .await?;
        node.run().await
    }
    .boxed_local();

    // Start client node
    let client_node = async move {
        let config = config_node.build().await?;
        let node = NodeConfig::new(config.clone())
            .await?
            .build(serve_gateway(config.ws_api).await)
            .await?;
        node.run().await
    }
    .boxed_local();

    // Main test logic
    let test = tokio::time::timeout(Duration::from_secs(120), async {
        // Wait for nodes to start up and connect
        tokio::time::sleep(Duration::from_secs(15)).await;

        // Connect to both nodes
        let uri_gw = format!(
            "ws://127.0.0.1:{ws_api_port_gw}/v1/contract/command?encodingProtocol=native"
        );
        let uri_node = format!(
            "ws://127.0.0.1:{ws_api_port_node}/v1/contract/command?encodingProtocol=native"
        );

        let (stream_gw, _) = connect_async(&uri_gw).await?;
        let (stream_node, _) = connect_async(&uri_node).await?;

        let mut client_gw = WebApi::start(stream_gw);
        let mut client_node = WebApi::start(stream_node);

        println!("=== TESTING NODE DIAGNOSTICS QUERIES ===");

        println!("Test 1: Querying diagnostics from gateway...");
        let config_basic = NodeDiagnosticsConfig {
            include_node_info: true,
            include_network_info: true,
            include_subscriptions: false,
            contract_keys: vec![],
            include_system_metrics: true,
            include_detailed_peer_info: true,
            include_subscriber_peer_ids: false,
        };

        client_gw
            .send(ClientRequest::NodeQueries(NodeQuery::NodeDiagnostics {
                config: config_basic.clone()
            }))
            .await?;

        match timeout(Duration::from_secs(10), client_gw.recv()).await {
            Ok(Ok(HostResponse::QueryResponse(QueryResponse::NodeDiagnostics(response)))) => {
                println!("✓ Gateway diagnostics received successfully!");

                // Validate response structure
                if let Some(node_info) = &response.node_info {
                    println!("  - Node ID: {}", node_info.peer_id);
                    println!("  - Is Gateway: {}", node_info.is_gateway);
                    if let Some(location) = &node_info.location {
                        println!("  - Location: {location}");
                    }
                    if let Some(listening_address) = &node_info.listening_address {
                        println!("  - Listening Address: {listening_address}");
                    }
                    assert!(node_info.is_gateway, "Gateway node should report is_gateway=true");
                } else {
                    return Err(anyhow!("Gateway diagnostics missing node_info"));
                }

                if let Some(network_info) = &response.network_info {
                    println!("  - Active connections: {}", network_info.active_connections);
                    println!("  - Connected peers: {}", network_info.connected_peers.len());
                } else {
                    return Err(anyhow!("Gateway diagnostics missing network_info"));
                }

                if let Some(metrics) = &response.system_metrics {
                    println!("  - Active connections: {}", metrics.active_connections);
                    println!("  - Seeding contracts: {}", metrics.seeding_contracts);
                } else {
                    return Err(anyhow!("Gateway diagnostics missing system_metrics"));
                }
            }
            Ok(Ok(response)) => {
                return Err(anyhow!("Gateway returned unexpected response: {:?}", response));
            }
            Ok(Err(e)) => {
                return Err(anyhow!("Gateway returned error: {}", e));
            }
            Err(_) => {
                return Err(anyhow!("Gateway diagnostic request timed out"));
            }
        }

        // Test 2: Basic node diagnostics from client node
        println!("\nTest 2: Querying basic diagnostics from client node...");

        client_node
            .send(ClientRequest::NodeQueries(NodeQuery::NodeDiagnostics {
                config: config_basic.clone()
            }))
            .await?;

        match timeout(Duration::from_secs(10), client_node.recv()).await {
            Ok(Ok(HostResponse::QueryResponse(QueryResponse::NodeDiagnostics(response)))) => {
                println!("✓ Client node diagnostics received successfully!");

                if let Some(node_info) = &response.node_info {
                    println!("  - Node ID: {}", node_info.peer_id);
                    println!("  - Is Gateway: {}", node_info.is_gateway);
                    if let Some(location) = &node_info.location {
                        println!("  - Location: {location}");
                    }
                    if let Some(listening_address) = &node_info.listening_address {
                        println!("  - Listening Address: {listening_address}");
                    }
                    assert!(!node_info.is_gateway, "Client node should report is_gateway=false");
                } else {
                    return Err(anyhow!("Client node diagnostics missing node_info"));
                }

                if let Some(network_info) = &response.network_info {
                    println!("  - Active connections: {}", network_info.active_connections);
                    println!("  - Connected peers: {}", network_info.connected_peers.len());
                    // Note: Client might not be connected immediately, this is acceptable
                    if network_info.connected_peers.is_empty() {
                        println!("  - Note: Client not yet connected to gateway (expected during startup)");
                    }
                }

                if let Some(metrics) = &response.system_metrics {
                    println!("  - Active connections: {}", metrics.active_connections);
                    println!("  - Seeding contracts: {}", metrics.seeding_contracts);
                    println!("  - System metrics collection working");
                }
            }
            Ok(Ok(response)) => {
                return Err(anyhow!("Client node returned unexpected response: {:?}", response));
            }
            Ok(Err(e)) => {
                return Err(anyhow!("Client node returned error: {}", e));
            }
            Err(_) => {
                return Err(anyhow!("Client node diagnostic request timed out"));
            }
        }

        // Test 3: Full diagnostics including subscriptions and operations
        println!("\nTest 3: Querying full diagnostics...");
        let config_full = NodeDiagnosticsConfig {
            include_node_info: true,
            include_network_info: true,
            include_subscriptions: true,
            contract_keys: vec![],
            include_system_metrics: true,
            include_detailed_peer_info: true,
            include_subscriber_peer_ids: true,
        };

        client_gw
            .send(ClientRequest::NodeQueries(NodeQuery::NodeDiagnostics {
                config: config_full.clone()
            }))
            .await?;

        match timeout(Duration::from_secs(10), client_gw.recv()).await {
            Ok(Ok(HostResponse::QueryResponse(QueryResponse::NodeDiagnostics(response)))) => {
                println!("✓ Full diagnostics received successfully!");
                println!("  - Subscriptions: {}", response.subscriptions.len());
                println!("  - Contract states: {}", response.contract_states.len());
                println!("  - Connected peers detailed: {}", response.connected_peers_detailed.len());

                // All fields should be present in full diagnostics
                assert!(response.node_info.is_some(), "Full diagnostics should include node_info");
                assert!(response.network_info.is_some(), "Full diagnostics should include network_info");
                assert!(response.system_metrics.is_some(), "Full diagnostics should include system_metrics");
            }
            Ok(Ok(response)) => {
                return Err(anyhow!("Full diagnostics returned unexpected response: {:?}", response));
            }
            Ok(Err(e)) => {
                return Err(anyhow!("Full diagnostics returned error: {}", e));
            }
            Err(_) => {
                return Err(anyhow!("Full diagnostics request timed out"));
            }
        }

        println!("\n=== ALL DIAGNOSTICS TESTS PASSED! ===");
        println!("✓ Gateway basic diagnostics working");
        println!("✓ Client node basic diagnostics working");
        println!("✓ Full diagnostics functionality working");
        println!("✓ Node info validation passed");
        println!("✓ Network connectivity validation passed");
        println!("✓ System metrics validation passed");

        Ok::<_, anyhow::Error>(())
    })
    .instrument(span!(Level::INFO, "test_node_diagnostics_query"));

    // Wait for test completion or node failures
    select! {
        gw = gateway_node => {
            let Err(gw) = gw;
            return Err(anyhow!("Gateway node failed: {}", gw).into());
        }
        n = client_node => {
            let Err(n) = n;
            return Err(anyhow!("Client node failed: {}", n).into());
        }
        r = test => {
            r??;
        }
    }

    Ok(())
}

#[ignore = "this test currently fails and we are workign on fixing it"]
#[tokio::test(flavor = "multi_thread")]
async fn test_ping_multi_node() -> TestResult {
    freenet::config::set_logger(Some(LevelFilter::DEBUG), None);

    // Setup network sockets for the gateway
    let network_socket_gw = TcpListener::bind("127.0.0.1:0")?;

    // Setup API sockets for all three nodes
    let ws_api_port_socket_gw = TcpListener::bind("127.0.0.1:0")?;
    let ws_api_port_socket_node1 = TcpListener::bind("127.0.0.1:0")?;
    let ws_api_port_socket_node2 = TcpListener::bind("127.0.0.1:0")?;

    // Configure gateway node with fixed seed for deterministic testing
    let test_seed = *b"app_loop_test_seed_0123456789012";
    let mut test_rng = rand::rngs::StdRng::from_seed(test_seed);

    println!("Using deterministic test seed: {test_seed:?}");
    println!("Test RNG initial state configured for deterministic network topology");

    // Configure gateway node
    let (config_gw, preset_cfg_gw, config_gw_info) = {
        let (cfg, preset) = base_node_test_config_with_rng(
            true,
            vec![],
            Some(network_socket_gw.local_addr()?.port()),
            ws_api_port_socket_gw.local_addr()?.port(),
            "gw_multi_node", // data_dir_suffix
            None,            // base_tmp_dir
            None,            // blocked_addresses
            &mut test_rng,
        )
        .await?;
        let public_port = cfg.network_api.public_port.unwrap();
        let path = preset.temp_dir.path().to_path_buf();
        (
            cfg,
            preset,
            gw_config_from_path_with_rng(public_port, &path, &mut test_rng)?,
        )
    };
    let ws_api_port_gw = config_gw.ws_api.ws_api_port.unwrap();

    // Configure client node 1
    let (config_node1, preset_cfg_node1) = base_node_test_config_with_rng(
        false,
        vec![serde_json::to_string(&config_gw_info)?],
        None,
        ws_api_port_socket_node1.local_addr()?.port(),
        "node1_multi_node", // data_dir_suffix
        None,               // base_tmp_dir
        None,               // blocked_addresses
        &mut test_rng,
    )
    .await?;
    let ws_api_port_node1 = config_node1.ws_api.ws_api_port.unwrap();

    // Configure client node 2
    let (config_node2, preset_cfg_node2) = base_node_test_config_with_rng(
        false,
        vec![serde_json::to_string(&config_gw_info)?],
        None,
        ws_api_port_socket_node2.local_addr()?.port(),
        "node2_multi_node", // data_dir_suffix
        None,               // base_tmp_dir
        None,               // blocked_addresses
        &mut test_rng,
    )
    .await?;
    let ws_api_port_node2 = config_node2.ws_api.ws_api_port.unwrap();

    // Log data directories and ring locations for debugging
    println!("Gateway node data dir: {:?}", preset_cfg_gw.temp_dir.path());
    println!("Node 1 data dir: {:?}", preset_cfg_node1.temp_dir.path());
    println!("Node 2 data dir: {:?}", preset_cfg_node2.temp_dir.path());

    // Log ring locations for network topology analysis
    println!("=== RING TOPOLOGY ANALYSIS ===");
    println!("Gateway location: {:?}", config_gw.network_api.location);
    println!("Node 1 location: {:?}", config_node1.network_api.location);
    println!("Node 2 location: {:?}", config_node2.network_api.location);

    // Calculate distances in the ring
    if let (Some(gw_loc), Some(n1_loc), Some(n2_loc)) = (
        config_gw.network_api.location,
        config_node1.network_api.location,
        config_node2.network_api.location,
    ) {
        let gw_to_n1_dist = (gw_loc - n1_loc).abs().min(1.0 - (gw_loc - n1_loc).abs());
        let gw_to_n2_dist = (gw_loc - n2_loc).abs().min(1.0 - (gw_loc - n2_loc).abs());
        let n1_to_n2_dist = (n1_loc - n2_loc).abs().min(1.0 - (n1_loc - n2_loc).abs());

        println!("Ring distances:");
        println!("  Gateway ↔ Node1: {gw_to_n1_dist:.6}");
        println!("  Gateway ↔ Node2: {gw_to_n2_dist:.6}");
        println!("  Node1 ↔ Node2: {n1_to_n2_dist:.6}");

        // Warn about potentially problematic distances
        let max_distance_threshold = 0.4; // Arbitrary threshold for "far" nodes
        if n1_to_n2_dist > max_distance_threshold {
            tracing::warn!(
                "Node1 and Node2 are far apart in the ring (distance: {:.6})",
                n1_to_n2_dist
            );
            tracing::warn!("This may cause update propagation issues!");
        }

        if gw_to_n1_dist > max_distance_threshold {
            tracing::warn!(
                "Gateway and Node1 are far apart (distance: {:.6})",
                gw_to_n1_dist
            );
        }

        if gw_to_n2_dist > max_distance_threshold {
            tracing::warn!(
                "Gateway and Node2 are far apart (distance: {:.6})",
                gw_to_n2_dist
            );
        }
    }
    println!("==============================");

    // Free ports so they don't fail on initialization
    std::mem::drop(network_socket_gw);
    std::mem::drop(ws_api_port_socket_gw);
    std::mem::drop(ws_api_port_socket_node1);
    std::mem::drop(ws_api_port_socket_node2);

    // Start gateway node
    let gateway_node = async {
        let config = config_gw.build().await?;
        let node = NodeConfig::new(config.clone())
            .await?
            .build(serve_gateway(config.ws_api).await)
            .await?;
        node.run().await
    }
    .boxed_local();

    // Start client node 1
    let node1 = async move {
        let config = config_node1.build().await?;
        let node = NodeConfig::new(config.clone())
            .await?
            .build(serve_gateway(config.ws_api).await)
            .await?;
        node.run().await
    }
    .boxed_local();

    // Start client node 2
    let node2 = async {
        let config = config_node2.build().await?;
        let node = NodeConfig::new(config.clone())
            .await?
            .build(serve_gateway(config.ws_api).await)
            .await?;
        node.run().await
    }
    .boxed_local();

    // Main test logic
    let test = tokio::time::timeout(Duration::from_secs(450), async {
        // Wait for nodes to start up
        tokio::time::sleep(Duration::from_secs(10)).await;

        // Connect to all three nodes
        let uri_gw = format!(
            "ws://127.0.0.1:{ws_api_port_gw}/v1/contract/command?encodingProtocol=native"
        );
        let uri_node1 = format!(
            "ws://127.0.0.1:{ws_api_port_node1}/v1/contract/command?encodingProtocol=native"
        );
        let uri_node2 = format!(
            "ws://127.0.0.1:{ws_api_port_node2}/v1/contract/command?encodingProtocol=native"
        );

        let (stream_gw, _) = connect_async(&uri_gw).await?;
        let (stream_node1, _) = connect_async(&uri_node1).await?;
        let (stream_node2, _) = connect_async(&uri_node2).await?;

        let mut client_gw = WebApi::start(stream_gw);
        let mut client_node1 = WebApi::start(stream_node1);
        let mut client_node2 = WebApi::start(stream_node2);

        // Load the ping contract
        let path_to_code = PathBuf::from(PACKAGE_DIR).join(PATH_TO_CONTRACT);
        println!("loading contract code: {}", path_to_code.display());

        // First compile to get the code hash, then create proper options
        let temp_options = PingContractOptions {
            frequency: Duration::from_secs(5),
            ttl: Duration::from_secs(30),
            tag: APP_TAG.to_string(),
            code_key: "".to_string(),
        };
        let temp_params = Parameters::from(serde_json::to_vec(&temp_options).unwrap());
        let container = common::load_contract(&path_to_code, temp_params)?;

        // Now get the actual code hash and create proper options
        let code_hash = CodeHash::from_code(container.data());
        let ping_options = PingContractOptions {
            frequency: Duration::from_secs(5),
            ttl: Duration::from_secs(30),
            tag: APP_TAG.to_string(),
            code_key: code_hash.to_string(),
        };
        let params = Parameters::from(serde_json::to_vec(&ping_options).unwrap());
        let container = common::load_contract(&path_to_code, params)?;
        let contract_key = container.key();

        // Step 1: Gateway node puts the contrac
        println!("Gateway node putting contract...");
        let wrapped_state = {
            let ping = Ping::default();
            let serialized = serde_json::to_vec(&ping)?;
            WrappedState::new(serialized)
        };

        client_gw
            .send(ClientRequest::ContractOp(ContractRequest::Put {
                contract: container.clone(),
                state: wrapped_state.clone(),
                related_contracts: RelatedContracts::new(),
                subscribe: false,
            }))
            .await?;

        // Wait for put response on gateway
        let key = wait_for_put_response(&mut client_gw, &contract_key)
            .await
            .map_err(anyhow::Error::msg)?;
        println!("Gateway: put ping contract successfully! key={key}");

        // Step 2: Node 1 gets the contrac
        println!("Node 1 getting contract...");
        client_node1
            .send(ClientRequest::ContractOp(ContractRequest::Get {
                key: contract_key,
                return_contract_code: true,
                subscribe: false,
            }))
            .await?;

        // Wait for get response on node 1
        let node1_state = wait_for_get_response(&mut client_node1, &contract_key)
            .await
            .map_err(anyhow::Error::msg)?;
        println!("Node 1: got contract with {} entries", node1_state.len());

        // Step 3: Node 2 gets the contrac
        println!("Node 2 getting contract...");
        client_node2
            .send(ClientRequest::ContractOp(ContractRequest::Get {
                key: contract_key,
                return_contract_code: true,
                subscribe: false,
            }))
            .await?;

        // Wait for get response on node 2
        let node2_state = wait_for_get_response(&mut client_node2, &contract_key)
            .await
            .map_err(anyhow::Error::msg)?;
        println!("Node 2: got contract with {} entries", node2_state.len());

        // Step 4: All nodes subscribe to the contract
        println!("=== SUBSCRIPTION PHASE ===");
        println!("All nodes subscribing to contract: {contract_key}");

        // Gateway subscribes
        println!("Gateway attempting subscription...");
        client_gw
            .send(ClientRequest::ContractOp(ContractRequest::Subscribe {
                key: contract_key,
                summary: None,
            }))
            .await?;
        wait_for_subscribe_response(&mut client_gw, &contract_key)
            .await
            .map_err(anyhow::Error::msg)?;
        println!("Gateway: subscribed successfully!");

        // Node 1 subscribes
        println!("Node 1 attempting subscription...");
        client_node1
            .send(ClientRequest::ContractOp(ContractRequest::Subscribe {
                key: contract_key,
                summary: None,
            }))
            .await?;
        wait_for_subscribe_response(&mut client_node1, &contract_key)
            .await
            .map_err(anyhow::Error::msg)?;
        println!("Node 1: subscribed successfully!");

        // Node 2 subscribes
        println!("Node 2 attempting subscription...");
        client_node2
            .send(ClientRequest::ContractOp(ContractRequest::Subscribe {
                key: contract_key,
                summary: None,
            }))
            .await?;
        wait_for_subscribe_response(&mut client_node2, &contract_key)
            .await
            .map_err(anyhow::Error::msg)?;
        println!("Node 2: subscribed successfully!");

        println!("=== ALL SUBSCRIPTIONS COMPLETED ===");
        println!("All nodes are now subscribed and should receive all updates regardless of ring location");

        // Add a delay to ensure subscription system is fully active
        println!("Waiting 5 seconds for subscription system to stabilize...");
        sleep(Duration::from_secs(5)).await;

        // Collect diagnostics after subscription phase
        println!("=== AFTER SUBSCRIPTIONS DIAGNOSTICS ===");
        {
            let mut clients_for_diagnostics = vec![&mut client_gw, &mut client_node1, &mut client_node2];
            let node_names = ["Gateway", "Node1", "Node2"];
            let _ = collect_node_diagnostics(&mut clients_for_diagnostics, &node_names, contract_key, "AFTER SUBSCRIPTIONS").await;
        }

        // Step 5: All nodes send multiple updates to build history for eventual consistency testing

        // Create different tags for each node
        let gw_tag = "ping-from-gw".to_string();
        let node1_tag = "ping-from-node1".to_string();
        let node2_tag = "ping-from-node2".to_string();

        // Each node will send multiple pings to build history
        let ping_rounds = 3;
        println!("Each node will send {ping_rounds} pings to build history");

        for round in 1..=ping_rounds {
            println!("=== ROUND {round} UPDATE CYCLE ===");

            // Gateway sends update with its tag
            let mut gw_ping = Ping::default();
            gw_ping.insert(gw_tag.clone());
            let gw_timestamp = gw_ping.get(&gw_tag).and_then(|v| v.first()).unwrap();
            println!("Gateway sending update: tag='{gw_tag}', timestamp={gw_timestamp} (round {round})");
            client_gw
                .send(ClientRequest::ContractOp(ContractRequest::Update {
                    key: contract_key,
                    data: UpdateData::Delta(StateDelta::from(serde_json::to_vec(&gw_ping).unwrap())),
                }))
                .await?;

            // Node 1 sends update with its tag
            let mut node1_ping = Ping::default();
            node1_ping.insert(node1_tag.clone());
            let node1_timestamp = node1_ping.get(&node1_tag).and_then(|v| v.first()).unwrap();
            println!("Node 1 sending update: tag='{node1_tag}', timestamp={node1_timestamp} (round {round})");
            client_node1
                .send(ClientRequest::ContractOp(ContractRequest::Update {
                    key: contract_key,
                    data: UpdateData::Delta(StateDelta::from(serde_json::to_vec(&node1_ping).unwrap())),
                }))
                .await?;

            // Node 2 sends update with its tag
            let mut node2_ping = Ping::default();
            node2_ping.insert(node2_tag.clone());
            let node2_timestamp = node2_ping.get(&node2_tag).and_then(|v| v.first()).unwrap();
            println!("Node 2 sending update: tag='{node2_tag}', timestamp={node2_timestamp} (round {round})");
            client_node2
                .send(ClientRequest::ContractOp(ContractRequest::Update {
                    key: contract_key,
                    data: UpdateData::Delta(StateDelta::from(serde_json::to_vec(&node2_ping).unwrap())),
                }))
                .await?;

            // Small delay between rounds to ensure distinct timestamps
            println!("Waiting 30ms before next round...");
            sleep(Duration::from_millis(30)).await;
        }

        println!("=== ALL UPDATES SENT, WAITING FOR PROPAGATION ===");

        // Wait for updates to propagate across the network - longer wait to ensure eventual consistency
        println!("Waiting for updates to propagate across the network...");
        sleep(Duration::from_secs(30)).await;

        // Collect diagnostics after propagation wait period
        {
            let mut clients_for_diagnostics = vec![&mut client_gw, &mut client_node1, &mut client_node2];
            let node_names = ["Gateway", "Node1", "Node2"];
            let _ = collect_node_diagnostics(&mut clients_for_diagnostics, &node_names, contract_key, "AFTER PROPAGATION WAIT").await;
        }

        // Request the current state from all nodes
        println!("Querying all nodes for current state...");

        client_gw
            .send(ClientRequest::ContractOp(ContractRequest::Get {
                key: contract_key,
                return_contract_code: false,
                subscribe: false,
            }))
            .await?;

        client_node1
            .send(ClientRequest::ContractOp(ContractRequest::Get {
                key: contract_key,
                return_contract_code: false,
                subscribe: false,
            }))
            .await?;

        client_node2
            .send(ClientRequest::ContractOp(ContractRequest::Get {
                key: contract_key,
                return_contract_code: false,
                subscribe: false,
            }))
            .await?;

        // Receive and deserialize the states from all nodes
        let final_state_gw = wait_for_get_response(&mut client_gw, &contract_key)
            .await
            .map_err(anyhow::Error::msg)?;
        let final_state_node1 = wait_for_get_response(&mut client_node1, &contract_key)
            .await
            .map_err(anyhow::Error::msg)?;

        let final_state_node2 = wait_for_get_response(&mut client_node2, &contract_key)
            .await
            .map_err(anyhow::Error::msg)?;

        // Log the final state from each node
        println!("Gateway final state: {final_state_gw}");
        println!("Node 1 final state: {final_state_node1}");
        println!("Node 2 final state: {final_state_node2}");

        // Final diagnostic collection to understand the issue
        {
            let mut clients_for_diagnostics = vec![&mut client_gw, &mut client_node1, &mut client_node2];
            let node_names = ["Gateway", "Node1", "Node2"];
            let _ = collect_node_diagnostics(&mut clients_for_diagnostics, &node_names, contract_key, "FINAL STATE ANALYSIS").await;
        }

        // Show detailed comparison of ping history per tag
        println!("===== DETAILED PROPAGATION ANALYSIS =====");

        let tags = vec![gw_tag.clone(), node1_tag.clone(), node2_tag.clone()];
        let mut all_histories_match = true;
        let mut propagation_matrix = std::collections::HashMap::new();

        // First, analyze what each node received
        println!("=== PROPAGATION MATRIX ===");
        let nodes = [("Gateway", &final_state_gw), ("Node1", &final_state_node1), ("Node2", &final_state_node2)];

        for (node_name, state) in &nodes {
            println!("{} received tags: {:?}", node_name, state.keys().collect::<Vec<_>>());
            for tag in &tags {
                let has_tag = state.contains_key(tag);
                let count = state.get(tag).map(|v| v.len()).unwrap_or(0);
                println!("  {node_name} has '{tag}': {has_tag} (count: {count})");
                propagation_matrix.insert((node_name.to_string(), tag.clone()), (has_tag, count));
            }
        }

        // Analyze cross-propagation success
        println!("=== CROSS-PROPAGATION ANALYSIS ===");

        // Gateway should have all tags
        let gw_has_node1 = final_state_gw.contains_key(&node1_tag);
        let gw_has_node2 = final_state_gw.contains_key(&node2_tag);

        // Node1 should have gateway and node2 tags
        let node1_has_gw = final_state_node1.contains_key(&gw_tag);
        let node1_has_node2 = final_state_node1.contains_key(&node2_tag);

        // Node2 should have gateway and node1 tags
        let node2_has_gw = final_state_node2.contains_key(&gw_tag);
        let node2_has_node1 = final_state_node2.contains_key(&node1_tag);

        println!("Cross-propagation success rates:");
        println!("  Gateway ← Node1: {gw_has_node1} | Gateway ← Node2: {gw_has_node2}");
        println!("  Node1 ← Gateway: {node1_has_gw} | Node1 ← Node2: {node1_has_node2}");
        println!("  Node2 ← Gateway: {node2_has_gw} | Node2 ← Node1: {node2_has_node1}");

        // Calculate overall propagation success
        let total_propagation_attempts = 6; // 3 nodes × 2 cross-propagations each
        let successful_propagations = [gw_has_node1, gw_has_node2, node1_has_gw,
                                     node1_has_node2, node2_has_gw, node2_has_node1]
                                     .iter().filter(|&&x| x).count();
        let propagation_rate = successful_propagations as f64 / total_propagation_attempts as f64;

        println!("Overall propagation success: {}/{} ({:.1}%)",
                      successful_propagations, total_propagation_attempts, propagation_rate * 100.0);

        for tag in &tags {
            println!("=== DETAILED ANALYSIS FOR TAG '{tag}' ===");

            // Get the vector of timestamps for this tag from each node
            let gw_history = final_state_gw.get(tag).cloned().unwrap_or_default();
            let node1_history = final_state_node1.get(tag).cloned().unwrap_or_default();
            let node2_history = final_state_node2.get(tag).cloned().unwrap_or_default();

            // Log which nodes have this tag
            println!("Tag '{tag}' presence:");
            println!("  Gateway: {} (count: {})", !gw_history.is_empty(), gw_history.len());
            println!("  Node1: {} (count: {})", !node1_history.is_empty(), node1_history.len());
            println!("  Node2: {} (count: {})", !node2_history.is_empty(), node2_history.len());

            // Histories should be non-empty if eventual consistency worked
            if gw_history.is_empty() || node1_history.is_empty() || node2_history.is_empty() {
                tracing::warn!("Tag '{}' missing from one or more nodes!", tag);
                if gw_history.is_empty() { tracing::warn!("Gateway missing '{}'", tag); }
                if node1_history.is_empty() { tracing::warn!("Node1 missing '{}'", tag); }
                if node2_history.is_empty() { tracing::warn!("Node2 missing '{}'", tag); }
                all_histories_match = false;
                continue;
            }

            // Log the number of entries in each history
            println!("  - Gateway: {} entries", gw_history.len());
            println!("  - Node 1:  {} entries", node1_history.len());
            println!("  - Node 2:  {} entries", node2_history.len());

            // Check if the histories have the same length
            if gw_history.len() != node1_history.len() || gw_history.len() != node2_history.len() {
                tracing::warn!("Different number of history entries for tag '{}'!", tag);
                all_histories_match = false;
                continue;
            }

            // Compare the actual timestamp vectors element by elemen
            let mut timestamps_match = true;
            for i in 0..gw_history.len() {
                if gw_history[i] != node1_history[i] || gw_history[i] != node2_history[i] {
                    timestamps_match = false;
                    tracing::warn!(
                        "Timestamp mismatch at position {}:\n  - Gateway: {}\n  - Node 1:  {}\n  - Node 2:  {}",
                        i, gw_history[i], node1_history[i], node2_history[i]
                    );
                }
            }

            if timestamps_match {
                println!("History for tag '{tag}' is identical across all nodes!");
            } else {
                tracing::warn!("History timestamps for tag '{}' differ between nodes!", tag);
                all_histories_match = false;
            }
        }

        println!("=================================================");

        // Final diagnosis before assertion
        if !all_histories_match {
            tracing::error!("PROPAGATION FAILURE DIAGNOSIS:");
            tracing::error!("Overall propagation rate: {:.1}%", propagation_rate * 100.0);

            if propagation_rate < 0.5 {
                tracing::error!("SEVERE: Less than 50% of updates propagated");
                tracing::error!("This is a BUG - all subscribed nodes MUST receive updates!");
                tracing::error!("Possible causes:");
                tracing::error!("1. Bug in subscription notification system");
                tracing::error!("2. Network connectivity failure");
                tracing::error!("3. Updates sent before subscriptions fully active");
                tracing::error!("4. Configuration issues (skip_load_from_network, etc.)");
            } else if propagation_rate < 0.8 {
                tracing::error!("MODERATE: 50-80% of updates propagated");
                tracing::error!("Still problematic - subscribed nodes should receive ALL updates");
                tracing::error!("This suggests partial failure in notification system");
            } else {
                tracing::error!("PARTIAL: >80% propagated but timestamp mismatches");
                tracing::error!("Updates reached nodes but content differs - timing or merge issues");
            }

            // More detailed failure analysis
            if !gw_has_node1 && !gw_has_node2 {
                tracing::error!("Gateway received NO updates from client nodes!");
                tracing::error!("This suggests client→gateway propagation failure");
            }

            if !node1_has_node2 && !node2_has_node1 {
                tracing::error!("No peer-to-peer propagation between client nodes!");
                tracing::error!("This is expected if they only connect through gateway");
            }

            if gw_has_node1 && gw_has_node2 && (!node1_has_gw || !node2_has_gw) {
                tracing::error!("Gateway received updates but failed to propagate them!");
                tracing::error!("This suggests gateway→client propagation failure");
            }
        }

        // Final assertion for eventual consistency
        assert!(
            all_histories_match,
            "Eventual consistency test failed: Ping histories are not identical across all nodes\n\
             Propagation success rate: {:.1}% ({}/{})\n\
             Check logs above for detailed diagnosis of the failure",
            propagation_rate * 100.0, successful_propagations, total_propagation_attempts
        );

        println!("Eventual consistency test PASSED - all nodes have identical ping histories!");

        Ok::<_, anyhow::Error>(())
    })
    .instrument(span!(Level::INFO, "test_ping_multi_node"));

    // Wait for test completion or node failures
    select! {
        gw = gateway_node => {
            let Err(gw) = gw;
            return Err(anyhow!("Gateway node failed: {}", gw).into());
        }
        n1 = node1 => {
            let Err(n1) = n1;
            return Err(anyhow!("Node 1 failed: {}", n1).into());
        }
        n2 = node2 => {
            let Err(n2) = n2;
            return Err(anyhow!("Node 2 failed: {}", n2).into());
        }
        r = test => {
            r??;
        }
    }

    Ok(())
}

#[ignore = "this test currently fails and we are workign on fixing it"]
#[tokio::test(flavor = "multi_thread")]
async fn test_ping_application_loop() -> TestResult {
    freenet::config::set_logger(Some(LevelFilter::DEBUG), None);

    // Setup network sockets for the gateway
    let network_socket_gw = TcpListener::bind("127.0.0.1:0")?;

    // Setup API sockets for all three nodes
    let ws_api_port_socket_gw = TcpListener::bind("127.0.0.1:0")?;
    let ws_api_port_socket_node1 = TcpListener::bind("127.0.0.1:0")?;
    let ws_api_port_socket_node2 = TcpListener::bind("127.0.0.1:0")?;

    // Configure nodes with fixed seed for deterministic testing
    let test_seed = *b"app_loop_test_seed_0123456789012";
    let mut test_rng = rand::rngs::StdRng::from_seed(test_seed);

    tracing::info!(
        "Using deterministic test seed for app loop: {:?}",
        test_seed
    );
    tracing::info!("Test RNG initial state configured for deterministic network topology");

    // Configure gateway node
    let (config_gw, preset_cfg_gw, config_gw_info) = {
        let (cfg, preset) = base_node_test_config_with_rng(
            true,
            vec![],
            Some(network_socket_gw.local_addr()?.port()),
            ws_api_port_socket_gw.local_addr()?.port(),
            "gw_app_loop", // data_dir_suffix
            None,          // base_tmp_dir
            None,          // blocked_addresses
            &mut test_rng,
        )
        .await?;
        let public_port = cfg.network_api.public_port.unwrap();
        let path = preset.temp_dir.path().to_path_buf();
        (
            cfg,
            preset,
            gw_config_from_path_with_rng(public_port, &path, &mut test_rng)?,
        )
    };
    let ws_api_port_gw = config_gw.ws_api.ws_api_port.unwrap();

    // Configure client node 1
    let (config_node1, preset_cfg_node1) = base_node_test_config_with_rng(
        false,
        vec![serde_json::to_string(&config_gw_info)?],
        None,
        ws_api_port_socket_node1.local_addr()?.port(),
        "node1_app_loop", // data_dir_suffix
        None,             // base_tmp_dir
        None,             // blocked_addresses
        &mut test_rng,
    )
    .await?;
    let ws_api_port_node1 = config_node1.ws_api.ws_api_port.unwrap();

    // Configure client node 2
    let (config_node2, preset_cfg_node2) = base_node_test_config_with_rng(
        false,
        vec![serde_json::to_string(&config_gw_info)?],
        None,
        ws_api_port_socket_node2.local_addr()?.port(),
        "node2_app_loop", // data_dir_suffix
        None,             // base_tmp_dir
        None,             // blocked_addresses
        &mut test_rng,
    )
    .await?;
    let ws_api_port_node2 = config_node2.ws_api.ws_api_port.unwrap();

    // Log data directories and locations for debugging
    tracing::info!("Gateway node data dir: {:?}", preset_cfg_gw.temp_dir.path());
    tracing::info!("Node 1 data dir: {:?}", preset_cfg_node1.temp_dir.path());
    tracing::info!("Node 2 data dir: {:?}", preset_cfg_node2.temp_dir.path());
    tracing::info!(
        "App loop - Gateway location: {:?}",
        config_gw.network_api.location
    );
    tracing::info!(
        "App loop - Node 1 location: {:?}",
        config_node1.network_api.location
    );
    tracing::info!(
        "App loop - Node 2 location: {:?}",
        config_node2.network_api.location
    );

    // Free ports so they don't fail on initialization
    std::mem::drop(network_socket_gw);
    std::mem::drop(ws_api_port_socket_gw);
    std::mem::drop(ws_api_port_socket_node1);
    std::mem::drop(ws_api_port_socket_node2);

    // Start gateway node
    let gateway_node = async {
        let config = config_gw.build().await?;
        let node = NodeConfig::new(config.clone())
            .await?
            .build(serve_gateway(config.ws_api).await)
            .await?;
        node.run().await
    }
    .boxed_local();

    // Start client node 1
    let node1 = async move {
        let config = config_node1.build().await?;
        let node = NodeConfig::new(config.clone())
            .await?
            .build(serve_gateway(config.ws_api).await)
            .await?;
        node.run().await
    }
    .boxed_local();

    // Start client node 2
    let node2 = async {
        let config = config_node2.build().await?;
        let node = NodeConfig::new(config.clone())
            .await?
            .build(serve_gateway(config.ws_api).await)
            .await?;
        node.run().await
    }
    .boxed_local();

    // Main test logic
    let test = tokio::time::timeout(Duration::from_secs(180), async {
        // Wait for nodes to start up
        tokio::time::sleep(Duration::from_secs(10)).await;

        // Connect to all three nodes
        let uri_gw =
            format!("ws://127.0.0.1:{ws_api_port_gw}/v1/contract/command?encodingProtocol=native");
        let uri_node1 = format!(
            "ws://127.0.0.1:{ws_api_port_node1}/v1/contract/command?encodingProtocol=native"
        );
        let uri_node2 = format!(
            "ws://127.0.0.1:{ws_api_port_node2}/v1/contract/command?encodingProtocol=native"
        );

        let (stream_gw, _) = connect_async(&uri_gw).await?;
        let (stream_node1, _) = connect_async(&uri_node1).await?;
        let (stream_node2, _) = connect_async(&uri_node2).await?;

        let mut client_gw = WebApi::start(stream_gw);
        let mut client_node1 = WebApi::start(stream_node1);
        let mut client_node2 = WebApi::start(stream_node2);

        // Load the ping contract
        let path_to_code = PathBuf::from(PACKAGE_DIR).join(PATH_TO_CONTRACT);
        println!("loading contract code: {}", path_to_code.display());

        // First compile to get the code hash, then create proper options
        let temp_options = PingContractOptions {
            frequency: Duration::from_secs(3),
            ttl: Duration::from_secs(30),
            tag: APP_TAG.to_string(),
            code_key: "".to_string(),
        };
        let temp_params = Parameters::from(serde_json::to_vec(&temp_options).unwrap());
        let container = common::load_contract(&path_to_code, temp_params)?;

        // Now get the actual code hash and create proper options for all nodes
        let code_hash = CodeHash::from_code(container.data());

        let gw_options = PingContractOptions {
            frequency: Duration::from_secs(3),
            ttl: Duration::from_secs(30),
            tag: APP_TAG.to_string(),
            code_key: code_hash.to_string(),
        };

        let node1_options = PingContractOptions {
            frequency: Duration::from_secs(3),
            ttl: Duration::from_secs(30),
            tag: APP_TAG.to_string(),
            code_key: code_hash.to_string(),
        };

        let node2_options = PingContractOptions {
            frequency: Duration::from_secs(3),
            ttl: Duration::from_secs(30),
            tag: APP_TAG.to_string(),
            code_key: code_hash.to_string(),
        };

        let params = Parameters::from(serde_json::to_vec(&gw_options).unwrap());
        let container = common::load_contract(&path_to_code, params)?;
        let contract_key = container.key();

        // Step 1: Gateway node puts the contrac
        println!("Gateway node putting contract...");
        let ping = Ping::default();
        let serialized = serde_json::to_vec(&ping)?;
        let wrapped_state = WrappedState::new(serialized);

        client_gw
            .send(ClientRequest::ContractOp(ContractRequest::Put {
                contract: container.clone(),
                state: wrapped_state.clone(),
                related_contracts: RelatedContracts::new(),
                subscribe: false,
            }))
            .await?;

        // Wait for put response on gateway
        let key = wait_for_put_response(&mut client_gw, &contract_key)
            .await
            .map_err(anyhow::Error::msg)?;
        println!("Gateway: put ping contract successfully! key={key}");

        // Step 2: Node 1 gets the contrac
        println!("Node 1 getting contract...");
        client_node1
            .send(ClientRequest::ContractOp(ContractRequest::Get {
                key: contract_key,
                return_contract_code: true,
                subscribe: false,
            }))
            .await?;

        // Wait for get response on node 1
        let node1_state = wait_for_get_response(&mut client_node1, &contract_key)
            .await
            .map_err(anyhow::Error::msg)?;
        println!("Node 1: got contract with {} entries", node1_state.len());

        // Step 3: Node 2 gets the contrac
        println!("Node 2 getting contract...");
        client_node2
            .send(ClientRequest::ContractOp(ContractRequest::Get {
                key: contract_key,
                return_contract_code: true,
                subscribe: false,
            }))
            .await?;

        // Wait for get response on node 2
        let node2_state = wait_for_get_response(&mut client_node2, &contract_key)
            .await
            .map_err(anyhow::Error::msg)?;
        println!("Node 2: got contract with {} entries", node2_state.len());

        // Step 4: Subscribe all clients to the contrac
        // Gateway subscribes
        client_gw
            .send(ClientRequest::ContractOp(ContractRequest::Subscribe {
                key: contract_key,
                summary: None,
            }))
            .await?;
        wait_for_subscribe_response(&mut client_gw, &contract_key)
            .await
            .map_err(anyhow::Error::msg)?;
        println!("Gateway: subscribed successfully!");

        // Node 1 subscribes
        client_node1
            .send(ClientRequest::ContractOp(ContractRequest::Subscribe {
                key: contract_key,
                summary: None,
            }))
            .await?;
        wait_for_subscribe_response(&mut client_node1, &contract_key)
            .await
            .map_err(anyhow::Error::msg)?;
        println!("Node 1: subscribed successfully!");

        // Node 2 subscribes
        client_node2
            .send(ClientRequest::ContractOp(ContractRequest::Subscribe {
                key: contract_key,
                summary: None,
            }))
            .await?;
        wait_for_subscribe_response(&mut client_node2, &contract_key)
            .await
            .map_err(anyhow::Error::msg)?;
        println!("Node 2: subscribed successfully!");

        // Step 5: Run the ping clients on all nodes simultaneously
        // Create channels for controlled shutdown
        let (gw_shutdown_tx, gw_shutdown_rx) = tokio::sync::oneshot::channel();
        let (node1_shutdown_tx, node1_shutdown_rx) = tokio::sync::oneshot::channel();
        let (node2_shutdown_tx, node2_shutdown_rx) = tokio::sync::oneshot::channel();

        // Clone clients for the handle functions
        let mut client_gw_clone = client_gw;
        let mut client_node1_clone = client_node1;
        let mut client_node2_clone = client_node2;

        // Set up test duration - short enough for testing but long enough to see interactions
        let test_duration = Duration::from_secs(30);

        // Start all ping clients
        let gw_handle = tokio::spawn(async move {
            let mut local_state = Ping::default();
            run_ping_client(
                &mut client_gw_clone,
                contract_key,
                gw_options,
                "gateway".into(),
                &mut local_state,
                Some(gw_shutdown_rx),
                Some(test_duration),
            )
            .await
        });

        let node1_handle = tokio::spawn(async move {
            let mut local_state = Ping::default();
            run_ping_client(
                &mut client_node1_clone,
                contract_key,
                node1_options,
                "node1".into(),
                &mut local_state,
                Some(node1_shutdown_rx),
                Some(test_duration),
            )
            .await
        });

        let node2_handle = tokio::spawn(async move {
            let mut local_state = Ping::default();
            run_ping_client(
                &mut client_node2_clone,
                contract_key,
                node2_options,
                "node2".into(),
                &mut local_state,
                Some(node2_shutdown_rx),
                Some(test_duration),
            )
            .await
        });

        // Wait for test duration plus a small buffer
        tokio::time::sleep(test_duration + Duration::from_secs(15)).await;

        // Signal all clients to shut down if they haven't already
        let _ = gw_shutdown_tx.send(());
        let _ = node1_shutdown_tx.send(());
        let _ = node2_shutdown_tx.send(());

        // Wait for all clients to complete and get their stats
        let gw_stats = gw_handle.await?.map_err(anyhow::Error::msg)?;
        let node1_stats = node1_handle.await?.map_err(anyhow::Error::msg)?;
        let node2_stats = node2_handle.await?.map_err(anyhow::Error::msg)?;

        // Log ping statistics
        tracing::info!("Gateway sent {} pings", gw_stats.sent_count);
        tracing::info!("Node 1 sent {} pings", node1_stats.sent_count);
        tracing::info!("Node 2 sent {} pings", node2_stats.sent_count);

        // Verify that each node saw updates from other nodes
        assert!(
            gw_stats.received_counts.contains_key("node1"),
            "Gateway didn't receive pings from node 1"
        );
        assert!(
            gw_stats.received_counts.contains_key("node2"),
            "Gateway didn't receive pings from node 2"
        );

        assert!(
            node1_stats.received_counts.contains_key("gateway"),
            "Node 1 didn't receive pings from gateway"
        );
        assert!(
            node1_stats.received_counts.contains_key("node2"),
            "Node 1 didn't receive pings from node 2"
        );

        assert!(
            node2_stats.received_counts.contains_key("gateway"),
            "Node 2 didn't receive pings from gateway"
        );
        assert!(
            node2_stats.received_counts.contains_key("node1"),
            "Node 2 didn't receive pings from node 1"
        );

        // Check that each node received a reasonable number of pings
        let check_ping_counts = |name: &str, stats: &PingStats| {
            for (source, count) in &stats.received_counts {
<<<<<<< HEAD
                tracing::info!("{name} received {count} pings from {source}");
=======
                tracing::info!("{} received {} pings from {}", name, count, source);
>>>>>>> d27ec2bf
                assert!(*count > 0, "{name} received no pings from {source}");
            }
        };

        check_ping_counts("Gateway", &gw_stats);
        check_ping_counts("Node 1", &node1_stats);
        check_ping_counts("Node 2", &node2_stats);

        tracing::info!("All ping clients successfully sent and received pings!");

        Ok::<_, anyhow::Error>(())
    })
    .instrument(span!(Level::INFO, "test_ping_application_loop"));

    // Wait for test completion or node failures
    select! {
        gw = gateway_node => {
            let Err(gw) = gw;
            return Err(anyhow!("Gateway node failed: {}", gw).into());
        }
        n1 = node1 => {
            let Err(n1) = n1;
            return Err(anyhow!("Node 1 failed: {}", n1).into());
        }
        n2 = node2 => {
            let Err(n2) = n2;
            return Err(anyhow!("Node 2 failed: {}", n2).into());
        }
        r = test => {
            r??;
        }
    }

    Ok(())
}

#[tokio::test(flavor = "multi_thread")]
#[ignore = "Test has never worked - gateway nodes fail on startup with channel closed errors"]
async fn test_ping_partially_connected_network() -> TestResult {
    /*
     * This test verifies how subscription propagation works in a partially connected network.
     *
     * Parameters:
     * - NUM_GATEWAYS: Number of gateway nodes to create (default: 3)
     * - NUM_REGULAR_NODES: Number of regular nodes to create (default: 7)
     * - CONNECTIVITY_RATIO: Percentage of connectivity between regular nodes (0.0-1.0)
     *
     * Network Topology:
     * - Creates a network with specified number of gateway and regular nodes
     * - ALL regular nodes connect to ALL gateways (full gateway connectivity)
     * - Regular nodes have partial connectivity to other regular nodes based on CONNECTIVITY_RATIO
     * - Uses a deterministic approach to create partial connectivity between regular nodes
     *
     * Test procedure:
     * 1. Configures and starts all nodes with the specified topology
     * 2. One node publishes the ping contract
     * 3. Tracks which nodes successfully access the contract
     * 4. Subscribes available nodes to the contract
     * 5. Sends an update from one node
     * 6. Verifies update propagation across the network
     * 7. Analyzes results to detect potential subscription propagation issues
     */

    // Network configuration parameters
    const NUM_GATEWAYS: usize = 3;
    const NUM_REGULAR_NODES: usize = 7;
    const CONNECTIVITY_RATIO: f64 = 0.5; // Controls connectivity between regular nodes

    // Configure logging
    freenet::config::set_logger(Some(LevelFilter::DEBUG), None);
    tracing::info!(
        "Starting test with {} gateways and {} regular nodes (connectivity ratio: {})",
        NUM_GATEWAYS,
        NUM_REGULAR_NODES,
        CONNECTIVITY_RATIO
    );

    // Setup network sockets for the gateways
    let mut gateway_sockets = Vec::with_capacity(NUM_GATEWAYS);
    let mut ws_api_gateway_sockets = Vec::with_capacity(NUM_GATEWAYS);

    for _ in 0..NUM_GATEWAYS {
        gateway_sockets.push(TcpListener::bind("127.0.0.1:0")?);
        ws_api_gateway_sockets.push(TcpListener::bind("127.0.0.1:0")?);
    }

    // Setup API sockets for regular nodes
    let mut ws_api_node_sockets = Vec::with_capacity(NUM_REGULAR_NODES);
    let mut regular_node_addresses = Vec::with_capacity(NUM_REGULAR_NODES);

    // First, bind all sockets to get addresses for later blocking
    for _i in 0..NUM_REGULAR_NODES {
        let socket = TcpListener::bind("127.0.0.1:0")?;
        // Store the address for later use in blocked_addresses
        regular_node_addresses.push(socket.local_addr()?);
        ws_api_node_sockets.push(TcpListener::bind("127.0.0.1:0")?);
    }

    // Configure gateway nodes
    let mut gateway_info = Vec::new();
    let mut ws_api_ports_gw = Vec::new();

    // Build configurations and keep temp directories alive
    let mut gateway_configs = Vec::with_capacity(NUM_GATEWAYS);
    let mut gateway_presets = Vec::with_capacity(NUM_GATEWAYS);

    for i in 0..NUM_GATEWAYS {
        let data_dir_suffix = format!("gw_{i}");

        let (cfg, preset) = base_node_test_config(
            true,
            vec![],
            Some(gateway_sockets[i].local_addr()?.port()),
            ws_api_gateway_sockets[i].local_addr()?.port(),
            &data_dir_suffix,
            None, // base_tmp_dir
            None, // No blocked addresses for gateways
        )
        .await?;

        let public_port = cfg.network_api.public_port.unwrap();
        let path = preset.temp_dir.path().to_path_buf();
        let config_info = gw_config_from_path(public_port, &path)?;

        tracing::info!("Gateway {} data dir: {:?}", i, preset.temp_dir.path());
        ws_api_ports_gw.push(cfg.ws_api.ws_api_port.unwrap());
        gateway_info.push(config_info);
        gateway_configs.push(cfg);
        gateway_presets.push(preset);
    }

    // Serialize gateway info for nodes to use
    let serialized_gateways: Vec<String> = gateway_info
        .iter()
        .map(|info| serde_json::to_string(info).unwrap())
        .collect();

    // Configure regular nodes with partial connectivity to OTHER regular nodes
    let mut ws_api_ports_nodes = Vec::new();
    let mut node_connections = Vec::new();

    // Build configurations and keep temp directories alive
    let mut node_configs = Vec::with_capacity(NUM_REGULAR_NODES);
    let mut node_presets = Vec::with_capacity(NUM_REGULAR_NODES);

    for (i, _) in ws_api_node_sockets.iter().enumerate() {
        // Determine which other regular nodes this node should block
        let mut blocked_addresses = Vec::new();
        for (j, &addr) in regular_node_addresses.iter().enumerate() {
            if i == j {
                continue; // Skip self
            }

            // Use a deterministic approach based on node indices
            // If the result is >= than CONNECTIVITY_RATIO, block the connection
            let should_block = (i * j) % 100 >= (CONNECTIVITY_RATIO * 100.0) as usize;
            if should_block {
                blocked_addresses.push(addr);
            }
        }

        // Count effective connections to other regular nodes
        let effective_connections = (NUM_REGULAR_NODES - 1) - blocked_addresses.len();
        node_connections.push(effective_connections);

        let data_dir_suffix = format!("node_{i}");

        let (cfg, preset) = base_node_test_config(
            false,
            serialized_gateways.clone(), // All nodes connect to all gateways
            None,
            ws_api_node_sockets[i].local_addr()?.port(),
            &data_dir_suffix,
            None,
            Some(blocked_addresses.clone()), // Use blocked_addresses for regular nodes
        )
        .await?;

        tracing::info!(
            "Node {} data dir: {:?} - Connected to {} other regular nodes (blocked: {})",
            i,
            preset.temp_dir.path(),
            effective_connections,
            blocked_addresses.len()
        );

        ws_api_ports_nodes.push(cfg.ws_api.ws_api_port.unwrap());
        node_configs.push(cfg);
        node_presets.push(preset);
    }

    // Free ports to avoid binding errors
    std::mem::drop(gateway_sockets);
    std::mem::drop(ws_api_gateway_sockets);
    std::mem::drop(ws_api_node_sockets);

    // Start all gateway nodes
    let gateway_futures = FuturesUnordered::new();
    for config in gateway_configs.into_iter() {
        let gateway_future = async move {
            let config = config.build().await?;
            let node = NodeConfig::new(config.clone())
                .await?
                .build(serve_gateway(config.ws_api).await)
                .await?;
            node.run().await
        }
        .boxed_local();
        gateway_futures.push(gateway_future);
    }

    // Start all regular nodes
    let regular_node_futures = FuturesUnordered::new();
    for config in node_configs.into_iter() {
        let regular_node_future = async move {
            let config = config.build().await?;
            let node = NodeConfig::new(config.clone())
                .await?
                .build(serve_gateway(config.ws_api).await)
                .await?;
            node.run().await
        }
        .boxed_local();
        tokio::time::sleep(Duration::from_secs(2)).await;
        regular_node_futures.push(regular_node_future);
    }

    // Create a future that will complete if any gateway fails
    let mut gateway_monitor = gateway_futures.into_future();
    let mut regular_node_monitor = regular_node_futures.into_future();

    let test = tokio::time::timeout(Duration::from_secs(240), async {
        // Wait for nodes to start up
        tracing::info!("Waiting for nodes to start up...");
        tokio::time::sleep(Duration::from_secs(30)).await;
        tracing::info!("Proceeding to connect to nodes...");

        // Connect to all nodes with retry logic
        let mut gateway_clients = Vec::with_capacity(NUM_GATEWAYS);
        for (i, port) in ws_api_ports_gw.iter().enumerate() {
            let uri = format!(
                "ws://127.0.0.1:{port}/v1/contract/command?encodingProtocol=native"
            );
            let (stream, _) = connect_async(&uri).await?;
            let client = WebApi::start(stream);
            gateway_clients.push(client);
            tracing::info!("Connected to gateway {}", i);
        }

        let mut node_clients = Vec::with_capacity(NUM_REGULAR_NODES);
        for (i, port) in ws_api_ports_nodes.iter().enumerate() {
            let uri = format!(
                "ws://127.0.0.1:{port}/v1/contract/command?encodingProtocol=native"
            );
            let (stream, _) = connect_async(&uri).await?;
            let client = WebApi::start(stream);
            node_clients.push(client);
            tracing::info!("Connected to regular node {}", i);
        }

        // Log the node connectivity
        tracing::info!("Node connectivity setup:");
        for (i, num_connections) in node_connections.iter().enumerate() {
            tracing::info!("Node {} is connected to all {} gateways and {} other regular nodes",
                          i, NUM_GATEWAYS, num_connections);
        }

        // Load the ping contract
        let path_to_code = PathBuf::from(PACKAGE_DIR).join(PATH_TO_CONTRACT);
        tracing::info!(path=%path_to_code.display(), "loading contract code");
        let code = std::fs::read(path_to_code)
            .ok()
            .ok_or_else(|| anyhow!("Failed to read contract code"))?;
        let code_hash = CodeHash::from_code(&code);

        // Create ping contract options
        let ping_options = PingContractOptions {
            frequency: Duration::from_secs(3),
            ttl: Duration::from_secs(60),
            tag: APP_TAG.to_string(),
            code_key: code_hash.to_string(),
        };

        let params = Parameters::from(serde_json::to_vec(&ping_options).unwrap());
        let container = ContractContainer::try_from((code, &params))?;
        let contract_key = container.key();

        // Choose a node to publish the contract
        let publisher_idx = 0;
        tracing::info!("Node {} will publish the contract", publisher_idx);

        // Publisher node puts the contract
        let ping = Ping::default();
        let serialized = serde_json::to_vec(&ping)?;
        let wrapped_state = WrappedState::new(serialized);

        let publisher = &mut node_clients[publisher_idx];
        publisher
            .send(ClientRequest::ContractOp(ContractRequest::Put {
                contract: container.clone(),
                state: wrapped_state.clone(),
                related_contracts: RelatedContracts::new(),
                subscribe: false,
            }))
            .await?;

        // Wait for put response on publisher
        let key = wait_for_put_response(publisher, &contract_key)
            .await
            .map_err(anyhow::Error::msg)?;
        tracing::info!(key=%key, "Publisher node {} put ping contract successfully!", publisher_idx);

        // All nodes try to get the contract to see which have access
        let mut nodes_with_contract = [false; NUM_REGULAR_NODES];
        let mut get_requests = Vec::with_capacity(NUM_REGULAR_NODES);

        for (i, client) in node_clients.iter_mut().enumerate() {
            client
                .send(ClientRequest::ContractOp(ContractRequest::Get {
                    key: contract_key,
                    return_contract_code: true,
                    subscribe: false,
                }))
                .await?;
            get_requests.push(i);
        }

        // Track gateways with the contract
        let mut gateways_with_contract = [false; NUM_GATEWAYS];
        let mut gw_get_requests = Vec::with_capacity(NUM_GATEWAYS);

        for (i, client) in gateway_clients.iter_mut().enumerate() {
            client
                .send(ClientRequest::ContractOp(ContractRequest::Get {
                    key: contract_key,
                    return_contract_code: true,
                    subscribe: false,
                }))
                .await?;
            gw_get_requests.push(i);
        }

        // Process all get responses with a timeout
        let total_timeout = Duration::from_secs(30);
        let start = std::time::Instant::now();

        while !get_requests.is_empty() || !gw_get_requests.is_empty() {
            if start.elapsed() > total_timeout {
                tracing::warn!("Timeout waiting for get responses, continuing with test");
                break;
            }

            // Check regular nodes
            let mut i = 0;
            while i < get_requests.len() {
                let node_idx = get_requests[i];
                let client = &mut node_clients[node_idx];

                match timeout(Duration::from_millis(500), client.recv()).await {
                    Ok(Ok(HostResponse::ContractResponse(ContractResponse::GetResponse { key, .. }))) => {
                        if key == contract_key {
                            tracing::info!("Node {} successfully got the contract", node_idx);
                            nodes_with_contract[node_idx] = true;
                            get_requests.remove(i);
                            continue;
                        }
                    }
                    Ok(Ok(_)) => {},
                    Ok(Err(e)) => {
                        tracing::warn!("Error receiving from node {}: {}", node_idx, e);
                        get_requests.remove(i);
                        continue;
                    }
                    Err(_) => {}
                }
                i += 1;
            }

            // Check gateways
            let mut i = 0;
            while i < gw_get_requests.len() {
                let gw_idx = gw_get_requests[i];
                let client = &mut gateway_clients[gw_idx];

                match timeout(Duration::from_millis(500), client.recv()).await {
                    Ok(Ok(HostResponse::ContractResponse(ContractResponse::GetResponse { key, .. }))) => {
                        if key == contract_key {
                            tracing::info!("Gateway {} successfully got the contract", gw_idx);
                            gateways_with_contract[gw_idx] = true;
                            gw_get_requests.remove(i);
                            continue;
                        }
                    }
                    Ok(Ok(_)) => {},
                    Ok(Err(e)) => {
                        tracing::warn!("Error receiving from gateway {}: {}", gw_idx, e);
                        gw_get_requests.remove(i);
                        continue;
                    }
                    Err(_) => {}
                }
                i += 1;
            }

            tokio::time::sleep(Duration::from_millis(100)).await;
        }

        // Log initial contract distribution
        tracing::info!("Initial contract distribution:");
        tracing::info!("Gateways with contract: {}/{}",
                      gateways_with_contract.iter().filter(|&&x| x).count(),
                      NUM_GATEWAYS);
        tracing::info!("Regular nodes with contract: {}/{}",
                      nodes_with_contract.iter().filter(|&&x| x).count(),
                      NUM_REGULAR_NODES);

        // All nodes with the contract subscribe to it
        let mut subscribed_nodes = [false; NUM_REGULAR_NODES];
        let mut subscription_requests = Vec::new();

        for (i, has_contract) in nodes_with_contract.iter().enumerate() {
            if *has_contract {
                node_clients[i]
                    .send(ClientRequest::ContractOp(ContractRequest::Subscribe {
                        key: contract_key,
                        summary: None,
                    }))
                    .await?;
                subscription_requests.push(i);
            }
        }

        // Also subscribe gateways
        let mut subscribed_gateways = [false; NUM_GATEWAYS];
        let mut gw_subscription_requests = Vec::new();

        for (i, has_contract) in gateways_with_contract.iter().enumerate() {
            if *has_contract {
                gateway_clients[i]
                    .send(ClientRequest::ContractOp(ContractRequest::Subscribe {
                        key: contract_key,
                        summary: None,
                    }))
                    .await?;
                gw_subscription_requests.push(i);
            }
        }

        // Process subscription responses with a timeout
        let start = std::time::Instant::now();
        let total_timeout = Duration::from_secs(30);

        while !subscription_requests.is_empty() || !gw_subscription_requests.is_empty() {
            if start.elapsed() > total_timeout {
                tracing::warn!("Timeout waiting for subscription responses, continuing with test");
                break;
            }

            // Check regular nodes
            let mut i = 0;
            while i < subscription_requests.len() {
                let node_idx = subscription_requests[i];
                let client = &mut node_clients[node_idx];

                match timeout(Duration::from_millis(500), client.recv()).await {
                    Ok(Ok(HostResponse::ContractResponse(ContractResponse::SubscribeResponse { key, subscribed, .. }))) => {
                        if key == contract_key {
                            tracing::info!("Node {} subscription result: {}", node_idx, subscribed);
                            subscribed_nodes[node_idx] = subscribed;
                            subscription_requests.remove(i);
                            continue;
                        }
                    }
                    Ok(Ok(_)) => {},
                    Ok(Err(e)) => {
                        tracing::warn!("Error receiving from node {}: {}", node_idx, e);
                        subscription_requests.remove(i);
                        continue;
                    }
                    Err(_) => {}
                }
                i += 1;
            }

            // Check gateways
            let mut i = 0;
            while i < gw_subscription_requests.len() {
                let gw_idx = gw_subscription_requests[i];
                let client = &mut gateway_clients[gw_idx];

                match timeout(Duration::from_millis(500), client.recv()).await {
                    Ok(Ok(HostResponse::ContractResponse(ContractResponse::SubscribeResponse { key, subscribed, .. }))) => {
                        if key == contract_key {
                            tracing::info!("Gateway {} subscription result: {}", gw_idx, subscribed);
                            subscribed_gateways[gw_idx] = subscribed;
                            gw_subscription_requests.remove(i);
                            continue;
                        }
                    }
                    Ok(Ok(_)) => {},
                    Ok(Err(e)) => {
                        tracing::warn!("Error receiving from gateway {}: {}", gw_idx, e);
                        gw_subscription_requests.remove(i);
                        continue;
                    }
                    Err(_) => {}
                }
                i += 1;
            }

            tokio::time::sleep(Duration::from_millis(100)).await;
        }

        // Log subscription results
        tracing::info!("Initial subscription results:");
        tracing::info!("Subscribed gateways: {}/{} (with contract: {})",
                      subscribed_gateways.iter().filter(|&&x| x).count(),
                      NUM_GATEWAYS,
                      gateways_with_contract.iter().filter(|&&x| x).count());
        tracing::info!("Subscribed regular nodes: {}/{} (with contract: {})",
                      subscribed_nodes.iter().filter(|&&x| x).count(),
                      NUM_REGULAR_NODES,
                      nodes_with_contract.iter().filter(|&&x| x).count());

        // Choose one subscribed node to send an update
        let updater_indices = subscribed_nodes.iter()
            .enumerate()
            .filter_map(|(i, &subscribed)| if subscribed { Some(i) } else { None })
            .collect::<Vec<_>>();

        if updater_indices.is_empty() {
            return Err(anyhow!("No subscribed nodes to send updates!"));
        }

        let updater_idx = updater_indices[0];
        tracing::info!("Node {} will send an update", updater_idx);

        // Create a unique tag for the updater
        let update_tag = format!("ping-from-node-{updater_idx}");

        // Send the update
        let mut update_ping = Ping::default();
        update_ping.insert(update_tag.clone());

        tracing::info!("Node {} sending update with tag: {}", updater_idx, update_tag);
        node_clients[updater_idx]
            .send(ClientRequest::ContractOp(ContractRequest::Update {
                key: contract_key,
                data: UpdateData::Delta(StateDelta::from(serde_json::to_vec(&update_ping).unwrap())),
            }))
            .await?;

        // Wait for the update to propagate through the network
        tracing::info!("Waiting for update to propagate...");
        tokio::time::sleep(Duration::from_secs(20)).await;

        // Check which nodes received the update
        let mut nodes_received_update = [false; NUM_REGULAR_NODES];
        let mut get_state_requests = Vec::new();

        for (i, subscribed) in subscribed_nodes.iter().enumerate() {
            if *subscribed {
                node_clients[i]
                    .send(ClientRequest::ContractOp(ContractRequest::Get {
                        key: contract_key,
                        return_contract_code: false,
                        subscribe: false,
                    }))
                    .await?;
                get_state_requests.push(i);
            }
        }

        // Also check gateways
        let mut gateways_received_update = [false; NUM_GATEWAYS];
        let mut gw_get_state_requests = Vec::new();

        for (i, subscribed) in subscribed_gateways.iter().enumerate() {
            if *subscribed {
                gateway_clients[i]
                    .send(ClientRequest::ContractOp(ContractRequest::Get {
                        key: contract_key,
                        return_contract_code: false,
                        subscribe: false,
                    }))
                    .await?;
                gw_get_state_requests.push(i);
            }
        }

        // Process get state responses with a timeout
        let start = std::time::Instant::now();
        let total_timeout = Duration::from_secs(30);

        while !get_state_requests.is_empty() || !gw_get_state_requests.is_empty() {
            if start.elapsed() > total_timeout {
                tracing::warn!("Timeout waiting for get state responses, finalizing test");
                break;
            }

            // Check regular nodes
            let mut i = 0;
            while i < get_state_requests.len() {
                let node_idx = get_state_requests[i];
                let client = &mut node_clients[node_idx];

                match timeout(Duration::from_millis(500), client.recv()).await {
                    Ok(Ok(HostResponse::ContractResponse(ContractResponse::GetResponse { key, state, .. }))) => {
                        if key == contract_key {
                            // Deserialize state and check for the update tag
                            match serde_json::from_slice::<Ping>(&state) {
                                Ok(ping_state) => {
                                    let has_update = ping_state.get(&update_tag).is_some();
                                    tracing::info!("Node {} has update: {}", node_idx, has_update);

                                    if has_update {
                                        let timestamps = ping_state.get(&update_tag).unwrap();
                                        tracing::info!("Node {} has {} timestamps for tag {}",
                                                      node_idx,
                                                      timestamps.len(),
                                                      update_tag);
                                    }

                                    nodes_received_update[node_idx] = has_update;
                                }
                                Err(e) => {
                                    tracing::warn!("Failed to deserialize state from node {}: {}", node_idx, e);
                                }
                            }
                            get_state_requests.remove(i);
                            continue;
                        }
                    }
                    Ok(Ok(_)) => {},
                    Ok(Err(e)) => {
                        tracing::warn!("Error receiving from node {}: {}", node_idx, e);
                        get_state_requests.remove(i);
                        continue;
                    }
                    Err(_) => {}
                }
                i += 1;
            }

            // Check gateways
            let mut i = 0;
            while i < gw_get_state_requests.len() {
                let gw_idx = gw_get_state_requests[i];
                let client = &mut gateway_clients[gw_idx];

                match timeout(Duration::from_millis(500), client.recv()).await {
                    Ok(Ok(HostResponse::ContractResponse(ContractResponse::GetResponse { key, state, .. }))) => {
                        if key == contract_key {
                            // Deserialize state and check for the update tag
                            match serde_json::from_slice::<Ping>(&state) {
                                Ok(ping_state) => {
                                    let has_update = ping_state.get(&update_tag).is_some();
                                    tracing::info!("Gateway {} has update: {}", gw_idx, has_update);

                                    if has_update {
                                        let timestamps = ping_state.get(&update_tag).unwrap();
                                        tracing::info!("Gateway {} has {} timestamps for tag {}",
                                                      gw_idx,
                                                      timestamps.len(),
                                                      update_tag);
                                    }

                                    gateways_received_update[gw_idx] = has_update;
                                }
                                Err(e) => {
                                    tracing::warn!("Failed to deserialize state from gateway {}: {}", gw_idx, e);
                                }
                            }
                            gw_get_state_requests.remove(i);
                            continue;
                        }
                    }
                    Ok(Ok(_)) => {},
                    Ok(Err(e)) => {
                        tracing::warn!("Error receiving from gateway {}: {}", gw_idx, e);
                        gw_get_state_requests.remove(i);
                        continue;
                    }
                    Err(_) => {}
                }
                i += 1;
            }

            tokio::time::sleep(Duration::from_millis(100)).await;
        }

        // Analyze update propagation results
        tracing::info!("Final update propagation results:");

        // Summary for gateways
        let subscribed_gw_count = subscribed_gateways.iter().filter(|&&x| x).count();
        let updated_gw_count = gateways_received_update.iter().filter(|&&x| x).count();

        tracing::info!("Gateways: {}/{} subscribed received the update ({:.1}%)",
                      updated_gw_count,
                      subscribed_gw_count,
                      if subscribed_gw_count > 0 {
                          (updated_gw_count as f64 / subscribed_gw_count as f64) * 100.0
                      } else {
                          0.0
                      });

        // Summary for regular nodes
        let subscribed_node_count = subscribed_nodes.iter().filter(|&&x| x).count();
        let updated_node_count = nodes_received_update.iter().filter(|&&x| x).count();

        tracing::info!("Regular nodes: {}/{} subscribed received the update ({:.1}%)",
                      updated_node_count,
                      subscribed_node_count,
                      if subscribed_node_count > 0 {
                          (updated_node_count as f64 / subscribed_node_count as f64) * 100.0
                      } else {
                          0.0
                      });

        // Check nodes that didn't receive updates
        for (node_idx, (subscribed, updated)) in subscribed_nodes.iter().zip(nodes_received_update.iter()).enumerate() {
            if *subscribed && !updated {
                tracing::warn!("Node {} was subscribed but did not receive the update!", node_idx);

                // Get the node connectivity info
                let connections = node_connections[node_idx];
                tracing::warn!("Node {} is connected to {} other regular nodes", node_idx, connections);
            }
        }

        // Verify that updates have propagated to at least some nodes
        assert!(
            updated_node_count > 0,
            "No nodes received the update, subscription propagation failed"
        );

        // Verify that if we have multiple gateways, at least some received the update
        if NUM_GATEWAYS > 1 && subscribed_gw_count > 1 {
            assert!(
                updated_gw_count > 0,
                "No gateways received the update, gateway subscription propagation failed"
            );
        }

        // Calculate and assert a minimum expected update propagation rate
        let min_expected_rate = 0.5; // At least 50% of subscribed nodes should get updates

        let actual_rate = if subscribed_node_count > 0 {
            updated_node_count as f64 / subscribed_node_count as f64
        } else {
            0.0
        };

        assert!(
            actual_rate >= min_expected_rate,
            "Update propagation rate too low: {:.1}% (expected at least {:.1}%)",
            actual_rate * 100.0,
            min_expected_rate * 100.0
        );

        tracing::info!("Subscription propagation test completed successfully!");

        Ok::<_, anyhow::Error>(())
    })
    .instrument(span!(Level::INFO, "test_ping_partially_connected_network"));

    // Wait for test completion or node failures
    select! {
        (r, _remaining) = &mut gateway_monitor => {
            if let Some(r) = r {
                match r {
                    Err(err) => return Err(anyhow!("Gateway node failed: {}", err).into()),
                    Ok(_) => panic!("Gateway node unexpectedly terminated successfully"),
                }
            }
        }
        (r, _remaining) = &mut regular_node_monitor => {
            if let Some(r) = r {
                match r {
                    Err(err) => return Err(anyhow!("Regular node failed: {}", err).into()),
                    Ok(_) => panic!("Regular node unexpectedly terminated successfully"),
                }
            }
        }
        r = test => {
            r??;
        }
    }

    // Keep presets alive until here
    tracing::debug!(
        "Test complete, dropping {} gateway presets and {} node presets",
        gateway_presets.len(),
        node_presets.len()
    );

    Ok(())
}<|MERGE_RESOLUTION|>--- conflicted
+++ resolved
@@ -1482,11 +1482,7 @@
         // Check that each node received a reasonable number of pings
         let check_ping_counts = |name: &str, stats: &PingStats| {
             for (source, count) in &stats.received_counts {
-<<<<<<< HEAD
-                tracing::info!("{name} received {count} pings from {source}");
-=======
                 tracing::info!("{} received {} pings from {}", name, count, source);
->>>>>>> d27ec2bf
                 assert!(*count > 0, "{name} received no pings from {source}");
             }
         };
