[package]
name = "freenet-ping-app"
version = "0.1.11"
edition = "2021"

[features]
testing = ["freenet-stdlib/testing", "freenet/testing"]

[dependencies]
anyhow = "1.0"
chrono = { workspace = true, features = ["default"] }
<<<<<<< HEAD
clap = { version = "4.4", features = ["derive"] }
freenet-stdlib = { version = "0.1.13", features = ["net"] }
=======
clap = { version = "4.5", features = ["derive"] }
freenet-stdlib = { version = "0.1.11", features = ["net"] }
>>>>>>> c498e299
freenet-ping-types = { path = "../types", features = ["std", "clap"] }
futures = "0.3.31"
once_cell = "1.18.0"
rand = "0.8.5"
serde = { version = "1.0", features = ["derive"] }
serde_json = "1.0"
tempfile = "3.9.0"
tokio = { version = "1.47", features = ["full"] }
tokio-tungstenite = "0.26.1"
tracing = { version = "0.1", features = ["log"] }
tracing-subscriber = { version = "0.3", features = ["env-filter"] }
humantime = "2.2.0"

[dev-dependencies]
freenet = { path = "../../../crates/core" }
testresult = { workspace = true }

[lib]
name = "freenet_ping_app"
path = "src/lib.rs"

[[bin]]
name = "freenet-ping"
path = "src/main.rs"<|MERGE_RESOLUTION|>--- conflicted
+++ resolved
@@ -9,13 +9,8 @@
 [dependencies]
 anyhow = "1.0"
 chrono = { workspace = true, features = ["default"] }
-<<<<<<< HEAD
-clap = { version = "4.4", features = ["derive"] }
+clap = { version = "4.5", features = ["derive"] }
 freenet-stdlib = { version = "0.1.13", features = ["net"] }
-=======
-clap = { version = "4.5", features = ["derive"] }
-freenet-stdlib = { version = "0.1.11", features = ["net"] }
->>>>>>> c498e299
 freenet-ping-types = { path = "../types", features = ["std", "clap"] }
 futures = "0.3.31"
 once_cell = "1.18.0"
