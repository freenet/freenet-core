--- conflicted
+++ resolved
@@ -12,12 +12,7 @@
   test_all:
     name: Test
 
-<<<<<<< HEAD
-    runs-on: 64-core-256-gb-ubuntu-latest
-=======
-    # Use more powerful runner
     runs-on: freenet-core-ci
->>>>>>> 87945c37
 
     strategy:
       max-parallel: 1
