[workspace]
resolver = "2"
members = ["crates/*"]

[workspace.dependencies]
arrayvec = { version = "0.7", features = ["serde"] }
axum = { version = "0.7", default-features = false }
blake3 = { version = "1", features = ["std", "traits-preview"] }
bs58 = "0.5"
chacha20poly1305 = "0.10"
chrono = { version = "0.4", default-features = true }
clap = "4"
crossbeam = "0.8"
ctrlc = { version = "3.4" }
dashmap = "^5.5"
<<<<<<< HEAD
either = "1.8"
=======
either = "1.11"
>>>>>>> 12fdde32
futures = "0.3"
rand = { version = "0.8" }
semver = { version = "1",  features = ["serde"] }
serde = { version = "1", features = ["derive"] }
serde_json = "1"
serde_with = "3"
tracing = "0.1"
tracing-subscriber = "0.3"
wasmer = "4.2"

freenet-stdlib = { path = "./stdlib/rust/", features = ["unstable"]   }
# freenet-stdlib = { version = "0.0.8" }

[profile.dev.package."*"]
opt-level = 3

# [profile.release]
# strip = true
# opt-level = "z"
# lto = true
# codegen-units = 1
# panic = "abort"<|MERGE_RESOLUTION|>--- conflicted
+++ resolved
@@ -13,11 +13,7 @@
 crossbeam = "0.8"
 ctrlc = { version = "3.4" }
 dashmap = "^5.5"
-<<<<<<< HEAD
-either = "1.8"
-=======
 either = "1.11"
->>>>>>> 12fdde32
 futures = "0.3"
 rand = { version = "0.8" }
 semver = { version = "1",  features = ["serde"] }
